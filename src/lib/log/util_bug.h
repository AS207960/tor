/* Copyright (c) 2003-2004, Roger Dingledine
 * Copyright (c) 2004-2006, Roger Dingledine, Nick Mathewson.
 * Copyright (c) 2007-2020, The Tor Project, Inc. */
/* See LICENSE for licensing information */

/**
 * \file util_bug.h
 *
 * \brief Macros to manage assertions, fatal and non-fatal.
 *
 * Guidelines: All the different kinds of assertion in this file are for
 * bug-checking only. Don't write code that can assert based on bad inputs.
 *
 * We provide two kinds of assertion here: "fatal" and "nonfatal". Use
 * nonfatal assertions for any bug you can reasonably recover from -- and
 * please, try to recover!  Many severe bugs in Tor have been caused by using
 * a regular assertion when a nonfatal assertion would have been better.
 *
 * If you need to check a condition with a nonfatal assertion, AND recover
 * from that same condition, consider using the BUG() macro inside a
 * conditional.  For example:
 *
 * <code>
 *  // wrong -- use tor_assert_nonfatal() if you just want an assertion.
 *  BUG(ptr == NULL);
 *
 *  // okay, but needlessly verbose
 *  tor_assert_nonfatal(ptr != NULL);
 *  if (ptr == NULL) { ... }
 *
 *  // this is how we do it:
 *  if (BUG(ptr == NULL)) { ... }
 * </code>
 **/

#ifndef TOR_UTIL_BUG_H
#define TOR_UTIL_BUG_H

#include "orconfig.h"
#include "lib/cc/compat_compiler.h"
#include "lib/log/log.h"
#include "lib/testsupport/testsupport.h"

/* Replace assert() with a variant that sends failures to the log before
 * calling assert() normally.
 */
#ifdef NDEBUG
/* Nobody should ever want to build with NDEBUG set.  99% of our asserts will
 * be outside the critical path anyway, so it's silly to disable bug-checking
 * throughout the entire program just because a few asserts are slowing you
 * down.  Profile, optimize the critical path, and keep debugging on.
 *
 * And I'm not just saying that because some of our asserts check
 * security-critical properties.
 */
#error "Sorry; we don't support building with NDEBUG."
#endif /* defined(NDEBUG) */

#if defined(TOR_UNIT_TESTS) && defined(__GNUC__)
/* We define this GCC macro as a replacement for PREDICT_UNLIKELY() in this
 * header, so that in our unit test builds, we'll get compiler warnings about
 * stuff like tor_assert(n = 5).
 *
 * The key here is that (e) is wrapped in exactly one layer of parentheses,
 * and then passed right to a conditional.  If you do anything else to the
 * expression here, or introduce any more parentheses, the compiler won't
 * help you.
 *
 * We only do this for the unit-test build case because it interferes with
 * the likely-branch labeling.  Note below that in the other case, we define
 * these macros to just be synonyms for PREDICT_(UN)LIKELY.
 */
#define ASSERT_PREDICT_UNLIKELY_(e)             \
  ( {                                           \
    int tor__assert_tmp_value__;                \
    if (e)                                      \
      tor__assert_tmp_value__ = 1;              \
    else                                        \
      tor__assert_tmp_value__ = 0;              \
    tor__assert_tmp_value__;                    \
  } )
#define ASSERT_PREDICT_LIKELY_(e) ASSERT_PREDICT_UNLIKELY_(e)
#else /* !(defined(TOR_UNIT_TESTS) && defined(__GNUC__)) */
#define ASSERT_PREDICT_UNLIKELY_(e) PREDICT_UNLIKELY(e)
#define ASSERT_PREDICT_LIKELY_(e) PREDICT_LIKELY(e)
#endif /* defined(TOR_UNIT_TESTS) && defined(__GNUC__) */

/* Sometimes we don't want to use assertions during branch coverage tests; it
 * leads to tons of unreached branches which in reality are only assertions we
 * didn't hit. */
#if defined(TOR_UNIT_TESTS) && defined(DISABLE_ASSERTS_IN_UNIT_TESTS)
#define tor_assert(a) STMT_BEGIN                                        \
  (void)(a);                                                            \
  STMT_END
#define tor_assertf(a, fmt, ...) STMT_BEGIN                             \
  (void)(a);                                                            \
  (void)(fmt);                                                          \
  STMT_END
#else /* !(defined(TOR_UNIT_TESTS) && defined(DISABLE_ASSERTS_IN_UNIT_T...)) */
/** Like assert(3), but send assertion failures to the log as well as to
 * stderr. */
#define tor_assert(expr) tor_assertf(expr, NULL)

#define tor_assertf(expr, fmt, ...) STMT_BEGIN                          \
  if (ASSERT_PREDICT_LIKELY_(expr)) {                                   \
  } else {                                                              \
    tor_assertion_failed_(SHORT_FILE__, __LINE__, __func__, #expr,      \
                          fmt, ##__VA_ARGS__);                          \
    tor_abort_();                                                        \
  } STMT_END
#endif /* defined(TOR_UNIT_TESTS) && defined(DISABLE_ASSERTS_IN_UNIT_TESTS) */

#define tor_assert_unreached()                                  \
  STMT_BEGIN {                                                  \
    tor_assertion_failed_(SHORT_FILE__, __LINE__, __func__,     \
                          "line should be unreached", NULL);    \
    tor_abort_();                                               \
  } STMT_END

/* Non-fatal bug assertions. The "unreached" variants mean "this line should
 * never be reached." The "once" variants mean "Don't log a warning more than
 * once".
 *
 * The 'BUG' macro checks a boolean condition and logs an error message if it
 * is true.  Example usage:
 *   if (BUG(x == NULL))
 *     return -1;
 */

#ifdef __COVERITY__
#undef BUG
// Coverity defines this in global headers; let's override it.  This is a
// magic coverity-only preprocessor thing.
#ifndef COCCI
#nodef BUG(x) (x)
#endif
#endif /* defined(__COVERITY__) */

#if defined(__COVERITY__) || defined(__clang_analyzer__)
// We're running with a static analysis tool: let's treat even nonfatal
// assertion failures as something that we need to avoid.
#define ALL_BUGS_ARE_FATAL
#endif

/** Define ALL_BUGS_ARE_FATAL if you want Tor to crash when any problem comes
 * up, so you can get a coredump and track things down. */
#ifdef ALL_BUGS_ARE_FATAL
#define tor_assert_nonfatal_unreached() tor_assert(0)
#define tor_assert_nonfatal(cond) tor_assert((cond))
#define tor_assertf_nonfatal(cond, fmt, ...)    \
  tor_assertf(cond, fmt, ##__VA_ARGS__)
#define tor_assert_nonfatal_unreached_once() tor_assert(0)
#define tor_assert_nonfatal_once(cond) tor_assert((cond))
#define BUG(cond)                                                       \
  (ASSERT_PREDICT_UNLIKELY_(cond) ?                                     \
   (tor_assertion_failed_(SHORT_FILE__,__LINE__,__func__,"!("#cond")",NULL), \
    tor_abort_(), 1)                                                    \
   : 0)
#ifndef COCCI
#define IF_BUG_ONCE(cond) if (BUG(cond))
#endif
#elif defined(TOR_UNIT_TESTS) && defined(DISABLE_ASSERTS_IN_UNIT_TESTS)
#define tor_assert_nonfatal_unreached() STMT_NIL
#define tor_assert_nonfatal(cond) ((void)(cond))
#define tor_assertf_nonfatal(cond, fmt, ...) STMT_BEGIN                 \
  (void)cond;                                                           \
  (void)fmt;                                                            \
  STMT_END
#define tor_assert_nonfatal_unreached_once() STMT_NIL
#define tor_assert_nonfatal_once(cond) ((void)(cond))
#define BUG(cond) (ASSERT_PREDICT_UNLIKELY_(cond) ? 1 : 0)
#ifndef COCCI
#define IF_BUG_ONCE(cond) if (BUG(cond))
#endif
#else /* Normal case, !ALL_BUGS_ARE_FATAL, !DISABLE_ASSERTS_IN_UNIT_TESTS */
#define tor_assert_nonfatal_unreached() STMT_BEGIN                      \
  tor_bug_occurred_(SHORT_FILE__, __LINE__, __func__, NULL, 0, NULL);   \
  STMT_END
#define tor_assert_nonfatal(cond) STMT_BEGIN                            \
  if (ASSERT_PREDICT_LIKELY_(cond)) {                                   \
  } else {                                                              \
    tor_bug_occurred_(SHORT_FILE__, __LINE__, __func__, #cond, 0, NULL);\
  }                                                                     \
  STMT_END
#define tor_assertf_nonfatal(cond, fmt, ...) STMT_BEGIN                 \
  if (ASSERT_PREDICT_UNLIKELY_(cond)) {                                 \
  } else {                                                              \
    tor_bug_occurred_(SHORT_FILE__, __LINE__, __func__, #cond, 0,        \
                      fmt, ##__VA_ARGS__);                               \
  }                                                                     \
  STMT_END
#define tor_assert_nonfatal_unreached_once() STMT_BEGIN                 \
  static int warning_logged__ = 0;                                      \
  if (!warning_logged__) {                                              \
    warning_logged__ = 1;                                               \
    tor_bug_occurred_(SHORT_FILE__, __LINE__, __func__, NULL, 1, NULL); \
  }                                                                     \
  STMT_END
#define tor_assert_nonfatal_once(cond) STMT_BEGIN                       \
  static int warning_logged__ = 0;                                      \
  if (ASSERT_PREDICT_LIKELY_(cond)) {                                   \
  } else if (!warning_logged__) {                                       \
    warning_logged__ = 1;                                               \
    tor_bug_occurred_(SHORT_FILE__, __LINE__, __func__, #cond, 1, NULL);\
  }                                                                     \
  STMT_END
#define BUG(cond)                                                       \
  (ASSERT_PREDICT_UNLIKELY_(cond) ?                                     \
  (tor_bug_occurred_(SHORT_FILE__,__LINE__,__func__,"!("#cond")",0,NULL),1) \
   : 0)

#ifndef COCCI
#ifdef __GNUC__
#define IF_BUG_ONCE__(cond,var)                                         \
  if (( {                                                               \
      static int var = 0;                                               \
      int bool_result = !!(cond);                                       \
      if (bool_result && !var) {                                        \
        var = 1;                                                        \
        tor_bug_occurred_(SHORT_FILE__, __LINE__, __func__,             \
                          ("!("#cond")"), 1, NULL);                     \
      }                                                                 \
      bool_result; } ))
#else /* !defined(__GNUC__) */
#define IF_BUG_ONCE__(cond,var)                                         \
  static int var = 0;                                                   \
  if ((cond) ?                                                          \
      (var ? 1 :                                                        \
       (var=1,                                                          \
        tor_bug_occurred_(SHORT_FILE__, __LINE__, __func__,             \
                          ("!("#cond")"), 1, NULL),                     \
        1))                                                             \
      : 0)
#endif /* defined(__GNUC__) */
#endif /* !defined(COCCI) */

#define IF_BUG_ONCE_VARNAME_(a)               \
  warning_logged_on_ ## a ## __
#define IF_BUG_ONCE_VARNAME__(a)              \
  IF_BUG_ONCE_VARNAME_(a)

/** This macro behaves as 'if (BUG(x))', except that it only logs its
 * warning once, no matter how many times it triggers.
 */

#define IF_BUG_ONCE(cond)                                       \
  IF_BUG_ONCE__(ASSERT_PREDICT_UNLIKELY_(cond),                 \
                IF_BUG_ONCE_VARNAME__(__LINE__))

<<<<<<< HEAD
#endif /* defined(ALL_BUGS_ARE_FATAL) || ... */

/** In older code, we used tor_fragile_assert() to mark optional failure
 * points. At these points, we could make some debug builds fail.
 * (But release builds would continue.)
 *
 * To get the same behaviour in recent tor versions, define
 * ALL_BUGS_ARE_FATAL, and use any non-fatal assertion or *BUG() macro.
 */
=======
/**
 * Use this macro after a nonfatal assertion, and before a case statement
 * where you would want to fall through.
 */
#ifdef ALL_BUGS_ARE_FATAL
#define FALLTHROUGH_UNLESS_ALL_BUGS_ARE_FATAL \
  abort()
#else
#define FALLTHROUGH_UNLESS_ALL_BUGS_ARE_FATAL FALLTHROUGH
#endif

/** Define this if you want Tor to crash when any problem comes up,
 * so you can get a coredump and track things down. */
// #define tor_fragile_assert() tor_assert_unreached(0)
>>>>>>> a22bfe04
#define tor_fragile_assert() tor_assert_nonfatal_unreached_once()

void tor_assertion_failed_(const char *fname, unsigned int line,
                           const char *func, const char *expr,
                           const char *fmt, ...)
    CHECK_PRINTF(5,6);
void tor_bug_occurred_(const char *fname, unsigned int line,
                       const char *func, const char *expr,
                       int once, const char *fmt, ...)
  CHECK_PRINTF(6,7);

void tor_abort_(void) ATTR_NORETURN;

#ifdef _WIN32
#define SHORT_FILE__ (tor_fix_source_file(__FILE__))
const char *tor_fix_source_file(const char *fname);
#else
#define SHORT_FILE__ (__FILE__)
#define tor_fix_source_file(s) (s)
#endif /* defined(_WIN32) */

#ifdef TOR_UNIT_TESTS
void tor_capture_bugs_(int n);
void tor_end_capture_bugs_(void);
const struct smartlist_t *tor_get_captured_bug_log_(void);
void tor_set_failed_assertion_callback(void (*fn)(void));
#endif /* defined(TOR_UNIT_TESTS) */

#endif /* !defined(TOR_UTIL_BUG_H) */<|MERGE_RESOLUTION|>--- conflicted
+++ resolved
@@ -247,17 +247,8 @@
   IF_BUG_ONCE__(ASSERT_PREDICT_UNLIKELY_(cond),                 \
                 IF_BUG_ONCE_VARNAME__(__LINE__))
 
-<<<<<<< HEAD
 #endif /* defined(ALL_BUGS_ARE_FATAL) || ... */
 
-/** In older code, we used tor_fragile_assert() to mark optional failure
- * points. At these points, we could make some debug builds fail.
- * (But release builds would continue.)
- *
- * To get the same behaviour in recent tor versions, define
- * ALL_BUGS_ARE_FATAL, and use any non-fatal assertion or *BUG() macro.
- */
-=======
 /**
  * Use this macro after a nonfatal assertion, and before a case statement
  * where you would want to fall through.
@@ -269,10 +260,13 @@
 #define FALLTHROUGH_UNLESS_ALL_BUGS_ARE_FATAL FALLTHROUGH
 #endif
 
-/** Define this if you want Tor to crash when any problem comes up,
- * so you can get a coredump and track things down. */
-// #define tor_fragile_assert() tor_assert_unreached(0)
->>>>>>> a22bfe04
+/** In older code, we used tor_fragile_assert() to mark optional failure
+ * points. At these points, we could make some debug builds fail.
+ * (But release builds would continue.)
+ *
+ * To get the same behaviour in recent tor versions, define
+ * ALL_BUGS_ARE_FATAL, and use any non-fatal assertion or *BUG() macro.
+ */
 #define tor_fragile_assert() tor_assert_nonfatal_unreached_once()
 
 void tor_assertion_failed_(const char *fname, unsigned int line,
