--- conflicted
+++ resolved
@@ -4258,18 +4258,10 @@
 #endif /* defined(NT_SERVICE) */
   {
     int init_rv = tor_init(argc, argv);
-<<<<<<< HEAD
     if (init_rv) {
       tor_free_all(0);
-      return (init_rv < 0) ? -1 : 0;
-=======
-    if (init_rv < 0) {
-      result = -1;
+      result = (init_rv < 0) ? -1 : 0;
       goto done;
-    } else if (init_rv > 0) {
-      result = 0;
-      goto done;
->>>>>>> 820aba70
     }
   }
 
