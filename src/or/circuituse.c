/* Copyright (c) 2001 Matej Pfajfar.
 * Copyright (c) 2001-2004, Roger Dingledine.
 * Copyright (c) 2004-2006, Roger Dingledine, Nick Mathewson.
 * Copyright (c) 2007-2011, The Tor Project, Inc. */
/* See LICENSE for licensing information */

/**
 * \file circuituse.c
 * \brief Launch the right sort of circuits and attach streams to them.
 **/

#include "or.h"
#include "circuitbuild.h"
#include "circuitlist.h"
#include "circuituse.h"
#include "config.h"
#include "connection.h"
#include "connection_edge.h"
#include "control.h"
#include "nodelist.h"
#include "policies.h"
#include "rendclient.h"
#include "rendcommon.h"
#include "rendservice.h"
#include "rephist.h"
#include "router.h"
#include "routerlist.h"

/********* START VARIABLES **********/

extern circuit_t *global_circuitlist; /* from circuitlist.c */

/********* END VARIABLES ************/

static void circuit_expire_old_circuits_clientside(void);
static void circuit_increment_failure_count(void);

/** Return 1 if <b>circ</b> could be returned by circuit_get_best().
 * Else return 0.
 */
static int
circuit_is_acceptable(circuit_t *circ, edge_connection_t *conn,
                      int must_be_open, uint8_t purpose,
                      int need_uptime, int need_internal,
                      time_t now)
{
  const node_t *exitnode;
  cpath_build_state_t *build_state;
  tor_assert(circ);
  tor_assert(conn);
  tor_assert(conn->socks_request);

  if (!CIRCUIT_IS_ORIGIN(circ))
    return 0; /* this circ doesn't start at us */
  if (must_be_open && (circ->state != CIRCUIT_STATE_OPEN || !circ->n_conn))
    return 0; /* ignore non-open circs */
  if (circ->marked_for_close)
    return 0;

  /* if this circ isn't our purpose, skip. */
  if (purpose == CIRCUIT_PURPOSE_C_REND_JOINED && !must_be_open) {
    if (circ->purpose != CIRCUIT_PURPOSE_C_ESTABLISH_REND &&
        circ->purpose != CIRCUIT_PURPOSE_C_REND_READY &&
        circ->purpose != CIRCUIT_PURPOSE_C_REND_READY_INTRO_ACKED &&
        circ->purpose != CIRCUIT_PURPOSE_C_REND_JOINED)
      return 0;
  } else if (purpose == CIRCUIT_PURPOSE_C_INTRODUCE_ACK_WAIT &&
             !must_be_open) {
    if (circ->purpose != CIRCUIT_PURPOSE_C_INTRODUCING &&
        circ->purpose != CIRCUIT_PURPOSE_C_INTRODUCE_ACK_WAIT)
      return 0;
  } else {
    if (purpose != circ->purpose)
      return 0;
  }

  if (purpose == CIRCUIT_PURPOSE_C_GENERAL)
    if (circ->timestamp_dirty &&
       circ->timestamp_dirty+get_options()->MaxCircuitDirtiness <= now)
      return 0;

  /* decide if this circ is suitable for this conn */

  /* for rend circs, circ->cpath->prev is not the last router in the
   * circuit, it's the magical extra bob hop. so just check the nickname
   * of the one we meant to finish at.
   */
  build_state = TO_ORIGIN_CIRCUIT(circ)->build_state;
  exitnode = build_state_get_exit_node(build_state);

  if (need_uptime && !build_state->need_uptime)
    return 0;
  if (need_internal != build_state->is_internal)
    return 0;

  if (purpose == CIRCUIT_PURPOSE_C_GENERAL) {
    if (!exitnode && !build_state->onehop_tunnel) {
      log_debug(LD_CIRC,"Not considering circuit with unknown router.");
      return 0; /* this circuit is screwed and doesn't know it yet,
                 * or is a rendezvous circuit. */
    }
    if (build_state->onehop_tunnel) {
      if (!conn->want_onehop) {
        log_debug(LD_CIRC,"Skipping one-hop circuit.");
        return 0;
      }
      tor_assert(conn->chosen_exit_name);
      if (build_state->chosen_exit) {
        char digest[DIGEST_LEN];
        if (hexdigest_to_digest(conn->chosen_exit_name, digest) < 0)
          return 0; /* broken digest, we don't want it */
        if (tor_memneq(digest, build_state->chosen_exit->identity_digest,
                          DIGEST_LEN))
          return 0; /* this is a circuit to somewhere else */
        if (tor_digest_is_zero(digest)) {
          /* we don't know the digest; have to compare addr:port */
          tor_addr_t addr;
          int r = tor_addr_from_str(&addr, conn->socks_request->address);
          if (r < 0 ||
              !tor_addr_eq(&build_state->chosen_exit->addr, &addr) ||
              build_state->chosen_exit->port != conn->socks_request->port)
            return 0;
        }
      }
    } else {
      if (conn->want_onehop) {
        /* don't use three-hop circuits -- that could hurt our anonymity. */
        return 0;
      }
    }
    if (exitnode && !connection_ap_can_use_exit(conn, exitnode)) {
      /* can't exit from this router */
      return 0;
    }
  } else { /* not general */
    origin_circuit_t *ocirc = TO_ORIGIN_CIRCUIT(circ);
    if ((conn->rend_data && !ocirc->rend_data) ||
        (!conn->rend_data && ocirc->rend_data) ||
        (conn->rend_data && ocirc->rend_data &&
         rend_cmp_service_ids(conn->rend_data->onion_address,
                              ocirc->rend_data->onion_address))) {
      /* this circ is not for this conn */
      return 0;
    }
  }
  return 1;
}

/** Return 1 if circuit <b>a</b> is better than circuit <b>b</b> for
 * <b>purpose</b>, and return 0 otherwise. Used by circuit_get_best.
 */
static int
circuit_is_better(circuit_t *a, circuit_t *b, uint8_t purpose)
{
  switch (purpose) {
    case CIRCUIT_PURPOSE_C_GENERAL:
      /* if it's used but less dirty it's best;
       * else if it's more recently created it's best
       */
      if (b->timestamp_dirty) {
        if (a->timestamp_dirty &&
            a->timestamp_dirty > b->timestamp_dirty)
          return 1;
      } else {
        if (a->timestamp_dirty ||
            timercmp(&a->timestamp_created, &b->timestamp_created, >))
          return 1;
        if (CIRCUIT_IS_ORIGIN(b) &&
            TO_ORIGIN_CIRCUIT(b)->build_state->is_internal)
          /* XXX023 what the heck is this internal thing doing here. I
           * think we can get rid of it. circuit_is_acceptable() already
           * makes sure that is_internal is exactly what we need it to
           * be. -RD */
          return 1;
      }
      break;
    case CIRCUIT_PURPOSE_C_INTRODUCE_ACK_WAIT:
      /* the closer it is to ack_wait the better it is */
      if (a->purpose > b->purpose)
        return 1;
      break;
    case CIRCUIT_PURPOSE_C_REND_JOINED:
      /* the closer it is to rend_joined the better it is */
      if (a->purpose > b->purpose)
        return 1;
      break;
  }
  return 0;
}

/** Find the best circ that conn can use, preferably one which is
 * dirty. Circ must not be too old.
 *
 * Conn must be defined.
 *
 * If must_be_open, ignore circs not in CIRCUIT_STATE_OPEN.
 *
 * circ_purpose specifies what sort of circuit we must have.
 * It can be C_GENERAL, C_INTRODUCE_ACK_WAIT, or C_REND_JOINED.
 *
 * If it's REND_JOINED and must_be_open==0, then return the closest
 * rendezvous-purposed circuit that you can find.
 *
 * If it's INTRODUCE_ACK_WAIT and must_be_open==0, then return the
 * closest introduce-purposed circuit that you can find.
 */
static origin_circuit_t *
circuit_get_best(edge_connection_t *conn, int must_be_open, uint8_t purpose,
                 int need_uptime, int need_internal)
{
  circuit_t *circ, *best=NULL;
  struct timeval now;
  int intro_going_on_but_too_old = 0;

  tor_assert(conn);

  tor_assert(purpose == CIRCUIT_PURPOSE_C_GENERAL ||
             purpose == CIRCUIT_PURPOSE_C_INTRODUCE_ACK_WAIT ||
             purpose == CIRCUIT_PURPOSE_C_REND_JOINED);

  tor_gettimeofday(&now);

  for (circ=global_circuitlist;circ;circ = circ->next) {
    if (!circuit_is_acceptable(circ,conn,must_be_open,purpose,
                               need_uptime,need_internal,now.tv_sec))
      continue;

    if (purpose == CIRCUIT_PURPOSE_C_INTRODUCE_ACK_WAIT &&
        !must_be_open && circ->state != CIRCUIT_STATE_OPEN &&
        tv_mdiff(&now, &circ->timestamp_created) > circ_times.timeout_ms) {
      intro_going_on_but_too_old = 1;
      continue;
    }

    /* now this is an acceptable circ to hand back. but that doesn't
     * mean it's the *best* circ to hand back. try to decide.
     */
    if (!best || circuit_is_better(circ,best,purpose))
      best = circ;
  }

  if (!best && intro_going_on_but_too_old)
    log_info(LD_REND|LD_CIRC, "There is an intro circuit being created "
             "right now, but it has already taken quite a while. Starting "
             "one in parallel.");

  return best ? TO_ORIGIN_CIRCUIT(best) : NULL;
}

#if 0
/** Check whether, according to the policies in <b>options</b>, the
 * circuit <b>circ</b> makes sense. */
/* XXXX currently only checks Exclude{Exit}Nodes; it should check more.
 * Also, it doesn't have the right definition of an exit circuit. Also,
 * it's never called. */
int
circuit_conforms_to_options(const origin_circuit_t *circ,
                            const or_options_t *options)
{
  const crypt_path_t *cpath, *cpath_next = NULL;

  /* first check if it includes any excluded nodes */
  for (cpath = circ->cpath; cpath_next != circ->cpath; cpath = cpath_next) {
    cpath_next = cpath->next;
    if (routerset_contains_extendinfo(options->ExcludeNodes,
                                      cpath->extend_info))
      return 0;
  }

  /* then consider the final hop */
  if (routerset_contains_extendinfo(options->ExcludeExitNodes,
                                    circ->cpath->prev->extend_info))
    return 0;

  return 1;
}
#endif

/** Close all circuits that start at us, aren't open, and were born
 * at least CircuitBuildTimeout seconds ago.
 */
void
circuit_expire_building(void)
{
  circuit_t *victim, *next_circ = global_circuitlist;
  /* circ_times.timeout_ms and circ_times.close_ms are from
   * circuit_build_times_get_initial_timeout() if we haven't computed
   * custom timeouts yet */
  struct timeval general_cutoff, begindir_cutoff, fourhop_cutoff,
    cannibalize_cutoff, close_cutoff, extremely_old_cutoff;
  struct timeval now;
  cpath_build_state_t *build_state;

  tor_gettimeofday(&now);
#define SET_CUTOFF(target, msec) do {                       \
    long ms = tor_lround(msec);                             \
    struct timeval diff;                                    \
    diff.tv_sec = ms / 1000;                                \
    diff.tv_usec = (int)((ms % 1000) * 1000);               \
    timersub(&now, &diff, &target);                         \
  } while (0)

  SET_CUTOFF(general_cutoff, circ_times.timeout_ms);
  SET_CUTOFF(begindir_cutoff, circ_times.timeout_ms / 2.0);
  SET_CUTOFF(fourhop_cutoff, circ_times.timeout_ms * (4/3.0));
  SET_CUTOFF(cannibalize_cutoff, circ_times.timeout_ms / 2.0);
  SET_CUTOFF(close_cutoff, circ_times.close_ms);
  SET_CUTOFF(extremely_old_cutoff, circ_times.close_ms*2 + 1000);

  while (next_circ) {
    struct timeval cutoff;
    victim = next_circ;
    next_circ = next_circ->next;
    if (!CIRCUIT_IS_ORIGIN(victim) || /* didn't originate here */
        victim->marked_for_close) /* don't mess with marked circs */
      continue;

    build_state = TO_ORIGIN_CIRCUIT(victim)->build_state;
    if (build_state && build_state->onehop_tunnel)
      cutoff = begindir_cutoff;
    else if (build_state && build_state->desired_path_len == 4
             && !TO_ORIGIN_CIRCUIT(victim)->has_opened)
      cutoff = fourhop_cutoff;
    else if (TO_ORIGIN_CIRCUIT(victim)->has_opened)
      cutoff = cannibalize_cutoff;
    else if (victim->purpose == CIRCUIT_PURPOSE_C_MEASURE_TIMEOUT)
      cutoff = close_cutoff;
    else
      cutoff = general_cutoff;

    if (timercmp(&victim->timestamp_created, &cutoff, >))
      continue; /* it's still young, leave it alone */

#if 0
    /* some debug logs, to help track bugs */
<<<<<<< HEAD
    if (victim->purpose == CIRCUIT_PURPOSE_C_INTRODUCING &&
        victim->timestamp_created.tv_sec <= introcirc_cutoff &&
        victim->timestamp_created.tv_sec > general_cutoff)
      log_info(LD_REND|LD_CIRC, "Timing out introduction circuit which we "
               "would not have done if it had been a general circuit.");

=======
>>>>>>> 16cfca50
    if (victim->purpose >= CIRCUIT_PURPOSE_C_INTRODUCING &&
        victim->purpose <= CIRCUIT_PURPOSE_C_REND_READY_INTRO_ACKED) {
      if (!victim->timestamp_dirty)
        log_fn(LOG_DEBUG,"Considering %sopen purpose %d to %s (circid %d)."
               "(clean).",
               victim->state == CIRCUIT_STATE_OPEN ? "" : "non",
               victim->purpose, victim->build_state->chosen_exit_name,
               victim->n_circ_id);
      else
        log_fn(LOG_DEBUG,"Considering %sopen purpose %d to %s (circid %d). "
               "%d secs since dirty.",
               victim->state == CIRCUIT_STATE_OPEN ? "" : "non",
               victim->purpose, victim->build_state->chosen_exit_name,
               victim->n_circ_id,
               (int)(now - victim->timestamp_dirty));
    }
#endif

    /* if circ is !open, or if it's open but purpose is a non-finished
     * intro or rend, then mark it for close */
    if (victim->state == CIRCUIT_STATE_OPEN) {
      switch (victim->purpose) {
        default: /* most open circuits can be left alone. */
          continue; /* yes, continue inside a switch refers to the nearest
                     * enclosing loop. C is smart. */
        case CIRCUIT_PURPOSE_C_ESTABLISH_REND:
        case CIRCUIT_PURPOSE_C_INTRODUCING:
        case CIRCUIT_PURPOSE_S_ESTABLISH_INTRO:
          break; /* too old, need to die */
        case CIRCUIT_PURPOSE_C_REND_READY:
          /* it's a rend_ready circ -- has it already picked a query? */
          /* c_rend_ready circs measure age since timestamp_dirty,
           * because that's set when they switch purposes
           */
          if (TO_ORIGIN_CIRCUIT(victim)->rend_data ||
              victim->timestamp_dirty > cutoff.tv_sec)
            continue;
          break;
        case CIRCUIT_PURPOSE_C_REND_READY_INTRO_ACKED:
        case CIRCUIT_PURPOSE_C_INTRODUCE_ACK_WAIT:
          /* rend and intro circs become dirty each time they
           * make an introduction attempt. so timestamp_dirty
           * will reflect the time since the last attempt.
           */
          if (victim->timestamp_dirty > cutoff.tv_sec)
            continue;
          break;
      }
    } else { /* circuit not open, consider recording failure as timeout */
      int first_hop_succeeded = TO_ORIGIN_CIRCUIT(victim)->cpath &&
            TO_ORIGIN_CIRCUIT(victim)->cpath->state == CPATH_STATE_OPEN;

      if (TO_ORIGIN_CIRCUIT(victim)->p_streams != NULL) {
        log_warn(LD_BUG, "Circuit %d (purpose %d, %s) has timed out, "
                 "yet has attached streams!",
                 TO_ORIGIN_CIRCUIT(victim)->global_identifier,
                 victim->purpose,
                 circuit_purpose_to_string(victim->purpose));
        tor_fragile_assert();
        continue;
      }

      if (circuit_timeout_want_to_count_circ(TO_ORIGIN_CIRCUIT(victim)) &&
          circuit_build_times_enough_to_compute(&circ_times)) {
        /* Circuits are allowed to last longer for measurement.
         * Switch their purpose and wait. */
        if (victim->purpose != CIRCUIT_PURPOSE_C_MEASURE_TIMEOUT) {
          control_event_circuit_status(TO_ORIGIN_CIRCUIT(victim),
                                       CIRC_EVENT_FAILED,
                                       END_CIRC_REASON_TIMEOUT);
          victim->purpose = CIRCUIT_PURPOSE_C_MEASURE_TIMEOUT;
          /* Record this failure to check for too many timeouts
           * in a row. This function does not record a time value yet
           * (we do that later); it only counts the fact that we did
           * have a timeout. */
          circuit_build_times_count_timeout(&circ_times,
                                            first_hop_succeeded);
          continue;
        }

        /*
         * If the circuit build time is much greater than we would have cut
         * it off at, we probably had a suspend event along this codepath,
         * and we should discard the value.
         */
        if (timercmp(&victim->timestamp_created, &extremely_old_cutoff, <)) {
          log_notice(LD_CIRC,
                     "Extremely large value for circuit build timeout: %lds. "
                     "Assuming clock jump. Purpose %d (%s)",
                     (long)(now.tv_sec - victim->timestamp_created.tv_sec),
                     victim->purpose,
                     circuit_purpose_to_string(victim->purpose));
        } else if (circuit_build_times_count_close(&circ_times,
                                         first_hop_succeeded,
                                         victim->timestamp_created.tv_sec)) {
          circuit_build_times_set_timeout(&circ_times);
        }
      }
    }

    if (victim->n_conn)
      log_info(LD_CIRC,"Abandoning circ %s:%d:%d (state %d:%s, purpose %d)",
               victim->n_conn->_base.address, victim->n_conn->_base.port,
               victim->n_circ_id,
               victim->state, circuit_state_to_string(victim->state),
               victim->purpose);
    else
      log_info(LD_CIRC,"Abandoning circ %d (state %d:%s, purpose %d)",
               victim->n_circ_id, victim->state,
               circuit_state_to_string(victim->state), victim->purpose);

    circuit_log_path(LOG_INFO,LD_CIRC,TO_ORIGIN_CIRCUIT(victim));
    if (victim->purpose == CIRCUIT_PURPOSE_C_MEASURE_TIMEOUT)
      circuit_mark_for_close(victim, END_CIRC_REASON_MEASUREMENT_EXPIRED);
    else
      circuit_mark_for_close(victim, END_CIRC_REASON_TIMEOUT);
  }
}

/** Remove any elements in <b>needed_ports</b> that are handled by an
 * open or in-progress circuit.
 */
void
circuit_remove_handled_ports(smartlist_t *needed_ports)
{
  int i;
  uint16_t *port;

  for (i = 0; i < smartlist_len(needed_ports); ++i) {
    port = smartlist_get(needed_ports, i);
    tor_assert(*port);
    if (circuit_stream_is_being_handled(NULL, *port,
                                        MIN_CIRCUITS_HANDLING_STREAM)) {
//      log_debug(LD_CIRC,"Port %d is already being handled; removing.", port);
      smartlist_del(needed_ports, i--);
      tor_free(port);
    } else {
      log_debug(LD_CIRC,"Port %d is not handled.", *port);
    }
  }
}

/** Return 1 if at least <b>min</b> general-purpose non-internal circuits
 * will have an acceptable exit node for exit stream <b>conn</b> if it
 * is defined, else for "*:port".
 * Else return 0.
 */
int
circuit_stream_is_being_handled(edge_connection_t *conn,
                                uint16_t port, int min)
{
  circuit_t *circ;
  const node_t *exitnode;
  int num=0;
  time_t now = time(NULL);
  int need_uptime = smartlist_string_num_isin(get_options()->LongLivedPorts,
                                   conn ? conn->socks_request->port : port);

  for (circ=global_circuitlist;circ;circ = circ->next) {
    if (CIRCUIT_IS_ORIGIN(circ) &&
        !circ->marked_for_close &&
        circ->purpose == CIRCUIT_PURPOSE_C_GENERAL &&
        (!circ->timestamp_dirty ||
         circ->timestamp_dirty + get_options()->MaxCircuitDirtiness > now)) {
      cpath_build_state_t *build_state = TO_ORIGIN_CIRCUIT(circ)->build_state;
      if (build_state->is_internal || build_state->onehop_tunnel)
        continue;

      exitnode = build_state_get_exit_node(build_state);
      if (exitnode && (!need_uptime || build_state->need_uptime)) {
        int ok;
        if (conn) {
          ok = connection_ap_can_use_exit(conn, exitnode);
        } else {
          addr_policy_result_t r;
          r = compare_addr_to_node_policy(0, port, exitnode);
          ok = r != ADDR_POLICY_REJECTED && r != ADDR_POLICY_PROBABLY_REJECTED;
        }
        if (ok) {
          if (++num >= min)
            return 1;
        }
      }
    }
  }
  return 0;
}

/** Don't keep more than this many unused open circuits around. */
#define MAX_UNUSED_OPEN_CIRCUITS 14

/** Figure out how many circuits we have open that are clean. Make
 * sure it's enough for all the upcoming behaviors we predict we'll have.
 * But put an upper bound on the total number of circuits.
 */
static void
circuit_predict_and_launch_new(void)
{
  circuit_t *circ;
  int num=0, num_internal=0, num_uptime_internal=0;
  int hidserv_needs_uptime=0, hidserv_needs_capacity=1;
  int port_needs_uptime=0, port_needs_capacity=1;
  time_t now = time(NULL);
  int flags = 0;

  /* First, count how many of each type of circuit we have already. */
  for (circ=global_circuitlist;circ;circ = circ->next) {
    cpath_build_state_t *build_state;
    if (!CIRCUIT_IS_ORIGIN(circ))
      continue;
    if (circ->marked_for_close)
      continue; /* don't mess with marked circs */
    if (circ->timestamp_dirty)
      continue; /* only count clean circs */
    if (circ->purpose != CIRCUIT_PURPOSE_C_GENERAL)
      continue; /* only pay attention to general-purpose circs */
    build_state = TO_ORIGIN_CIRCUIT(circ)->build_state;
    if (build_state->onehop_tunnel)
      continue;
    num++;
    if (build_state->is_internal)
      num_internal++;
    if (build_state->need_uptime && build_state->is_internal)
      num_uptime_internal++;
  }

  /* If that's enough, then stop now. */
  if (num >= MAX_UNUSED_OPEN_CIRCUITS)
    return; /* we already have many, making more probably will hurt */

  /* Second, see if we need any more exit circuits. */
  /* check if we know of a port that's been requested recently
   * and no circuit is currently available that can handle it. */
  if (!circuit_all_predicted_ports_handled(now, &port_needs_uptime,
                                           &port_needs_capacity)) {
    if (port_needs_uptime)
      flags |= CIRCLAUNCH_NEED_UPTIME;
    if (port_needs_capacity)
      flags |= CIRCLAUNCH_NEED_CAPACITY;
    log_info(LD_CIRC,
             "Have %d clean circs (%d internal), need another exit circ.",
             num, num_internal);
    circuit_launch(CIRCUIT_PURPOSE_C_GENERAL, flags);
    return;
  }

  /* Third, see if we need any more hidden service (server) circuits. */
  if (num_rend_services() && num_uptime_internal < 3) {
    flags = (CIRCLAUNCH_NEED_CAPACITY | CIRCLAUNCH_NEED_UPTIME |
             CIRCLAUNCH_IS_INTERNAL);
    log_info(LD_CIRC,
             "Have %d clean circs (%d internal), need another internal "
             "circ for my hidden service.",
             num, num_internal);
    circuit_launch(CIRCUIT_PURPOSE_C_GENERAL, flags);
    return;
  }

  /* Fourth, see if we need any more hidden service (client) circuits. */
  if (rep_hist_get_predicted_internal(now, &hidserv_needs_uptime,
                                      &hidserv_needs_capacity) &&
      ((num_uptime_internal<2 && hidserv_needs_uptime) ||
        num_internal<2)) {
    if (hidserv_needs_uptime)
      flags |= CIRCLAUNCH_NEED_UPTIME;
    if (hidserv_needs_capacity)
      flags |= CIRCLAUNCH_NEED_CAPACITY;
    flags |= CIRCLAUNCH_IS_INTERNAL;
    log_info(LD_CIRC,
             "Have %d clean circs (%d uptime-internal, %d internal), need"
             " another hidden service circ.",
             num, num_uptime_internal, num_internal);
    circuit_launch(CIRCUIT_PURPOSE_C_GENERAL, flags);
    return;
  }

  /* Finally, check to see if we still need more circuits to learn
   * a good build timeout. But if we're close to our max number we
   * want, don't do another -- we want to leave a few slots open so
   * we can still build circuits preemptively as needed. */
  if (num < MAX_UNUSED_OPEN_CIRCUITS-2 &&
      circuit_build_times_needs_circuits_now(&circ_times)) {
    flags = CIRCLAUNCH_NEED_CAPACITY;
    log_info(LD_CIRC,
             "Have %d clean circs need another buildtime test circ.", num);
    circuit_launch(CIRCUIT_PURPOSE_C_GENERAL, flags);
    return;
  }
}

/** Build a new test circuit every 5 minutes */
#define TESTING_CIRCUIT_INTERVAL 300

/** This function is called once a second, if router_have_min_dir_info() is
 * true. Its job is to make sure all services we offer have enough circuits
 * available. Some services just want enough circuits for current tasks,
 * whereas others want a minimum set of idle circuits hanging around.
 */
void
circuit_build_needed_circs(time_t now)
{
  static time_t time_to_new_circuit = 0;
  or_options_t *options = get_options();

  /* launch a new circ for any pending streams that need one */
  connection_ap_attach_pending();

  /* make sure any hidden services have enough intro points */
  rend_services_introduce();

  if (time_to_new_circuit < now) {
    circuit_reset_failure_count(1);
    time_to_new_circuit = now + options->NewCircuitPeriod;
    if (proxy_mode(get_options()))
      addressmap_clean(now);
    circuit_expire_old_circuits_clientside();

#if 0 /* disable for now, until predict-and-launch-new can cull leftovers */
    circ = circuit_get_youngest_clean_open(CIRCUIT_PURPOSE_C_GENERAL);
    if (get_options()->RunTesting &&
        circ &&
        circ->timestamp_created.tv_sec + TESTING_CIRCUIT_INTERVAL < now) {
      log_fn(LOG_INFO,"Creating a new testing circuit.");
      circuit_launch(CIRCUIT_PURPOSE_C_GENERAL, 0);
    }
#endif
  }
  if (!options->DisablePredictedCircuits)
    circuit_predict_and_launch_new();
}

/** If the stream <b>conn</b> is a member of any of the linked
 * lists of <b>circ</b>, then remove it from the list.
 */
void
circuit_detach_stream(circuit_t *circ, edge_connection_t *conn)
{
  edge_connection_t *prevconn;

  tor_assert(circ);
  tor_assert(conn);

  conn->cpath_layer = NULL; /* make sure we don't keep a stale pointer */
  conn->on_circuit = NULL;

  if (CIRCUIT_IS_ORIGIN(circ)) {
    origin_circuit_t *origin_circ = TO_ORIGIN_CIRCUIT(circ);
    if (conn == origin_circ->p_streams) {
      origin_circ->p_streams = conn->next_stream;
      return;
    }

    for (prevconn = origin_circ->p_streams;
         prevconn && prevconn->next_stream && prevconn->next_stream != conn;
         prevconn = prevconn->next_stream)
      ;
    if (prevconn && prevconn->next_stream) {
      prevconn->next_stream = conn->next_stream;
      return;
    }
  } else {
    or_circuit_t *or_circ = TO_OR_CIRCUIT(circ);
    if (conn == or_circ->n_streams) {
      or_circ->n_streams = conn->next_stream;
      return;
    }
    if (conn == or_circ->resolving_streams) {
      or_circ->resolving_streams = conn->next_stream;
      return;
    }

    for (prevconn = or_circ->n_streams;
         prevconn && prevconn->next_stream && prevconn->next_stream != conn;
         prevconn = prevconn->next_stream)
      ;
    if (prevconn && prevconn->next_stream) {
      prevconn->next_stream = conn->next_stream;
      return;
    }

    for (prevconn = or_circ->resolving_streams;
         prevconn && prevconn->next_stream && prevconn->next_stream != conn;
         prevconn = prevconn->next_stream)
      ;
    if (prevconn && prevconn->next_stream) {
      prevconn->next_stream = conn->next_stream;
      return;
    }
  }

  log_warn(LD_BUG,"Edge connection not in circuit's list.");
  /* Don't give an error here; it's harmless. */
  tor_fragile_assert();
}

/** If we haven't yet decided on a good timeout value for circuit
 * building, we close idles circuits aggressively so we can get more
 * data points. */
#define IDLE_TIMEOUT_WHILE_LEARNING (10*60)

/** Find each circuit that has been unused for too long, or dirty
 * for too long and has no streams on it: mark it for close.
 */
static void
circuit_expire_old_circuits_clientside(void)
{
  circuit_t *circ;
  struct timeval cutoff, now;

  tor_gettimeofday(&now);
  cutoff = now;

  if (circuit_build_times_needs_circuits(&circ_times)) {
    /* Circuits should be shorter lived if we need more of them
     * for learning a good build timeout */
    cutoff.tv_sec -= IDLE_TIMEOUT_WHILE_LEARNING;
  } else {
    cutoff.tv_sec -= get_options()->CircuitIdleTimeout;
  }

  for (circ = global_circuitlist; circ; circ = circ->next) {
    if (circ->marked_for_close || !CIRCUIT_IS_ORIGIN(circ))
      continue;
    /* If the circuit has been dirty for too long, and there are no streams
     * on it, mark it for close.
     */
    if (circ->timestamp_dirty &&
        circ->timestamp_dirty + get_options()->MaxCircuitDirtiness <
          now.tv_sec &&
        !TO_ORIGIN_CIRCUIT(circ)->p_streams /* nothing attached */ ) {
      log_debug(LD_CIRC, "Closing n_circ_id %d (dirty %ld sec ago, "
                "purpose %d)",
                circ->n_circ_id, (long)(now.tv_sec - circ->timestamp_dirty),
                circ->purpose);
      circuit_mark_for_close(circ, END_CIRC_REASON_FINISHED);
    } else if (!circ->timestamp_dirty && circ->state == CIRCUIT_STATE_OPEN) {
      if (timercmp(&circ->timestamp_created, &cutoff, <)) {
        if (circ->purpose == CIRCUIT_PURPOSE_C_GENERAL ||
                circ->purpose == CIRCUIT_PURPOSE_C_MEASURE_TIMEOUT ||
                circ->purpose == CIRCUIT_PURPOSE_S_ESTABLISH_INTRO ||
                circ->purpose == CIRCUIT_PURPOSE_TESTING ||
                (circ->purpose >= CIRCUIT_PURPOSE_C_INTRODUCING &&
                circ->purpose <= CIRCUIT_PURPOSE_C_REND_READY_INTRO_ACKED) ||
                circ->purpose == CIRCUIT_PURPOSE_S_CONNECT_REND) {
          log_debug(LD_CIRC,
                    "Closing circuit that has been unused for %ld msec.",
                    tv_mdiff(&circ->timestamp_created, &now));
          circuit_mark_for_close(circ, END_CIRC_REASON_FINISHED);
        } else if (!TO_ORIGIN_CIRCUIT(circ)->is_ancient) {
          /* Server-side rend joined circuits can end up really old, because
           * they are reused by clients for longer than normal. The client
           * controls their lifespan. (They never become dirty, because
           * connection_exit_begin_conn() never marks anything as dirty.)
           * Similarly, server-side intro circuits last a long time. */
          if (circ->purpose != CIRCUIT_PURPOSE_S_REND_JOINED &&
              circ->purpose != CIRCUIT_PURPOSE_S_INTRO) {
            log_notice(LD_CIRC,
                       "Ancient non-dirty circuit %d is still around after "
                       "%ld milliseconds. Purpose: %d (%s)",
                       TO_ORIGIN_CIRCUIT(circ)->global_identifier,
                       tv_mdiff(&circ->timestamp_created, &now),
                       circ->purpose,
                       circuit_purpose_to_string(circ->purpose));
            TO_ORIGIN_CIRCUIT(circ)->is_ancient = 1;
          }
        }
      }
    }
  }
}

/** How long do we wait before killing circuits with the properties
 * described below?
 *
 * Probably we could choose a number here as low as 5 to 10 seconds,
 * since these circs are used for begindir, and a) generally you either
 * ask another begindir question right after or you don't for a long time,
 * b) clients at least through 0.2.1.x choose from the whole set of
 * directory mirrors at each choice, and c) re-establishing a one-hop
 * circuit via create-fast is a light operation assuming the TLS conn is
 * still there.
 *
 * I expect "b" to go away one day when we move to using directory
 * guards, but I think "a" and "c" are good enough reasons that a low
 * number is safe even then.
 */
#define IDLE_ONE_HOP_CIRC_TIMEOUT 60

/** Find each non-origin circuit that has been unused for too long,
 * has no streams on it, used a create_fast, and ends here: mark it
 * for close.
 */
void
circuit_expire_old_circuits_serverside(time_t now)
{
  circuit_t *circ;
  or_circuit_t *or_circ;
  time_t cutoff = now - IDLE_ONE_HOP_CIRC_TIMEOUT;

  for (circ = global_circuitlist; circ; circ = circ->next) {
    if (circ->marked_for_close || CIRCUIT_IS_ORIGIN(circ))
      continue;
    or_circ = TO_OR_CIRCUIT(circ);
    /* If the circuit has been idle for too long, and there are no streams
     * on it, and it ends here, and it used a create_fast, mark it for close.
     */
    if (or_circ->is_first_hop && !circ->n_conn &&
        !or_circ->n_streams && !or_circ->resolving_streams &&
        or_circ->p_conn &&
        or_circ->p_conn->timestamp_last_added_nonpadding <= cutoff) {
      log_info(LD_CIRC, "Closing circ_id %d (empty %d secs ago)",
               or_circ->p_circ_id,
               (int)(now - or_circ->p_conn->timestamp_last_added_nonpadding));
      circuit_mark_for_close(circ, END_CIRC_REASON_FINISHED);
    }
  }
}

/** Number of testing circuits we want open before testing our bandwidth. */
#define NUM_PARALLEL_TESTING_CIRCS 4

/** True iff we've ever had enough testing circuits open to test our
 * bandwidth. */
static int have_performed_bandwidth_test = 0;

/** Reset have_performed_bandwidth_test, so we'll start building
 * testing circuits again so we can exercise our bandwidth. */
void
reset_bandwidth_test(void)
{
  have_performed_bandwidth_test = 0;
}

/** Return 1 if we've already exercised our bandwidth, or if we
 * have fewer than NUM_PARALLEL_TESTING_CIRCS testing circuits
 * established or on the way. Else return 0.
 */
int
circuit_enough_testing_circs(void)
{
  circuit_t *circ;
  int num = 0;

  if (have_performed_bandwidth_test)
    return 1;

  for (circ = global_circuitlist; circ; circ = circ->next) {
    if (!circ->marked_for_close && CIRCUIT_IS_ORIGIN(circ) &&
        circ->purpose == CIRCUIT_PURPOSE_TESTING &&
        circ->state == CIRCUIT_STATE_OPEN)
      num++;
  }
  return num >= NUM_PARALLEL_TESTING_CIRCS;
}

/** A testing circuit has completed. Take whatever stats we want.
 * Noticing reachability is taken care of in onionskin_answer(),
 * so there's no need to record anything here. But if we still want
 * to do the bandwidth test, and we now have enough testing circuits
 * open, do it.
 */
static void
circuit_testing_opened(origin_circuit_t *circ)
{
  if (have_performed_bandwidth_test ||
      !check_whether_orport_reachable()) {
    /* either we've already done everything we want with testing circuits,
     * or this testing circuit became open due to a fluke, e.g. we picked
     * a last hop where we already had the connection open due to an
     * outgoing local circuit. */
    circuit_mark_for_close(TO_CIRCUIT(circ), END_CIRC_AT_ORIGIN);
  } else if (circuit_enough_testing_circs()) {
    router_perform_bandwidth_test(NUM_PARALLEL_TESTING_CIRCS, time(NULL));
    have_performed_bandwidth_test = 1;
  } else
    consider_testing_reachability(1, 0);
}

/** A testing circuit has failed to build. Take whatever stats we want. */
static void
circuit_testing_failed(origin_circuit_t *circ, int at_last_hop)
{
  if (server_mode(get_options()) && check_whether_orport_reachable())
    return;

  log_info(LD_GENERAL,
           "Our testing circuit (to see if your ORPort is reachable) "
           "has failed. I'll try again later.");

  /* These aren't used yet. */
  (void)circ;
  (void)at_last_hop;
}

/** The circuit <b>circ</b> has just become open. Take the next
 * step: for rendezvous circuits, we pass circ to the appropriate
 * function in rendclient or rendservice. For general circuits, we
 * call connection_ap_attach_pending, which looks for pending streams
 * that could use circ.
 */
void
circuit_has_opened(origin_circuit_t *circ)
{
  control_event_circuit_status(circ, CIRC_EVENT_BUILT, 0);

  /* Remember that this circuit has finished building. Now if we start
   * it building again later (e.g. by extending it), we will know not
   * to consider its build time. */
  circ->has_opened = 1;

  switch (TO_CIRCUIT(circ)->purpose) {
    case CIRCUIT_PURPOSE_C_ESTABLISH_REND:
      rend_client_rendcirc_has_opened(circ);
      connection_ap_attach_pending();
      break;
    case CIRCUIT_PURPOSE_C_INTRODUCING:
      rend_client_introcirc_has_opened(circ);
      break;
    case CIRCUIT_PURPOSE_C_GENERAL:
      /* Tell any AP connections that have been waiting for a new
       * circuit that one is ready. */
      connection_ap_attach_pending();
      break;
    case CIRCUIT_PURPOSE_S_ESTABLISH_INTRO:
      /* at Bob, waiting for introductions */
      rend_service_intro_has_opened(circ);
      break;
    case CIRCUIT_PURPOSE_S_CONNECT_REND:
      /* at Bob, connecting to rend point */
      rend_service_rendezvous_has_opened(circ);
      break;
    case CIRCUIT_PURPOSE_TESTING:
      circuit_testing_opened(circ);
      break;
    /* default:
     * This won't happen in normal operation, but might happen if the
     * controller did it. Just let it slide. */
  }
}

/** Called whenever a circuit could not be successfully built.
 */
void
circuit_build_failed(origin_circuit_t *circ)
{
  /* we should examine circ and see if it failed because of
   * the last hop or an earlier hop. then use this info below.
   */
  int failed_at_last_hop = 0;
  /* If the last hop isn't open, and the second-to-last is, we failed
   * at the last hop. */
  if (circ->cpath &&
      circ->cpath->prev->state != CPATH_STATE_OPEN &&
      circ->cpath->prev->prev->state == CPATH_STATE_OPEN) {
    failed_at_last_hop = 1;
  }
  if (circ->cpath &&
      circ->cpath->state != CPATH_STATE_OPEN) {
    /* We failed at the first hop. If there's an OR connection
     * to blame, blame it. Also, avoid this relay for a while, and
     * fail any one-hop directory fetches destined for it. */
    const char *n_conn_id = circ->cpath->extend_info->identity_digest;
    int already_marked = 0;
    if (circ->_base.n_conn) {
      or_connection_t *n_conn = circ->_base.n_conn;
      if (n_conn->is_bad_for_new_circs) {
        /* We only want to blame this router when a fresh healthy
         * connection fails. So don't mark this router as newly failed,
         * since maybe this was just an old circuit attempt that's
         * finally timing out now. Also, there's no need to blow away
         * circuits/streams/etc, since the failure of an unhealthy conn
         * doesn't tell us much about whether a healthy conn would
         * succeed. */
        already_marked = 1;
      }
      log_info(LD_OR,
               "Our circuit failed to get a response from the first hop "
               "(%s:%d). I'm going to try to rotate to a better connection.",
               n_conn->_base.address, n_conn->_base.port);
      n_conn->is_bad_for_new_circs = 1;
    } else {
      log_info(LD_OR,
               "Our circuit died before the first hop with no connection");
    }
    if (n_conn_id && !already_marked) {
      entry_guard_register_connect_status(n_conn_id, 0, 1, time(NULL));
      /* if there are any one-hop streams waiting on this circuit, fail
       * them now so they can retry elsewhere. */
      connection_ap_fail_onehop(n_conn_id, circ->build_state);
    }
  }

  switch (circ->_base.purpose) {
    case CIRCUIT_PURPOSE_C_GENERAL:
      /* If we never built the circuit, note it as a failure. */
      circuit_increment_failure_count();
      if (failed_at_last_hop) {
        /* Make sure any streams that demand our last hop as their exit
         * know that it's unlikely to happen. */
        circuit_discard_optional_exit_enclaves(circ->cpath->prev->extend_info);
      }
      break;
    case CIRCUIT_PURPOSE_TESTING:
      circuit_testing_failed(circ, failed_at_last_hop);
      break;
    case CIRCUIT_PURPOSE_S_ESTABLISH_INTRO:
      /* at Bob, waiting for introductions */
      if (circ->_base.state != CIRCUIT_STATE_OPEN) {
        circuit_increment_failure_count();
      }
      /* no need to care here, because bob will rebuild intro
       * points periodically. */
      break;
    case CIRCUIT_PURPOSE_C_INTRODUCING:
      /* at Alice, connecting to intro point */
      /* Don't increment failure count, since Bob may have picked
       * the introduction point maliciously */
      /* Alice will pick a new intro point when this one dies, if
       * the stream in question still cares. No need to act here. */
      break;
    case CIRCUIT_PURPOSE_C_ESTABLISH_REND:
      /* at Alice, waiting for Bob */
      circuit_increment_failure_count();
      /* Alice will pick a new rend point when this one dies, if
       * the stream in question still cares. No need to act here. */
      break;
    case CIRCUIT_PURPOSE_S_CONNECT_REND:
      /* at Bob, connecting to rend point */
      /* Don't increment failure count, since Alice may have picked
       * the rendezvous point maliciously */
      log_info(LD_REND,
               "Couldn't connect to Alice's chosen rend point %s "
               "(%s hop failed).",
               escaped(build_state_get_exit_nickname(circ->build_state)),
               failed_at_last_hop?"last":"non-last");
      rend_service_relaunch_rendezvous(circ);
      break;
    /* default:
     * This won't happen in normal operation, but might happen if the
     * controller did it. Just let it slide. */
  }
}

/** Number of consecutive failures so far; should only be touched by
 * circuit_launch_new and circuit_*_failure_count.
 */
static int n_circuit_failures = 0;
/** Before the last time we called circuit_reset_failure_count(), were
 * there a lot of failures? */
static int did_circs_fail_last_period = 0;

/** Don't retry launching a new circuit if we try this many times with no
 * success. */
#define MAX_CIRCUIT_FAILURES 5

/** Launch a new circuit; see circuit_launch_by_extend_info() for
 * details on arguments. */
origin_circuit_t *
circuit_launch(uint8_t purpose, int flags)
{
  return circuit_launch_by_extend_info(purpose, NULL, flags);
}

/** Launch a new circuit with purpose <b>purpose</b> and exit node
 * <b>extend_info</b> (or NULL to select a random exit node).  If flags
 * contains CIRCLAUNCH_NEED_UPTIME, choose among routers with high uptime.  If
 * CIRCLAUNCH_NEED_CAPACITY is set, choose among routers with high bandwidth.
 * If CIRCLAUNCH_IS_INTERNAL is true, the last hop need not be an exit node.
 * If CIRCLAUNCH_ONEHOP_TUNNEL is set, the circuit will have only one hop.
 * Return the newly allocated circuit on success, or NULL on failure. */
origin_circuit_t *
circuit_launch_by_extend_info(uint8_t purpose,
                              extend_info_t *extend_info,
                              int flags)
{
  origin_circuit_t *circ;
  int onehop_tunnel = (flags & CIRCLAUNCH_ONEHOP_TUNNEL) != 0;

  if (!onehop_tunnel && !router_have_minimum_dir_info()) {
    log_debug(LD_CIRC,"Haven't fetched enough directory info yet; canceling "
              "circuit launch.");
    return NULL;
  }

  if ((extend_info || purpose != CIRCUIT_PURPOSE_C_GENERAL) &&
      purpose != CIRCUIT_PURPOSE_TESTING && !onehop_tunnel) {
    /* see if there are appropriate circs available to cannibalize. */
    /* XXX if we're planning to add a hop, perhaps we want to look for
     * internal circs rather than exit circs? -RD */
    circ = circuit_find_to_cannibalize(purpose, extend_info, flags);
    if (circ) {
      log_info(LD_CIRC,"Cannibalizing circ '%s' for purpose %d (%s)",
               build_state_get_exit_nickname(circ->build_state), purpose,
               circuit_purpose_to_string(purpose));
      circ->_base.purpose = purpose;
      /* reset the birth date of this circ, else expire_building
       * will see it and think it's been trying to build since it
       * began. */
      tor_gettimeofday(&circ->_base.timestamp_created);
      switch (purpose) {
        case CIRCUIT_PURPOSE_C_ESTABLISH_REND:
        case CIRCUIT_PURPOSE_S_ESTABLISH_INTRO:
          /* it's ready right now */
          break;
        case CIRCUIT_PURPOSE_C_INTRODUCING:
        case CIRCUIT_PURPOSE_S_CONNECT_REND:
        case CIRCUIT_PURPOSE_C_GENERAL:
          /* need to add a new hop */
          tor_assert(extend_info);
          if (circuit_extend_to_new_exit(circ, extend_info) < 0)
            return NULL;
          break;
        default:
          log_warn(LD_BUG,
                   "unexpected purpose %d when cannibalizing a circ.",
                   purpose);
          tor_fragile_assert();
          return NULL;
      }
      return circ;
    }
  }

  if (did_circs_fail_last_period &&
      n_circuit_failures > MAX_CIRCUIT_FAILURES) {
    /* too many failed circs in a row. don't try. */
//    log_fn(LOG_INFO,"%d failures so far, not trying.",n_circuit_failures);
    return NULL;
  }

  /* try a circ. if it fails, circuit_mark_for_close will increment
   * n_circuit_failures */
  return circuit_establish_circuit(purpose, extend_info, flags);
}

/** Record another failure at opening a general circuit. When we have
 * too many, we'll stop trying for the remainder of this minute.
 */
static void
circuit_increment_failure_count(void)
{
  ++n_circuit_failures;
  log_debug(LD_CIRC,"n_circuit_failures now %d.",n_circuit_failures);
}

/** Reset the failure count for opening general circuits. This means
 * we will try MAX_CIRCUIT_FAILURES times more (if necessary) before
 * stopping again.
 */
void
circuit_reset_failure_count(int timeout)
{
  if (timeout && n_circuit_failures > MAX_CIRCUIT_FAILURES)
    did_circs_fail_last_period = 1;
  else
    did_circs_fail_last_period = 0;
  n_circuit_failures = 0;
}

/** Find an open circ that we're happy to use for <b>conn</b> and return 1. If
 * there isn't one, and there isn't one on the way, launch one and return
 * 0. If it will never work, return -1.
 *
 * Write the found or in-progress or launched circ into *circp.
 */
static int
circuit_get_open_circ_or_launch(edge_connection_t *conn,
                                uint8_t desired_circuit_purpose,
                                origin_circuit_t **circp)
{
  origin_circuit_t *circ;
  int check_exit_policy;
  int need_uptime, need_internal;
  int want_onehop;
  or_options_t *options = get_options();

  tor_assert(conn);
  tor_assert(circp);
  tor_assert(conn->_base.state == AP_CONN_STATE_CIRCUIT_WAIT);
  check_exit_policy =
      conn->socks_request->command == SOCKS_COMMAND_CONNECT &&
      !conn->use_begindir &&
      !connection_edge_is_rendezvous_stream(conn);
  want_onehop = conn->want_onehop;

  need_uptime = !conn->want_onehop && !conn->use_begindir &&
                smartlist_string_num_isin(options->LongLivedPorts,
                                          conn->socks_request->port);
  need_internal = desired_circuit_purpose != CIRCUIT_PURPOSE_C_GENERAL;

  circ = circuit_get_best(conn, 1, desired_circuit_purpose,
                          need_uptime, need_internal);

  if (circ) {
    *circp = circ;
    return 1; /* we're happy */
  }

  if (!want_onehop && !router_have_minimum_dir_info()) {
    if (!connection_get_by_type(CONN_TYPE_DIR)) {
      int severity = LOG_NOTICE;
      /* FFFF if this is a tunneled directory fetch, don't yell
       * as loudly. the user doesn't even know it's happening. */
      if (entry_list_is_constrained(options) &&
          entries_known_but_down(options)) {
        log_fn(severity, LD_APP|LD_DIR,
               "Application request when we haven't used client functionality "
               "lately. Optimistically trying known %s again.",
               options->UseBridges ? "bridges" : "entrynodes");
        entries_retry_all(options);
      } else if (!options->UseBridges || any_bridge_descriptors_known()) {
        log_fn(severity, LD_APP|LD_DIR,
               "Application request when we haven't used client functionality "
               "lately. Optimistically trying directory fetches again.");
        routerlist_retry_directory_downloads(time(NULL));
      }
    }
    /* the stream will be dealt with when router_have_minimum_dir_info becomes
     * 1, or when all directory attempts fail and directory_all_unreachable()
     * kills it.
     */
    return 0;
  }

  /* Do we need to check exit policy? */
  if (check_exit_policy) {
    if (!conn->chosen_exit_name) {
      struct in_addr in;
      uint32_t addr = 0;
      if (tor_inet_aton(conn->socks_request->address, &in))
        addr = ntohl(in.s_addr);
      if (router_exit_policy_all_nodes_reject(addr,
                                              conn->socks_request->port,
                                              need_uptime)) {
        log_notice(LD_APP,
                   "No Tor server allows exit to %s:%d. Rejecting.",
                   safe_str_client(conn->socks_request->address),
                   conn->socks_request->port);
        return -1;
      }
    } else {
      /* XXXX023 Duplicates checks in connection_ap_handshake_attach_circuit:
       * refactor into a single function? */
      const node_t *node = node_get_by_nickname(conn->chosen_exit_name, 1);
      int opt = conn->chosen_exit_optional;
      if (node && !connection_ap_can_use_exit(conn, node)) {
        log_fn(opt ? LOG_INFO : LOG_WARN, LD_APP,
               "Requested exit point '%s' is excluded or "
               "would refuse request. %s.",
               conn->chosen_exit_name, opt ? "Trying others" : "Closing");
        if (opt) {
          conn->chosen_exit_optional = 0;
          tor_free(conn->chosen_exit_name);
          /* Try again. */
          return circuit_get_open_circ_or_launch(conn,
                                                 desired_circuit_purpose,
                                                 circp);
        }
        return -1;
      }
    }
  }

  /* is one already on the way? */
  circ = circuit_get_best(conn, 0, desired_circuit_purpose,
                          need_uptime, need_internal);
  if (circ)
    log_debug(LD_CIRC, "one on the way!");
  if (!circ) {
    extend_info_t *extend_info=NULL;
    uint8_t new_circ_purpose;

    if (desired_circuit_purpose == CIRCUIT_PURPOSE_C_INTRODUCE_ACK_WAIT) {
      /* need to pick an intro point */
      tor_assert(conn->rend_data);
      extend_info = rend_client_get_random_intro(conn->rend_data);
      if (!extend_info) {
        log_info(LD_REND,
                 "No intro points for '%s': re-fetching service descriptor.",
                 safe_str_client(conn->rend_data->onion_address));
        rend_client_refetch_v2_renddesc(conn->rend_data);
        conn->_base.state = AP_CONN_STATE_RENDDESC_WAIT;
        return 0;
      }
      log_info(LD_REND,"Chose '%s' as intro point for '%s'.",
               extend_info->nickname,
               safe_str_client(conn->rend_data->onion_address));
    }

    /* If we have specified a particular exit node for our
     * connection, then be sure to open a circuit to that exit node.
     */
    if (desired_circuit_purpose == CIRCUIT_PURPOSE_C_GENERAL) {
      if (conn->chosen_exit_name) {
        const node_t *r;
        int opt = conn->chosen_exit_optional;
        r = node_get_by_nickname(conn->chosen_exit_name, 1);
        if (r && node_has_descriptor(r)) {
          extend_info = extend_info_from_node(r);
        } else {
          log_debug(LD_DIR, "considering %d, %s",
                    want_onehop, conn->chosen_exit_name);
          if (want_onehop && conn->chosen_exit_name[0] == '$') {
            /* We're asking for a one-hop circuit to a router that
             * we don't have a routerinfo about. Make up an extend_info. */
            char digest[DIGEST_LEN];
            char *hexdigest = conn->chosen_exit_name+1;
            tor_addr_t addr;
            if (strlen(hexdigest) < HEX_DIGEST_LEN ||
                base16_decode(digest,DIGEST_LEN,hexdigest,HEX_DIGEST_LEN)<0) {
              log_info(LD_DIR, "Broken exit digest on tunnel conn. Closing.");
              return -1;
            }
            if (tor_addr_from_str(&addr, conn->socks_request->address) < 0) {
              log_info(LD_DIR, "Broken address %s on tunnel conn. Closing.",
                       escaped_safe_str_client(conn->socks_request->address));
              return -1;
            }
            extend_info = extend_info_alloc(conn->chosen_exit_name+1,
                                            digest, NULL, &addr,
                                            conn->socks_request->port);
          } else {
            /* We will need an onion key for the router, and we
             * don't have one. Refuse or relax requirements. */
            log_fn(opt ? LOG_INFO : LOG_WARN, LD_APP,
                   "Requested exit point '%s' is not known. %s.",
                   conn->chosen_exit_name, opt ? "Trying others" : "Closing");
            if (opt) {
              conn->chosen_exit_optional = 0;
              tor_free(conn->chosen_exit_name);
              /* Try again with no requested exit */
              return circuit_get_open_circ_or_launch(conn,
                                                     desired_circuit_purpose,
                                                     circp);
            }
            return -1;
          }
        }
      }
    }

    if (desired_circuit_purpose == CIRCUIT_PURPOSE_C_REND_JOINED)
      new_circ_purpose = CIRCUIT_PURPOSE_C_ESTABLISH_REND;
    else if (desired_circuit_purpose == CIRCUIT_PURPOSE_C_INTRODUCE_ACK_WAIT)
      new_circ_purpose = CIRCUIT_PURPOSE_C_INTRODUCING;
    else
      new_circ_purpose = desired_circuit_purpose;

    {
      int flags = CIRCLAUNCH_NEED_CAPACITY;
      if (want_onehop) flags |= CIRCLAUNCH_ONEHOP_TUNNEL;
      if (need_uptime) flags |= CIRCLAUNCH_NEED_UPTIME;
      if (need_internal) flags |= CIRCLAUNCH_IS_INTERNAL;
      circ = circuit_launch_by_extend_info(new_circ_purpose, extend_info,
                                           flags);
    }

    extend_info_free(extend_info);

    if (desired_circuit_purpose == CIRCUIT_PURPOSE_C_GENERAL) {
      /* We just caused a circuit to get built because of this stream.
       * If this stream has caused a _lot_ of circuits to be built, that's
       * a bad sign: we should tell the user. */
      if (conn->num_circuits_launched < NUM_CIRCUITS_LAUNCHED_THRESHOLD &&
          ++conn->num_circuits_launched == NUM_CIRCUITS_LAUNCHED_THRESHOLD)
        log_info(LD_CIRC, "The application request to %s:%d has launched "
                 "%d circuits without finding one it likes.",
                 escaped_safe_str_client(conn->socks_request->address),
                 conn->socks_request->port,
                 conn->num_circuits_launched);
    } else {
      /* help predict this next time */
      rep_hist_note_used_internal(time(NULL), need_uptime, 1);
      if (circ) {
        /* write the service_id into circ */
        circ->rend_data = rend_data_dup(conn->rend_data);
        if (circ->_base.purpose == CIRCUIT_PURPOSE_C_ESTABLISH_REND &&
            circ->_base.state == CIRCUIT_STATE_OPEN)
          rend_client_rendcirc_has_opened(circ);
      }
    }
  }
  if (!circ)
    log_info(LD_APP,
             "No safe circuit (purpose %d) ready for edge "
             "connection; delaying.",
             desired_circuit_purpose);
  *circp = circ;
  return 0;
}

/** Return true iff <b>crypt_path</b> is one of the crypt_paths for
 * <b>circ</b>. */
static int
cpath_is_on_circuit(origin_circuit_t *circ, crypt_path_t *crypt_path)
{
  crypt_path_t *cpath, *cpath_next = NULL;
  for (cpath = circ->cpath; cpath_next != circ->cpath; cpath = cpath_next) {
    cpath_next = cpath->next;
    if (crypt_path == cpath)
      return 1;
  }
  return 0;
}

/** Attach the AP stream <b>apconn</b> to circ's linked list of
 * p_streams. Also set apconn's cpath_layer to <b>cpath</b>, or to the last
 * hop in circ's cpath if <b>cpath</b> is NULL.
 */
static void
link_apconn_to_circ(edge_connection_t *apconn, origin_circuit_t *circ,
                    crypt_path_t *cpath)
{
  /* add it into the linked list of streams on this circuit */
  log_debug(LD_APP|LD_CIRC, "attaching new conn to circ. n_circ_id %d.",
            circ->_base.n_circ_id);
  /* reset it, so we can measure circ timeouts */
  apconn->_base.timestamp_lastread = time(NULL);
  apconn->next_stream = circ->p_streams;
  apconn->on_circuit = TO_CIRCUIT(circ);
  /* assert_connection_ok(conn, time(NULL)); */
  circ->p_streams = apconn;

  if (cpath) { /* we were given one; use it */
    tor_assert(cpath_is_on_circuit(circ, cpath));
    apconn->cpath_layer = cpath;
  } else { /* use the last hop in the circuit */
    tor_assert(circ->cpath);
    tor_assert(circ->cpath->prev);
    tor_assert(circ->cpath->prev->state == CPATH_STATE_OPEN);
    apconn->cpath_layer = circ->cpath->prev;
  }
}

/** Return true iff <b>address</b> is matched by one of the entries in
 * TrackHostExits. */
int
hostname_in_track_host_exits(or_options_t *options, const char *address)
{
  if (!options->TrackHostExits)
    return 0;
  SMARTLIST_FOREACH_BEGIN(options->TrackHostExits, const char *, cp) {
    if (cp[0] == '.') { /* match end */
      if (cp[1] == '\0' ||
          !strcasecmpend(address, cp) ||
          !strcasecmp(address, &cp[1]))
        return 1;
    } else if (strcasecmp(cp, address) == 0) {
      return 1;
    }
  } SMARTLIST_FOREACH_END(cp);
  return 0;
}

/** If an exit wasn't explicitly specified for <b>conn</b>, consider saving
 * the exit that we *did* choose for use by future connections to
 * <b>conn</b>'s destination.
 */
static void
consider_recording_trackhost(edge_connection_t *conn, origin_circuit_t *circ)
{
  or_options_t *options = get_options();
  char *new_address = NULL;
  char fp[HEX_DIGEST_LEN+1];

  /* Search the addressmap for this conn's destination. */
  /* If he's not in the address map.. */
  if (!options->TrackHostExits ||
      addressmap_have_mapping(conn->socks_request->address,
                              options->TrackHostExitsExpire))
    return; /* nothing to track, or already mapped */

  if (!hostname_in_track_host_exits(options, conn->socks_request->address) ||
      !circ->build_state->chosen_exit)
    return;

  /* write down the fingerprint of the chosen exit, not the nickname,
   * because the chosen exit might not be named. */
  base16_encode(fp, sizeof(fp),
                circ->build_state->chosen_exit->identity_digest, DIGEST_LEN);

  /* Add this exit/hostname pair to the addressmap. */
  tor_asprintf(&new_address, "%s.%s.exit",
               conn->socks_request->address, fp);

  addressmap_register(conn->socks_request->address, new_address,
                      time(NULL) + options->TrackHostExitsExpire,
                      ADDRMAPSRC_TRACKEXIT);
}

/** Attempt to attach the connection <b>conn</b> to <b>circ</b>, and send a
 * begin or resolve cell as appropriate.  Return values are as for
 * connection_ap_handshake_attach_circuit.  The stream will exit from the hop
 * indicated by <b>cpath</b>, or from the last hop in circ's cpath if
 * <b>cpath</b> is NULL. */
int
connection_ap_handshake_attach_chosen_circuit(edge_connection_t *conn,
                                              origin_circuit_t *circ,
                                              crypt_path_t *cpath)
{
  tor_assert(conn);
  tor_assert(conn->_base.state == AP_CONN_STATE_CIRCUIT_WAIT ||
             conn->_base.state == AP_CONN_STATE_CONTROLLER_WAIT);
  tor_assert(conn->socks_request);
  tor_assert(circ);
  tor_assert(circ->_base.state == CIRCUIT_STATE_OPEN);

  conn->_base.state = AP_CONN_STATE_CIRCUIT_WAIT;

  if (!circ->_base.timestamp_dirty)
    circ->_base.timestamp_dirty = time(NULL);

  link_apconn_to_circ(conn, circ, cpath);
  tor_assert(conn->socks_request);
  if (conn->socks_request->command == SOCKS_COMMAND_CONNECT) {
    if (!conn->use_begindir)
      consider_recording_trackhost(conn, circ);
    if (connection_ap_handshake_send_begin(conn) < 0)
      return -1;
  } else {
    if (connection_ap_handshake_send_resolve(conn) < 0)
      return -1;
  }

  return 1;
}

/** Try to find a safe live circuit for CONN_TYPE_AP connection conn. If
 * we don't find one: if conn cannot be handled by any known nodes,
 * warn and return -1 (conn needs to die, and is maybe already marked);
 * else launch new circuit (if necessary) and return 0.
 * Otherwise, associate conn with a safe live circuit, do the
 * right next step, and return 1.
 */
/* XXXX this function should mark for close whenever it returns -1;
 * its callers shouldn't have to worry about that. */
int
connection_ap_handshake_attach_circuit(edge_connection_t *conn)
{
  int retval;
  int conn_age;
  int want_onehop;

  tor_assert(conn);
  tor_assert(conn->_base.state == AP_CONN_STATE_CIRCUIT_WAIT);
  tor_assert(conn->socks_request);
  want_onehop = conn->want_onehop;

  conn_age = (int)(time(NULL) - conn->_base.timestamp_created);

  if (conn_age >= get_options()->SocksTimeout) {
    int severity = (tor_addr_is_null(&conn->_base.addr) && !conn->_base.port) ?
      LOG_INFO : LOG_NOTICE;
    log_fn(severity, LD_APP,
           "Tried for %d seconds to get a connection to %s:%d. Giving up.",
           conn_age, safe_str_client(conn->socks_request->address),
           conn->socks_request->port);
    return -1;
  }

  if (!connection_edge_is_rendezvous_stream(conn)) { /* we're a general conn */
    origin_circuit_t *circ=NULL;

    if (conn->chosen_exit_name) {
      const node_t *node = node_get_by_nickname(conn->chosen_exit_name, 1);
      int opt = conn->chosen_exit_optional;
      if (!node && !want_onehop) {
        /* We ran into this warning when trying to extend a circuit to a
         * hidden service directory for which we didn't have a router
         * descriptor. See flyspray task 767 for more details. We should
         * keep this in mind when deciding to use BEGIN_DIR cells for other
         * directory requests as well. -KL*/
        log_fn(opt ? LOG_INFO : LOG_WARN, LD_APP,
               "Requested exit point '%s' is not known. %s.",
               conn->chosen_exit_name, opt ? "Trying others" : "Closing");
        if (opt) {
          conn->chosen_exit_optional = 0;
          tor_free(conn->chosen_exit_name);
          return 0;
        }
        return -1;
      }
      if (node && !connection_ap_can_use_exit(conn, node)) {
        log_fn(opt ? LOG_INFO : LOG_WARN, LD_APP,
               "Requested exit point '%s' is excluded or "
               "would refuse request. %s.",
               conn->chosen_exit_name, opt ? "Trying others" : "Closing");
        if (opt) {
          conn->chosen_exit_optional = 0;
          tor_free(conn->chosen_exit_name);
          return 0;
        }
        return -1;
      }
    }

    /* find the circuit that we should use, if there is one. */
    retval = circuit_get_open_circ_or_launch(
        conn, CIRCUIT_PURPOSE_C_GENERAL, &circ);
    if (retval < 1) // XXX022 if we totally fail, this still returns 0 -RD
      return retval;

    log_debug(LD_APP|LD_CIRC,
              "Attaching apconn to circ %d (stream %d sec old).",
              circ->_base.n_circ_id, conn_age);
    /* print the circ's path, so people can figure out which circs are
     * sucking. */
    circuit_log_path(LOG_INFO,LD_APP|LD_CIRC,circ);

    /* We have found a suitable circuit for our conn. Hurray. */
    return connection_ap_handshake_attach_chosen_circuit(conn, circ, NULL);

  } else { /* we're a rendezvous conn */
    origin_circuit_t *rendcirc=NULL, *introcirc=NULL;

    tor_assert(!conn->cpath_layer);

    /* start by finding a rendezvous circuit for us */

    retval = circuit_get_open_circ_or_launch(
       conn, CIRCUIT_PURPOSE_C_REND_JOINED, &rendcirc);
    if (retval < 0) return -1; /* failed */

    if (retval > 0) {
      tor_assert(rendcirc);
      /* one is already established, attach */
      log_info(LD_REND,
               "rend joined circ %d already here. attaching. "
               "(stream %d sec old)",
               rendcirc->_base.n_circ_id, conn_age);
      /* Mark rendezvous circuits as 'newly dirty' every time you use
       * them, since the process of rebuilding a rendezvous circ is so
       * expensive. There is a tradeoff between linkability and
       * feasibility, at this point.
       */
      rendcirc->_base.timestamp_dirty = time(NULL);
      link_apconn_to_circ(conn, rendcirc, NULL);
      if (connection_ap_handshake_send_begin(conn) < 0)
        return 0; /* already marked, let them fade away */
      return 1;
    }

    if (rendcirc && (rendcirc->_base.purpose ==
                     CIRCUIT_PURPOSE_C_REND_READY_INTRO_ACKED)) {
      log_info(LD_REND,
               "pending-join circ %d already here, with intro ack. "
               "Stalling. (stream %d sec old)",
                rendcirc->_base.n_circ_id, conn_age);
      return 0;
    }

    /* it's on its way. find an intro circ. */
    retval = circuit_get_open_circ_or_launch(
      conn, CIRCUIT_PURPOSE_C_INTRODUCE_ACK_WAIT, &introcirc);
    if (retval < 0) return -1; /* failed */

    if (retval > 0) {
      /* one has already sent the intro. keep waiting. */
      circuit_t *c = NULL;
      tor_assert(introcirc);
      log_info(LD_REND, "Intro circ %d present and awaiting ack (rend %d). "
               "Stalling. (stream %d sec old)",
               introcirc->_base.n_circ_id,
               rendcirc ? rendcirc->_base.n_circ_id : 0,
               conn_age);
      /* abort parallel intro circs, if any */
      for (c = global_circuitlist; c; c = c->next) {
        if (c->purpose == CIRCUIT_PURPOSE_C_INTRODUCING &&
            !c->marked_for_close && CIRCUIT_IS_ORIGIN(c)) {
          origin_circuit_t *oc = TO_ORIGIN_CIRCUIT(c);
          if (oc->rend_data &&
              !rend_cmp_service_ids(conn->rend_data->onion_address,
                                    oc->rend_data->onion_address)) {
            log_info(LD_REND|LD_CIRC, "Closing introduction circuit that we "
                     "built in parallel.");
            circuit_mark_for_close(c, END_CIRC_REASON_TIMEOUT);
          }
        }
      }
      return 0;
    }

    /* now rendcirc and introcirc are each either undefined or not finished */

    if (rendcirc && introcirc &&
        rendcirc->_base.purpose == CIRCUIT_PURPOSE_C_REND_READY) {
      log_info(LD_REND,
               "ready rend circ %d already here (no intro-ack yet on "
               "intro %d). (stream %d sec old)",
               rendcirc->_base.n_circ_id,
               introcirc->_base.n_circ_id, conn_age);

      tor_assert(introcirc->_base.purpose == CIRCUIT_PURPOSE_C_INTRODUCING);
      if (introcirc->_base.state == CIRCUIT_STATE_OPEN) {
        log_info(LD_REND,"found open intro circ %d (rend %d); sending "
                 "introduction. (stream %d sec old)",
                 introcirc->_base.n_circ_id, rendcirc->_base.n_circ_id,
                 conn_age);
        switch (rend_client_send_introduction(introcirc, rendcirc)) {
        case 0: /* success */
          rendcirc->_base.timestamp_dirty = time(NULL);
          introcirc->_base.timestamp_dirty = time(NULL);
          assert_circuit_ok(TO_CIRCUIT(rendcirc));
          assert_circuit_ok(TO_CIRCUIT(introcirc));
          return 0;
        case -1: /* transient error */
          return 0;
        case -2: /* permanent error */
          return -1;
        default: /* oops */
          tor_fragile_assert();
          return -1;
        }
      }
    }

    log_info(LD_REND, "Intro (%d) and rend (%d) circs are not both ready. "
             "Stalling conn. (%d sec old)",
             introcirc ? introcirc->_base.n_circ_id : 0,
             rendcirc ? rendcirc->_base.n_circ_id : 0, conn_age);
    return 0;
  }
}
<|MERGE_RESOLUTION|>--- conflicted
+++ resolved
@@ -333,15 +333,6 @@
 
 #if 0
     /* some debug logs, to help track bugs */
-<<<<<<< HEAD
-    if (victim->purpose == CIRCUIT_PURPOSE_C_INTRODUCING &&
-        victim->timestamp_created.tv_sec <= introcirc_cutoff &&
-        victim->timestamp_created.tv_sec > general_cutoff)
-      log_info(LD_REND|LD_CIRC, "Timing out introduction circuit which we "
-               "would not have done if it had been a general circuit.");
-
-=======
->>>>>>> 16cfca50
     if (victim->purpose >= CIRCUIT_PURPOSE_C_INTRODUCING &&
         victim->purpose <= CIRCUIT_PURPOSE_C_REND_READY_INTRO_ACKED) {
       if (!victim->timestamp_dirty)
