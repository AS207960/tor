/* Copyright (c) 2001 Matej Pfajfar.
 * Copyright (c) 2001-2004, Roger Dingledine.
 * Copyright (c) 2004-2006, Roger Dingledine, Nick Mathewson.
 * Copyright (c) 2007-2017, The Tor Project, Inc. */
/* See LICENSE for licensing information */

/**
 * \file main.c
 * \brief Toplevel module. Handles signals, multiplexes between
 * connections, implements main loop, and drives scheduled events.
 *
 * For the main loop itself; see run_main_loop_once().  It invokes the rest of
 * Tor mostly through Libevent callbacks.  Libevent callbacks can happen when
 * a timer elapses, a signal is received, a socket is ready to read or write,
 * or an event is manually activated.
 *
 * Most events in Tor are driven from these callbacks:
 *  <ul>
 *   <li>conn_read_callback() and conn_write_callback() here, which are
 *     invoked when a socket is ready to read or write respectively.
 *   <li>signal_callback(), which handles incoming signals.
 *  </ul>
 * Other events are used for specific purposes, or for building more complex
 * control structures.  If you search for usage of tor_libevent_new(), you
 * will find all the events that we construct in Tor.
 *
 * Tor has numerous housekeeping operations that need to happen
 * regularly. They are handled in different ways:
 * <ul>
 *   <li>The most frequent operations are handled after every read or write
 *    event, at the end of connection_handle_read() and
 *    connection_handle_write().
 *
 *   <li>The next most frequent operations happen after each invocation of the
 *     main loop, in run_main_loop_once().
 *
 *   <li>Once per second, we run all of the operations listed in
 *     second_elapsed_callback(), and in its child, run_scheduled_events().
 *
 *   <li>Once-a-second operations are handled in second_elapsed_callback().
 *
 *   <li>More infrequent operations take place based on the periodic event
 *     driver in periodic.c .  These are stored in the periodic_events[]
 *     table.
 * </ul>
 *
 **/

#define MAIN_PRIVATE
#include "or.h"
#include "addressmap.h"
#include "backtrace.h"
#include "bridges.h"
#include "buffers.h"
#include "buffers_tls.h"
#include "channel.h"
#include "channeltls.h"
#include "channelpadding.h"
#include "circuitbuild.h"
#include "circuitlist.h"
#include "circuituse.h"
#include "command.h"
#include "compress.h"
#include "config.h"
#include "confparse.h"
#include "connection.h"
#include "connection_edge.h"
#include "connection_or.h"
#include "consdiffmgr.h"
#include "control.h"
#include "cpuworker.h"
#include "crypto_s2k.h"
#include "directory.h"
#include "dirserv.h"
#include "dirvote.h"
#include "dns.h"
#include "dnsserv.h"
#include "dos.h"
#include "entrynodes.h"
#include "geoip.h"
#include "hibernate.h"
#include "hs_cache.h"
#include "hs_circuitmap.h"
#include "hs_client.h"
#include "keypin.h"
#include "main.h"
#include "microdesc.h"
#include "networkstatus.h"
#include "nodelist.h"
#include "ntmain.h"
#include "onion.h"
#include "periodic.h"
#include "policies.h"
#include "protover.h"
#include "transports.h"
#include "relay.h"
#include "rendclient.h"
#include "rendcommon.h"
#include "rendservice.h"
#include "rephist.h"
#include "router.h"
#include "routerkeys.h"
#include "routerlist.h"
#include "routerparse.h"
#include "scheduler.h"
#include "shared_random.h"
#include "statefile.h"
#include "status.h"
#include "tor_api.h"
#include "tor_api_internal.h"
#include "util_process.h"
#include "ext_orport.h"
#ifdef USE_DMALLOC
#include <dmalloc.h>
#endif
#include "memarea.h"
#include "sandbox.h"

#include <event2/event.h>

#ifdef HAVE_SYSTEMD
#   if defined(__COVERITY__) && !defined(__INCLUDE_LEVEL__)
/* Systemd's use of gcc's __INCLUDE_LEVEL__ extension macro appears to confuse
 * Coverity. Here's a kludge to unconfuse it.
 */
#   define __INCLUDE_LEVEL__ 2
#endif /* defined(__COVERITY__) && !defined(__INCLUDE_LEVEL__) */
#include <systemd/sd-daemon.h>
#endif /* defined(HAVE_SYSTEMD) */

void evdns_shutdown(int);

#ifdef HAVE_RUST
// helper function defined in Rust to output a log message indicating if tor is
// running with Rust enabled. See src/rust/tor_util
char *rust_welcome_string(void);
#endif

/********* PROTOTYPES **********/

static void dumpmemusage(int severity);
static void dumpstats(int severity); /* log stats */
static void conn_read_callback(evutil_socket_t fd, short event, void *_conn);
static void conn_write_callback(evutil_socket_t fd, short event, void *_conn);
static void second_elapsed_callback(periodic_timer_t *timer, void *args);
static int conn_close_if_marked(int i);
static void connection_start_reading_from_linked_conn(connection_t *conn);
static int connection_should_read_from_linked_conn(connection_t *conn);
static int run_main_loop_until_done(void);
static void process_signal(int sig);
static void shutdown_did_not_work_callback(evutil_socket_t fd, short event,
                                           void *arg) ATTR_NORETURN;

/********* START VARIABLES **********/
int global_read_bucket; /**< Max number of bytes I can read this second. */
int global_write_bucket; /**< Max number of bytes I can write this second. */

/** Max number of relayed (bandwidth class 1) bytes I can read this second. */
int global_relayed_read_bucket;
/** Max number of relayed (bandwidth class 1) bytes I can write this second. */
int global_relayed_write_bucket;
/** What was the read bucket before the last second_elapsed_callback() call?
 * (used to determine how many bytes we've read). */
static int stats_prev_global_read_bucket;
/** What was the write bucket before the last second_elapsed_callback() call?
 * (used to determine how many bytes we've written). */
static int stats_prev_global_write_bucket;

/* DOCDOC stats_prev_n_read */
static uint64_t stats_prev_n_read = 0;
/* DOCDOC stats_prev_n_written */
static uint64_t stats_prev_n_written = 0;

/* XXX we might want to keep stats about global_relayed_*_bucket too. Or not.*/
/** How many bytes have we read since we started the process? */
static uint64_t stats_n_bytes_read = 0;
/** How many bytes have we written since we started the process? */
static uint64_t stats_n_bytes_written = 0;
/** What time did this process start up? */
time_t time_of_process_start = 0;
/** How many seconds have we been running? */
long stats_n_seconds_working = 0;
/** How many times have we returned from the main loop successfully? */
static uint64_t stats_n_main_loop_successes = 0;
/** How many times have we received an error from the main loop? */
static uint64_t stats_n_main_loop_errors = 0;
/** How many times have we returned from the main loop with no events. */
static uint64_t stats_n_main_loop_idle = 0;

/** How often will we honor SIGNEWNYM requests? */
#define MAX_SIGNEWNYM_RATE 10
/** When did we last process a SIGNEWNYM request? */
static time_t time_of_last_signewnym = 0;
/** Is there a signewnym request we're currently waiting to handle? */
static int signewnym_is_pending = 0;
/** How many times have we called newnym? */
static unsigned newnym_epoch = 0;

/** Smartlist of all open connections. */
STATIC smartlist_t *connection_array = NULL;
/** List of connections that have been marked for close and need to be freed
 * and removed from connection_array. */
static smartlist_t *closeable_connection_lst = NULL;
/** List of linked connections that are currently reading data into their
 * inbuf from their partner's outbuf. */
static smartlist_t *active_linked_connection_lst = NULL;
/** Flag: Set to true iff we entered the current libevent main loop via
 * <b>loop_once</b>. If so, there's no need to trigger a loopexit in order
 * to handle linked connections. */
static int called_loop_once = 0;
/** Flag: if true, it's time to shut down, so the main loop should exit as
 * soon as possible.
 */
static int main_loop_should_exit = 0;
/** The return value that the main loop should yield when it exits, if
 * main_loop_should_exit is true.
 */
static int main_loop_exit_value = 0;

/** We set this to 1 when we've opened a circuit, so we can print a log
 * entry to inform the user that Tor is working.  We set it to 0 when
 * we think the fact that we once opened a circuit doesn't mean we can do so
 * any longer (a big time jump happened, when we notice our directory is
 * heinously out-of-date, etc.
 */
static int can_complete_circuits = 0;

/** How often do we check for router descriptors that we should download
 * when we have too little directory info? */
#define GREEDY_DESCRIPTOR_RETRY_INTERVAL (10)
/** How often do we check for router descriptors that we should download
 * when we have enough directory info? */
#define LAZY_DESCRIPTOR_RETRY_INTERVAL (60)

/** Decides our behavior when no logs are configured/before any
 * logs have been configured.  For 0, we log notice to stdout as normal.
 * For 1, we log warnings only.  For 2, we log nothing.
 */
int quiet_level = 0;

/********* END VARIABLES ************/

/****************************************************************************
 *
 * This section contains accessors and other methods on the connection_array
 * variables (which are global within this file and unavailable outside it).
 *
 ****************************************************************************/

/** Return 1 if we have successfully built a circuit, and nothing has changed
 * to make us think that maybe we can't.
 */
int
have_completed_a_circuit(void)
{
  return can_complete_circuits;
}

/** Note that we have successfully built a circuit, so that reachability
 * testing and introduction points and so on may be attempted. */
void
note_that_we_completed_a_circuit(void)
{
  can_complete_circuits = 1;
}

/** Note that something has happened (like a clock jump, or DisableNetwork) to
 * make us think that maybe we can't complete circuits. */
void
note_that_we_maybe_cant_complete_circuits(void)
{
  can_complete_circuits = 0;
}

/** Add <b>conn</b> to the array of connections that we can poll on.  The
 * connection's socket must be set; the connection starts out
 * non-reading and non-writing.
 */
int
connection_add_impl(connection_t *conn, int is_connecting)
{
  tor_assert(conn);
  tor_assert(SOCKET_OK(conn->s) ||
             conn->linked ||
             (conn->type == CONN_TYPE_AP &&
              TO_EDGE_CONN(conn)->is_dns_request));

  tor_assert(conn->conn_array_index == -1); /* can only connection_add once */
  conn->conn_array_index = smartlist_len(connection_array);
  smartlist_add(connection_array, conn);

  (void) is_connecting;

  if (SOCKET_OK(conn->s) || conn->linked) {
    conn->read_event = tor_event_new(tor_libevent_get_base(),
         conn->s, EV_READ|EV_PERSIST, conn_read_callback, conn);
    conn->write_event = tor_event_new(tor_libevent_get_base(),
         conn->s, EV_WRITE|EV_PERSIST, conn_write_callback, conn);
    /* XXXX CHECK FOR NULL RETURN! */
  }

  log_debug(LD_NET,"new conn type %s, socket %d, address %s, n_conns %d.",
            conn_type_to_string(conn->type), (int)conn->s, conn->address,
            smartlist_len(connection_array));

  return 0;
}

/** Tell libevent that we don't care about <b>conn</b> any more. */
void
connection_unregister_events(connection_t *conn)
{
  if (conn->read_event) {
    if (event_del(conn->read_event))
      log_warn(LD_BUG, "Error removing read event for %d", (int)conn->s);
    tor_free(conn->read_event);
  }
  if (conn->write_event) {
    if (event_del(conn->write_event))
      log_warn(LD_BUG, "Error removing write event for %d", (int)conn->s);
    tor_free(conn->write_event);
  }
  if (conn->type == CONN_TYPE_AP_DNS_LISTENER) {
    dnsserv_close_listener(conn);
  }
}

/** Remove the connection from the global list, and remove the
 * corresponding poll entry.  Calling this function will shift the last
 * connection (if any) into the position occupied by conn.
 */
int
connection_remove(connection_t *conn)
{
  int current_index;
  connection_t *tmp;

  tor_assert(conn);

  log_debug(LD_NET,"removing socket %d (type %s), n_conns now %d",
            (int)conn->s, conn_type_to_string(conn->type),
            smartlist_len(connection_array));

  if (conn->type == CONN_TYPE_AP && conn->socket_family == AF_UNIX) {
    log_info(LD_NET, "Closing SOCKS SocksSocket connection");
  }

  control_event_conn_bandwidth(conn);

  tor_assert(conn->conn_array_index >= 0);
  current_index = conn->conn_array_index;
  connection_unregister_events(conn); /* This is redundant, but cheap. */
  if (current_index == smartlist_len(connection_array)-1) { /* at the end */
    smartlist_del(connection_array, current_index);
    return 0;
  }

  /* replace this one with the one at the end */
  smartlist_del(connection_array, current_index);
  tmp = smartlist_get(connection_array, current_index);
  tmp->conn_array_index = current_index;

  return 0;
}

/** If <b>conn</b> is an edge conn, remove it from the list
 * of conn's on this circuit. If it's not on an edge,
 * flush and send destroys for all circuits on this conn.
 *
 * Remove it from connection_array (if applicable) and
 * from closeable_connection_list.
 *
 * Then free it.
 */
static void
connection_unlink(connection_t *conn)
{
  connection_about_to_close_connection(conn);
  if (conn->conn_array_index >= 0) {
    connection_remove(conn);
  }
  if (conn->linked_conn) {
    conn->linked_conn->linked_conn = NULL;
    if (! conn->linked_conn->marked_for_close &&
        conn->linked_conn->reading_from_linked_conn)
      connection_start_reading(conn->linked_conn);
    conn->linked_conn = NULL;
  }
  smartlist_remove(closeable_connection_lst, conn);
  smartlist_remove(active_linked_connection_lst, conn);
  if (conn->type == CONN_TYPE_EXIT) {
    assert_connection_edge_not_dns_pending(TO_EDGE_CONN(conn));
  }
  if (conn->type == CONN_TYPE_OR) {
    if (!tor_digest_is_zero(TO_OR_CONN(conn)->identity_digest))
      connection_or_clear_identity(TO_OR_CONN(conn));
    /* connection_unlink() can only get called if the connection
     * was already on the closeable list, and it got there by
     * connection_mark_for_close(), which was called from
     * connection_or_close_normally() or
     * connection_or_close_for_error(), so the channel should
     * already be in CHANNEL_STATE_CLOSING, and then the
     * connection_about_to_close_connection() goes to
     * connection_or_about_to_close(), which calls channel_closed()
     * to notify the channel_t layer, and closed the channel, so
     * nothing more to do here to deal with the channel associated
     * with an orconn.
     */
  }
  connection_free(conn);
}

/** Initialize the global connection list, closeable connection list,
 * and active connection list. */
STATIC void
init_connection_lists(void)
{
  if (!connection_array)
    connection_array = smartlist_new();
  if (!closeable_connection_lst)
    closeable_connection_lst = smartlist_new();
  if (!active_linked_connection_lst)
    active_linked_connection_lst = smartlist_new();
}

/** Schedule <b>conn</b> to be closed. **/
void
add_connection_to_closeable_list(connection_t *conn)
{
  tor_assert(!smartlist_contains(closeable_connection_lst, conn));
  tor_assert(conn->marked_for_close);
  assert_connection_ok(conn, time(NULL));
  smartlist_add(closeable_connection_lst, conn);
}

/** Return 1 if conn is on the closeable list, else return 0. */
int
connection_is_on_closeable_list(connection_t *conn)
{
  return smartlist_contains(closeable_connection_lst, conn);
}

/** Return true iff conn is in the current poll array. */
int
connection_in_array(connection_t *conn)
{
  return smartlist_contains(connection_array, conn);
}

/** Set <b>*array</b> to an array of all connections. <b>*array</b> must not
 * be modified.
 */
MOCK_IMPL(smartlist_t *,
get_connection_array, (void))
{
  if (!connection_array)
    connection_array = smartlist_new();
  return connection_array;
}

/** Provides the traffic read and written over the life of the process. */

MOCK_IMPL(uint64_t,
get_bytes_read,(void))
{
  return stats_n_bytes_read;
}

/* DOCDOC get_bytes_written */
MOCK_IMPL(uint64_t,
get_bytes_written,(void))
{
  return stats_n_bytes_written;
}

/** Set the event mask on <b>conn</b> to <b>events</b>.  (The event
 * mask is a bitmask whose bits are READ_EVENT and WRITE_EVENT)
 */
void
connection_watch_events(connection_t *conn, watchable_events_t events)
{
  if (events & READ_EVENT)
    connection_start_reading(conn);
  else
    connection_stop_reading(conn);

  if (events & WRITE_EVENT)
    connection_start_writing(conn);
  else
    connection_stop_writing(conn);
}

/** Return true iff <b>conn</b> is listening for read events. */
int
connection_is_reading(connection_t *conn)
{
  tor_assert(conn);

  return conn->reading_from_linked_conn ||
    (conn->read_event && event_pending(conn->read_event, EV_READ, NULL));
}

/** Reset our main loop counters. */
void
reset_main_loop_counters(void)
{
  stats_n_main_loop_successes = 0;
  stats_n_main_loop_errors = 0;
  stats_n_main_loop_idle = 0;
}

/** Increment the main loop success counter. */
static void
increment_main_loop_success_count(void)
{
  ++stats_n_main_loop_successes;
}

/** Get the main loop success counter. */
uint64_t
get_main_loop_success_count(void)
{
  return stats_n_main_loop_successes;
}

/** Increment the main loop error counter. */
static void
increment_main_loop_error_count(void)
{
  ++stats_n_main_loop_errors;
}

/** Get the main loop error counter. */
uint64_t
get_main_loop_error_count(void)
{
  return stats_n_main_loop_errors;
}

/** Increment the main loop idle counter. */
static void
increment_main_loop_idle_count(void)
{
  ++stats_n_main_loop_idle;
}

/** Get the main loop idle counter. */
uint64_t
get_main_loop_idle_count(void)
{
  return stats_n_main_loop_idle;
}

/** Check whether <b>conn</b> is correct in having (or not having) a
 * read/write event (passed in <b>ev</b>). On success, return 0. On failure,
 * log a warning and return -1. */
static int
connection_check_event(connection_t *conn, struct event *ev)
{
  int bad;

  if (conn->type == CONN_TYPE_AP && TO_EDGE_CONN(conn)->is_dns_request) {
    /* DNS requests which we launch through the dnsserv.c module do not have
     * any underlying socket or any underlying linked connection, so they
     * shouldn't have any attached events either.
     */
    bad = ev != NULL;
  } else {
    /* Everything else should have an underlying socket, or a linked
     * connection (which is also tracked with a read_event/write_event pair).
     */
    bad = ev == NULL;
  }

  if (bad) {
    log_warn(LD_BUG, "Event missing on connection %p [%s;%s]. "
             "socket=%d. linked=%d. "
             "is_dns_request=%d. Marked_for_close=%s:%d",
             conn,
             conn_type_to_string(conn->type),
             conn_state_to_string(conn->type, conn->state),
             (int)conn->s, (int)conn->linked,
             (conn->type == CONN_TYPE_AP &&
                               TO_EDGE_CONN(conn)->is_dns_request),
             conn->marked_for_close_file ? conn->marked_for_close_file : "-",
             conn->marked_for_close
             );
    log_backtrace(LOG_WARN, LD_BUG, "Backtrace attached.");
    return -1;
  }
  return 0;
}

/** Tell the main loop to stop notifying <b>conn</b> of any read events. */
MOCK_IMPL(void,
connection_stop_reading,(connection_t *conn))
{
  tor_assert(conn);

  if (connection_check_event(conn, conn->read_event) < 0) {
    return;
  }

  if (conn->linked) {
    conn->reading_from_linked_conn = 0;
    connection_stop_reading_from_linked_conn(conn);
  } else {
    if (event_del(conn->read_event))
      log_warn(LD_NET, "Error from libevent setting read event state for %d "
               "to unwatched: %s",
               (int)conn->s,
               tor_socket_strerror(tor_socket_errno(conn->s)));
  }
}

/** Tell the main loop to start notifying <b>conn</b> of any read events. */
MOCK_IMPL(void,
connection_start_reading,(connection_t *conn))
{
  tor_assert(conn);

  if (connection_check_event(conn, conn->read_event) < 0) {
    return;
  }

  if (conn->linked) {
    conn->reading_from_linked_conn = 1;
    if (connection_should_read_from_linked_conn(conn))
      connection_start_reading_from_linked_conn(conn);
  } else {
    if (event_add(conn->read_event, NULL))
      log_warn(LD_NET, "Error from libevent setting read event state for %d "
               "to watched: %s",
               (int)conn->s,
               tor_socket_strerror(tor_socket_errno(conn->s)));
  }
}

/** Return true iff <b>conn</b> is listening for write events. */
int
connection_is_writing(connection_t *conn)
{
  tor_assert(conn);

  return conn->writing_to_linked_conn ||
    (conn->write_event && event_pending(conn->write_event, EV_WRITE, NULL));
}

/** Tell the main loop to stop notifying <b>conn</b> of any write events. */
MOCK_IMPL(void,
connection_stop_writing,(connection_t *conn))
{
  tor_assert(conn);

  if (connection_check_event(conn, conn->write_event) < 0) {
    return;
  }

  if (conn->linked) {
    conn->writing_to_linked_conn = 0;
    if (conn->linked_conn)
      connection_stop_reading_from_linked_conn(conn->linked_conn);
  } else {
    if (event_del(conn->write_event))
      log_warn(LD_NET, "Error from libevent setting write event state for %d "
               "to unwatched: %s",
               (int)conn->s,
               tor_socket_strerror(tor_socket_errno(conn->s)));
  }
}

/** Tell the main loop to start notifying <b>conn</b> of any write events. */
MOCK_IMPL(void,
connection_start_writing,(connection_t *conn))
{
  tor_assert(conn);

  if (connection_check_event(conn, conn->write_event) < 0) {
    return;
  }

  if (conn->linked) {
    conn->writing_to_linked_conn = 1;
    if (conn->linked_conn &&
        connection_should_read_from_linked_conn(conn->linked_conn))
      connection_start_reading_from_linked_conn(conn->linked_conn);
  } else {
    if (event_add(conn->write_event, NULL))
      log_warn(LD_NET, "Error from libevent setting write event state for %d "
               "to watched: %s",
               (int)conn->s,
               tor_socket_strerror(tor_socket_errno(conn->s)));
  }
}

/** Return true iff <b>conn</b> is linked conn, and reading from the conn
 * linked to it would be good and feasible.  (Reading is "feasible" if the
 * other conn exists and has data in its outbuf, and is "good" if we have our
 * reading_from_linked_conn flag set and the other conn has its
 * writing_to_linked_conn flag set.)*/
static int
connection_should_read_from_linked_conn(connection_t *conn)
{
  if (conn->linked && conn->reading_from_linked_conn) {
    if (! conn->linked_conn ||
        (conn->linked_conn->writing_to_linked_conn &&
         buf_datalen(conn->linked_conn->outbuf)))
      return 1;
  }
  return 0;
}

/** If we called event_base_loop() and told it to never stop until it
 * runs out of events, now we've changed our mind: tell it we want it to
 * exit once the current round of callbacks is done, so that we can
 * run external code, and then return to the main loop. */
void
tell_event_loop_to_run_external_code(void)
{
  if (!called_loop_once) {
    struct timeval tv = { 0, 0 };
    tor_event_base_loopexit(tor_libevent_get_base(), &tv);
    called_loop_once = 1; /* hack to avoid adding more exit events */
  }
}

/** Event to run 'shutdown did not work callback'. */
static struct event *shutdown_did_not_work_event = NULL;

/** Failsafe measure that should never actually be necessary: If
 * tor_shutdown_event_loop_and_exit() somehow doesn't successfully exit the
 * event loop, then this callback will kill Tor with an assertion failure
 * seconds later
 */
static void
shutdown_did_not_work_callback(evutil_socket_t fd, short event, void *arg)
{
  // LCOV_EXCL_START
  (void) fd;
  (void) event;
  (void) arg;
  tor_assert_unreached();
  // LCOV_EXCL_STOP
}

#ifdef ENABLE_RESTART_DEBUGGING
static struct event *tor_shutdown_event_loop_for_restart_event = NULL;
static void
tor_shutdown_event_loop_for_restart_cb(
                      evutil_socket_t fd, short event, void *arg)
{
  (void)fd;
  (void)event;
  (void)arg;
  tor_event_free(tor_shutdown_event_loop_for_restart_event);
  tor_shutdown_event_loop_and_exit(0);
}
#endif

/**
 * After finishing the current callback (if any), shut down the main loop,
 * clean up the process, and exit with <b>exitcode</b>.
 */
void
tor_shutdown_event_loop_and_exit(int exitcode)
{
  if (main_loop_should_exit)
    return; /* Ignore multiple calls to this function. */

  main_loop_should_exit = 1;
  main_loop_exit_value = exitcode;

  /* Die with an assertion failure in ten seconds, if for some reason we don't
   * exit normally. */
  /* XXXX We should consider this code if it's never used. */
  struct timeval ten_seconds = { 10, 0 };
  shutdown_did_not_work_event = tor_evtimer_new(
                  tor_libevent_get_base(),
                  shutdown_did_not_work_callback, NULL);
  event_add(shutdown_did_not_work_event, &ten_seconds);

  /* Unlike loopexit, loopbreak prevents other callbacks from running. */
  tor_event_base_loopbreak(tor_libevent_get_base());
}

/** Return true iff tor_shutdown_event_loop_and_exit() has been called. */
int
tor_event_loop_shutdown_is_pending(void)
{
  return main_loop_should_exit;
}

/** Helper: Tell the main loop to begin reading bytes into <b>conn</b> from
 * its linked connection, if it is not doing so already.  Called by
 * connection_start_reading and connection_start_writing as appropriate. */
static void
connection_start_reading_from_linked_conn(connection_t *conn)
{
  tor_assert(conn);
  tor_assert(conn->linked == 1);

  if (!conn->active_on_link) {
    conn->active_on_link = 1;
    smartlist_add(active_linked_connection_lst, conn);
    /* make sure that the event_base_loop() function exits at
     * the end of its run through the current connections, so we can
     * activate read events for linked connections. */
    tell_event_loop_to_run_external_code();
  } else {
    tor_assert(smartlist_contains(active_linked_connection_lst, conn));
  }
}

/** Tell the main loop to stop reading bytes into <b>conn</b> from its linked
 * connection, if is currently doing so.  Called by connection_stop_reading,
 * connection_stop_writing, and connection_read. */
void
connection_stop_reading_from_linked_conn(connection_t *conn)
{
  tor_assert(conn);
  tor_assert(conn->linked == 1);

  if (conn->active_on_link) {
    conn->active_on_link = 0;
    /* FFFF We could keep an index here so we can smartlist_del
     * cleanly.  On the other hand, this doesn't show up on profiles,
     * so let's leave it alone for now. */
    smartlist_remove(active_linked_connection_lst, conn);
  } else {
    tor_assert(!smartlist_contains(active_linked_connection_lst, conn));
  }
}

/** Close all connections that have been scheduled to get closed. */
STATIC void
close_closeable_connections(void)
{
  int i;
  for (i = 0; i < smartlist_len(closeable_connection_lst); ) {
    connection_t *conn = smartlist_get(closeable_connection_lst, i);
    if (conn->conn_array_index < 0) {
      connection_unlink(conn); /* blow it away right now */
    } else {
      if (!conn_close_if_marked(conn->conn_array_index))
        ++i;
    }
  }
}

/** Count moribund connections for the OOS handler */
MOCK_IMPL(int,
connection_count_moribund, (void))
{
  int moribund = 0;

  /*
   * Count things we'll try to kill when close_closeable_connections()
   * runs next.
   */
  SMARTLIST_FOREACH_BEGIN(closeable_connection_lst, connection_t *, conn) {
    if (SOCKET_OK(conn->s) && connection_is_moribund(conn)) ++moribund;
  } SMARTLIST_FOREACH_END(conn);

  return moribund;
}

/** Libevent callback: this gets invoked when (connection_t*)<b>conn</b> has
 * some data to read. */
static void
conn_read_callback(evutil_socket_t fd, short event, void *_conn)
{
  connection_t *conn = _conn;
  (void)fd;
  (void)event;

  log_debug(LD_NET,"socket %d wants to read.",(int)conn->s);

  /* assert_connection_ok(conn, time(NULL)); */

  if (connection_handle_read(conn) < 0) {
    if (!conn->marked_for_close) {
#ifndef _WIN32
      log_warn(LD_BUG,"Unhandled error on read for %s connection "
               "(fd %d); removing",
               conn_type_to_string(conn->type), (int)conn->s);
      tor_fragile_assert();
#endif /* !defined(_WIN32) */
      if (CONN_IS_EDGE(conn))
        connection_edge_end_errno(TO_EDGE_CONN(conn));
      connection_mark_for_close(conn);
    }
  }
  assert_connection_ok(conn, time(NULL));

  if (smartlist_len(closeable_connection_lst))
    close_closeable_connections();
}

/** Libevent callback: this gets invoked when (connection_t*)<b>conn</b> has
 * some data to write. */
static void
conn_write_callback(evutil_socket_t fd, short events, void *_conn)
{
  connection_t *conn = _conn;
  (void)fd;
  (void)events;

  LOG_FN_CONN(conn, (LOG_DEBUG, LD_NET, "socket %d wants to write.",
                     (int)conn->s));

  /* assert_connection_ok(conn, time(NULL)); */

  if (connection_handle_write(conn, 0) < 0) {
    if (!conn->marked_for_close) {
      /* this connection is broken. remove it. */
      log_fn(LOG_WARN,LD_BUG,
             "unhandled error on write for %s connection (fd %d); removing",
             conn_type_to_string(conn->type), (int)conn->s);
      tor_fragile_assert();
      if (CONN_IS_EDGE(conn)) {
        /* otherwise we cry wolf about duplicate close */
        edge_connection_t *edge_conn = TO_EDGE_CONN(conn);
        if (!edge_conn->end_reason)
          edge_conn->end_reason = END_STREAM_REASON_INTERNAL;
        edge_conn->edge_has_sent_end = 1;
      }
      connection_close_immediate(conn); /* So we don't try to flush. */
      connection_mark_for_close(conn);
    }
  }
  assert_connection_ok(conn, time(NULL));

  if (smartlist_len(closeable_connection_lst))
    close_closeable_connections();
}

/** If the connection at connection_array[i] is marked for close, then:
 *    - If it has data that it wants to flush, try to flush it.
 *    - If it _still_ has data to flush, and conn->hold_open_until_flushed is
 *      true, then leave the connection open and return.
 *    - Otherwise, remove the connection from connection_array and from
 *      all other lists, close it, and free it.
 * Returns 1 if the connection was closed, 0 otherwise.
 */
static int
conn_close_if_marked(int i)
{
  connection_t *conn;
  int retval;
  time_t now;

  conn = smartlist_get(connection_array, i);
  if (!conn->marked_for_close)
    return 0; /* nothing to see here, move along */
  now = time(NULL);
  assert_connection_ok(conn, now);
  /* assert_all_pending_dns_resolves_ok(); */

  log_debug(LD_NET,"Cleaning up connection (fd "TOR_SOCKET_T_FORMAT").",
            conn->s);

  /* If the connection we are about to close was trying to connect to
  a proxy server and failed, the client won't be able to use that
  proxy. We should warn the user about this. */
  if (conn->proxy_state == PROXY_INFANT)
    log_failed_proxy_connection(conn);

  if ((SOCKET_OK(conn->s) || conn->linked_conn) &&
      connection_wants_to_flush(conn)) {
    /* s == -1 means it's an incomplete edge connection, or that the socket
     * has already been closed as unflushable. */
    ssize_t sz = connection_bucket_write_limit(conn, now);
    if (!conn->hold_open_until_flushed)
      log_info(LD_NET,
               "Conn (addr %s, fd %d, type %s, state %d) marked, but wants "
               "to flush %d bytes. (Marked at %s:%d)",
               escaped_safe_str_client(conn->address),
               (int)conn->s, conn_type_to_string(conn->type), conn->state,
               (int)conn->outbuf_flushlen,
                conn->marked_for_close_file, conn->marked_for_close);
    if (conn->linked_conn) {
      retval = buf_move_to_buf(conn->linked_conn->inbuf, conn->outbuf,
                               &conn->outbuf_flushlen);
      if (retval >= 0) {
        /* The linked conn will notice that it has data when it notices that
         * we're gone. */
        connection_start_reading_from_linked_conn(conn->linked_conn);
      }
      log_debug(LD_GENERAL, "Flushed last %d bytes from a linked conn; "
               "%d left; flushlen %d; wants-to-flush==%d", retval,
                (int)connection_get_outbuf_len(conn),
                (int)conn->outbuf_flushlen,
                connection_wants_to_flush(conn));
    } else if (connection_speaks_cells(conn)) {
      if (conn->state == OR_CONN_STATE_OPEN) {
        retval = buf_flush_to_tls(conn->outbuf, TO_OR_CONN(conn)->tls, sz,
                               &conn->outbuf_flushlen);
      } else
        retval = -1; /* never flush non-open broken tls connections */
    } else {
      retval = buf_flush_to_socket(conn->outbuf, conn->s, sz,
                                   &conn->outbuf_flushlen);
    }
    if (retval >= 0 && /* Technically, we could survive things like
                          TLS_WANT_WRITE here. But don't bother for now. */
        conn->hold_open_until_flushed && connection_wants_to_flush(conn)) {
      if (retval > 0) {
        LOG_FN_CONN(conn, (LOG_INFO,LD_NET,
                           "Holding conn (fd %d) open for more flushing.",
                           (int)conn->s));
        conn->timestamp_lastwritten = now; /* reset so we can flush more */
      } else if (sz == 0) {
        /* Also, retval==0.  If we get here, we didn't want to write anything
         * (because of rate-limiting) and we didn't. */

        /* Connection must flush before closing, but it's being rate-limited.
         * Let's remove from Libevent, and mark it as blocked on bandwidth
         * so it will be re-added on next token bucket refill. Prevents
         * busy Libevent loops where we keep ending up here and returning
         * 0 until we are no longer blocked on bandwidth.
         */
        if (connection_is_writing(conn)) {
          conn->write_blocked_on_bw = 1;
          connection_stop_writing(conn);
        }
        if (connection_is_reading(conn)) {
          /* XXXX+ We should make this code unreachable; if a connection is
           * marked for close and flushing, there is no point in reading to it
           * at all. Further, checking at this point is a bit of a hack: it
           * would make much more sense to react in
           * connection_handle_read_impl, or to just stop reading in
           * mark_and_flush */
          conn->read_blocked_on_bw = 1;
          connection_stop_reading(conn);
        }
      }
      return 0;
    }
    if (connection_wants_to_flush(conn)) {
      log_fn(LOG_INFO, LD_NET, "We stalled too much while trying to write %d "
             "bytes to address %s.  If this happens a lot, either "
             "something is wrong with your network connection, or "
             "something is wrong with theirs. "
             "(fd %d, type %s, state %d, marked at %s:%d).",
             (int)connection_get_outbuf_len(conn),
             escaped_safe_str_client(conn->address),
             (int)conn->s, conn_type_to_string(conn->type), conn->state,
             conn->marked_for_close_file,
             conn->marked_for_close);
    }
  }

  connection_unlink(conn); /* unlink, remove, free */
  return 1;
}

/** Implementation for directory_all_unreachable.  This is done in a callback,
 * since otherwise it would complicate Tor's control-flow graph beyond all
 * reason.
 */
static void
directory_all_unreachable_cb(evutil_socket_t fd, short event, void *arg)
{
  (void)fd;
  (void)event;
  (void)arg;

  connection_t *conn;

  while ((conn = connection_get_by_type_state(CONN_TYPE_AP,
                                              AP_CONN_STATE_CIRCUIT_WAIT))) {
    entry_connection_t *entry_conn = TO_ENTRY_CONN(conn);
    log_notice(LD_NET,
               "Is your network connection down? "
               "Failing connection to '%s:%d'.",
               safe_str_client(entry_conn->socks_request->address),
               entry_conn->socks_request->port);
    connection_mark_unattached_ap(entry_conn,
                                  END_STREAM_REASON_NET_UNREACHABLE);
  }
  control_event_general_error("DIR_ALL_UNREACHABLE");
}

static struct event *directory_all_unreachable_cb_event = NULL;

/** We've just tried every dirserver we know about, and none of
 * them were reachable. Assume the network is down. Change state
 * so next time an application connection arrives we'll delay it
 * and try another directory fetch. Kill off all the circuit_wait
 * streams that are waiting now, since they will all timeout anyway.
 */
void
directory_all_unreachable(time_t now)
{
  (void)now;

  stats_n_seconds_working=0; /* reset it */

  if (!directory_all_unreachable_cb_event) {
    directory_all_unreachable_cb_event =
      tor_event_new(tor_libevent_get_base(),
                    -1, EV_READ, directory_all_unreachable_cb, NULL);
    tor_assert(directory_all_unreachable_cb_event);
  }

  event_active(directory_all_unreachable_cb_event, EV_READ, 1);
}

/** This function is called whenever we successfully pull down some new
 * network statuses or server descriptors. */
void
directory_info_has_arrived(time_t now, int from_cache, int suppress_logs)
{
  const or_options_t *options = get_options();

  /* if we have enough dir info, then update our guard status with
   * whatever we just learned. */
  int invalidate_circs = guards_update_all();

  if (invalidate_circs) {
    circuit_mark_all_unused_circs();
    circuit_mark_all_dirty_circs_as_unusable();
  }

  if (!router_have_minimum_dir_info()) {
    int quiet = suppress_logs || from_cache ||
                directory_too_idle_to_fetch_descriptors(options, now);
    tor_log(quiet ? LOG_INFO : LOG_NOTICE, LD_DIR,
        "I learned some more directory information, but not enough to "
        "build a circuit: %s", get_dir_info_status_string());
    update_all_descriptor_downloads(now);
    return;
  } else {
    if (directory_fetches_from_authorities(options)) {
      update_all_descriptor_downloads(now);
    }

    /* Don't even bother trying to get extrainfo until the rest of our
     * directory info is up-to-date */
    if (options->DownloadExtraInfo)
      update_extrainfo_downloads(now);
  }

  if (server_mode(options) && !net_is_disabled() && !from_cache &&
      (have_completed_a_circuit() || !any_predicted_circuits(now)))
    consider_testing_reachability(1, 1);
}

/** Perform regular maintenance tasks for a single connection.  This
 * function gets run once per second per connection by run_scheduled_events.
 */
static void
run_connection_housekeeping(int i, time_t now)
{
  cell_t cell;
  connection_t *conn = smartlist_get(connection_array, i);
  const or_options_t *options = get_options();
  or_connection_t *or_conn;
  channel_t *chan = NULL;
  int have_any_circuits;
  int past_keepalive =
    now >= conn->timestamp_lastwritten + options->KeepalivePeriod;

  if (conn->outbuf && !connection_get_outbuf_len(conn) &&
      conn->type == CONN_TYPE_OR)
    TO_OR_CONN(conn)->timestamp_lastempty = now;

  if (conn->marked_for_close) {
    /* nothing to do here */
    return;
  }

  /* Expire any directory connections that haven't been active (sent
   * if a server or received if a client) for 5 min */
  if (conn->type == CONN_TYPE_DIR &&
      ((DIR_CONN_IS_SERVER(conn) &&
        conn->timestamp_lastwritten
            + options->TestingDirConnectionMaxStall < now) ||
       (!DIR_CONN_IS_SERVER(conn) &&
        conn->timestamp_lastread
            + options->TestingDirConnectionMaxStall < now))) {
    log_info(LD_DIR,"Expiring wedged directory conn (fd %d, purpose %d)",
             (int)conn->s, conn->purpose);
    /* This check is temporary; it's to let us know whether we should consider
     * parsing partial serverdesc responses. */
    if (conn->purpose == DIR_PURPOSE_FETCH_SERVERDESC &&
        connection_get_inbuf_len(conn) >= 1024) {
      log_info(LD_DIR,"Trying to extract information from wedged server desc "
               "download.");
      connection_dir_reached_eof(TO_DIR_CONN(conn));
    } else {
      connection_mark_for_close(conn);
    }
    return;
  }

  if (!connection_speaks_cells(conn))
    return; /* we're all done here, the rest is just for OR conns */

  /* If we haven't flushed to an OR connection for a while, then either nuke
     the connection or send a keepalive, depending. */

  or_conn = TO_OR_CONN(conn);
  tor_assert(conn->outbuf);

  chan = TLS_CHAN_TO_BASE(or_conn->chan);
  tor_assert(chan);

  if (channel_num_circuits(chan) != 0) {
    have_any_circuits = 1;
    chan->timestamp_last_had_circuits = now;
  } else {
    have_any_circuits = 0;
  }

  if (channel_is_bad_for_new_circs(TLS_CHAN_TO_BASE(or_conn->chan)) &&
      ! have_any_circuits) {
    /* It's bad for new circuits, and has no unmarked circuits on it:
     * mark it now. */
    log_info(LD_OR,
             "Expiring non-used OR connection to fd %d (%s:%d) [Too old].",
             (int)conn->s, conn->address, conn->port);
    if (conn->state == OR_CONN_STATE_CONNECTING)
      connection_or_connect_failed(TO_OR_CONN(conn),
                                   END_OR_CONN_REASON_TIMEOUT,
                                   "Tor gave up on the connection");
    connection_or_close_normally(TO_OR_CONN(conn), 1);
  } else if (!connection_state_is_open(conn)) {
    if (past_keepalive) {
      /* We never managed to actually get this connection open and happy. */
      log_info(LD_OR,"Expiring non-open OR connection to fd %d (%s:%d).",
               (int)conn->s,conn->address, conn->port);
      connection_or_close_normally(TO_OR_CONN(conn), 0);
    }
  } else if (we_are_hibernating() &&
             ! have_any_circuits &&
             !connection_get_outbuf_len(conn)) {
    /* We're hibernating, there's no circuits, and nothing to flush.*/
    log_info(LD_OR,"Expiring non-used OR connection to fd %d (%s:%d) "
             "[Hibernating or exiting].",
             (int)conn->s,conn->address, conn->port);
    connection_or_close_normally(TO_OR_CONN(conn), 1);
  } else if (!have_any_circuits &&
             now - or_conn->idle_timeout >=
                                         chan->timestamp_last_had_circuits) {
    log_info(LD_OR,"Expiring non-used OR connection "U64_FORMAT" to fd %d "
             "(%s:%d) [no circuits for %d; timeout %d; %scanonical].",
             U64_PRINTF_ARG(chan->global_identifier),
             (int)conn->s, conn->address, conn->port,
             (int)(now - chan->timestamp_last_had_circuits),
             or_conn->idle_timeout,
             or_conn->is_canonical ? "" : "non");
    connection_or_close_normally(TO_OR_CONN(conn), 0);
  } else if (
      now >= or_conn->timestamp_lastempty + options->KeepalivePeriod*10 &&
      now >= conn->timestamp_lastwritten + options->KeepalivePeriod*10) {
    log_fn(LOG_PROTOCOL_WARN,LD_PROTOCOL,
           "Expiring stuck OR connection to fd %d (%s:%d). (%d bytes to "
           "flush; %d seconds since last write)",
           (int)conn->s, conn->address, conn->port,
           (int)connection_get_outbuf_len(conn),
           (int)(now-conn->timestamp_lastwritten));
    connection_or_close_normally(TO_OR_CONN(conn), 0);
  } else if (past_keepalive && !connection_get_outbuf_len(conn)) {
    /* send a padding cell */
    log_fn(LOG_DEBUG,LD_OR,"Sending keepalive to (%s:%d)",
           conn->address, conn->port);
    memset(&cell,0,sizeof(cell_t));
    cell.command = CELL_PADDING;
    connection_or_write_cell_to_buf(&cell, or_conn);
  } else {
    channelpadding_decide_to_pad_channel(chan);
  }
}

/** Honor a NEWNYM request: make future requests unlinkable to past
 * requests. */
static void
signewnym_impl(time_t now)
{
  const or_options_t *options = get_options();
  if (!proxy_mode(options)) {
    log_info(LD_CONTROL, "Ignoring SIGNAL NEWNYM because client functionality "
             "is disabled.");
    return;
  }

  circuit_mark_all_dirty_circs_as_unusable();
  addressmap_clear_transient();
  hs_client_purge_state();
  time_of_last_signewnym = now;
  signewnym_is_pending = 0;

  ++newnym_epoch;

  control_event_signal(SIGNEWNYM);
}

/** Return the number of times that signewnym has been called. */
unsigned
get_signewnym_epoch(void)
{
  return newnym_epoch;
}

/** True iff we have initialized all the members of <b>periodic_events</b>.
 * Used to prevent double-initialization. */
static int periodic_events_initialized = 0;

/* Declare all the timer callback functions... */
#undef CALLBACK
#define CALLBACK(name) \
  static int name ## _callback(time_t, const or_options_t *)
CALLBACK(rotate_onion_key);
CALLBACK(check_onion_keys_expiry_time);
CALLBACK(check_ed_keys);
CALLBACK(launch_descriptor_fetches);
CALLBACK(rotate_x509_certificate);
CALLBACK(add_entropy);
CALLBACK(launch_reachability_tests);
CALLBACK(downrate_stability);
CALLBACK(save_stability);
CALLBACK(check_authority_cert);
CALLBACK(check_expired_networkstatus);
CALLBACK(write_stats_file);
CALLBACK(record_bridge_stats);
CALLBACK(clean_caches);
CALLBACK(rend_cache_failure_clean);
CALLBACK(retry_dns);
CALLBACK(check_descriptor);
CALLBACK(check_for_reachability_bw);
CALLBACK(fetch_networkstatus);
CALLBACK(retry_listeners);
CALLBACK(expire_old_ciruits_serverside);
CALLBACK(check_dns_honesty);
CALLBACK(write_bridge_ns);
CALLBACK(check_fw_helper_app);
CALLBACK(heartbeat);
CALLBACK(clean_consdiffmgr);
CALLBACK(reset_padding_counts);
CALLBACK(check_canonical_channels);
CALLBACK(hs_service);

#undef CALLBACK

/* Now we declare an array of periodic_event_item_t for each periodic event */
#define CALLBACK(name) PERIODIC_EVENT(name)

static periodic_event_item_t periodic_events[] = {
  CALLBACK(rotate_onion_key),
  CALLBACK(check_onion_keys_expiry_time),
  CALLBACK(check_ed_keys),
  CALLBACK(launch_descriptor_fetches),
  CALLBACK(rotate_x509_certificate),
  CALLBACK(add_entropy),
  CALLBACK(launch_reachability_tests),
  CALLBACK(downrate_stability),
  CALLBACK(save_stability),
  CALLBACK(check_authority_cert),
  CALLBACK(check_expired_networkstatus),
  CALLBACK(write_stats_file),
  CALLBACK(record_bridge_stats),
  CALLBACK(clean_caches),
  CALLBACK(rend_cache_failure_clean),
  CALLBACK(retry_dns),
  CALLBACK(check_descriptor),
  CALLBACK(check_for_reachability_bw),
  CALLBACK(fetch_networkstatus),
  CALLBACK(retry_listeners),
  CALLBACK(expire_old_ciruits_serverside),
  CALLBACK(check_dns_honesty),
  CALLBACK(write_bridge_ns),
  CALLBACK(check_fw_helper_app),
  CALLBACK(heartbeat),
  CALLBACK(clean_consdiffmgr),
  CALLBACK(reset_padding_counts),
  CALLBACK(check_canonical_channels),
  CALLBACK(hs_service),
  END_OF_PERIODIC_EVENTS
};
#undef CALLBACK

/* These are pointers to members of periodic_events[] that are used to
 * implement particular callbacks.  We keep them separate here so that we
 * can access them by name.  We also keep them inside periodic_events[]
 * so that we can implement "reset all timers" in a reasonable way. */
static periodic_event_item_t *check_descriptor_event=NULL;
static periodic_event_item_t *fetch_networkstatus_event=NULL;
static periodic_event_item_t *launch_descriptor_fetches_event=NULL;
static periodic_event_item_t *check_dns_honesty_event=NULL;

/** Reset all the periodic events so we'll do all our actions again as if we
 * just started up.
 * Useful if our clock just moved back a long time from the future,
 * so we don't wait until that future arrives again before acting.
 */
void
reset_all_main_loop_timers(void)
{
  int i;
  for (i = 0; periodic_events[i].name; ++i) {
    periodic_event_reschedule(&periodic_events[i]);
  }
}

/** Return the member of periodic_events[] whose name is <b>name</b>.
 * Return NULL if no such event is found.
 */
static periodic_event_item_t *
find_periodic_event(const char *name)
{
  int i;
  for (i = 0; periodic_events[i].name; ++i) {
    if (strcmp(name, periodic_events[i].name) == 0)
      return &periodic_events[i];
  }
  return NULL;
}

/** Event to run initialize_periodic_events_cb */
static struct event *initialize_periodic_events_event = NULL;

/** Helper, run one second after setup:
 * Initializes all members of periodic_events and starts them running.
 *
 * (We do this one second after setup for backward-compatibility reasons;
 * it might not actually be necessary.) */
static void
initialize_periodic_events_cb(evutil_socket_t fd, short events, void *data)
{
  (void) fd;
  (void) events;
  (void) data;
  tor_event_free(initialize_periodic_events_event);
  int i;
  for (i = 0; periodic_events[i].name; ++i) {
    periodic_event_launch(&periodic_events[i]);
  }
}

/** Set up all the members of periodic_events[], and configure them all to be
 * launched from a callback. */
STATIC void
initialize_periodic_events(void)
{
  tor_assert(periodic_events_initialized == 0);
  periodic_events_initialized = 1;

  int i;
  for (i = 0; periodic_events[i].name; ++i) {
    periodic_event_setup(&periodic_events[i]);
  }

#define NAMED_CALLBACK(name) \
  STMT_BEGIN name ## _event = find_periodic_event( #name ); STMT_END

  NAMED_CALLBACK(check_descriptor);
  NAMED_CALLBACK(fetch_networkstatus);
  NAMED_CALLBACK(launch_descriptor_fetches);
  NAMED_CALLBACK(check_dns_honesty);

  struct timeval one_second = { 1, 0 };
  initialize_periodic_events_event = tor_evtimer_new(
                  tor_libevent_get_base(),
                  initialize_periodic_events_cb, NULL);
  event_add(initialize_periodic_events_event, &one_second);
}

STATIC void
teardown_periodic_events(void)
{
  int i;
  for (i = 0; periodic_events[i].name; ++i) {
    periodic_event_destroy(&periodic_events[i]);
  }
}

/**
 * Update our schedule so that we'll check whether we need to update our
 * descriptor immediately, rather than after up to CHECK_DESCRIPTOR_INTERVAL
 * seconds.
 */
void
reschedule_descriptor_update_check(void)
{
  tor_assert(check_descriptor_event);
  periodic_event_reschedule(check_descriptor_event);
}

/**
 * Update our schedule so that we'll check whether we need to fetch directory
 * info immediately.
 */
void
reschedule_directory_downloads(void)
{
  tor_assert(fetch_networkstatus_event);
  tor_assert(launch_descriptor_fetches_event);

  periodic_event_reschedule(fetch_networkstatus_event);
  periodic_event_reschedule(launch_descriptor_fetches_event);
}

#define LONGEST_TIMER_PERIOD (30 * 86400)
/** Helper: Return the number of seconds between <b>now</b> and <b>next</b>,
 * clipped to the range [1 second, LONGEST_TIMER_PERIOD]. */
static inline int
safe_timer_diff(time_t now, time_t next)
{
  if (next > now) {
    /* There were no computers at signed TIME_MIN (1902 on 32-bit systems),
     * and nothing that could run Tor. It's a bug if 'next' is around then.
     * On 64-bit systems with signed TIME_MIN, TIME_MIN is before the Big
     * Bang. We cannot extrapolate past a singularity, but there was probably
     * nothing that could run Tor then, either.
     **/
    tor_assert(next > TIME_MIN + LONGEST_TIMER_PERIOD);

    if (next - LONGEST_TIMER_PERIOD > now)
      return LONGEST_TIMER_PERIOD;
    return (int)(next - now);
  } else {
    return 1;
  }
}

/** Perform regular maintenance tasks.  This function gets run once per
 * second by second_elapsed_callback().
 */
static void
run_scheduled_events(time_t now)
{
  const or_options_t *options = get_options();

  /* 0. See if we've been asked to shut down and our timeout has
   * expired; or if our bandwidth limits are exhausted and we
   * should hibernate; or if it's time to wake up from hibernation.
   */
  consider_hibernation(now);

  /* 0b. If we've deferred a signewnym, make sure it gets handled
   * eventually. */
  if (signewnym_is_pending &&
      time_of_last_signewnym + MAX_SIGNEWNYM_RATE <= now) {
    log_info(LD_CONTROL, "Honoring delayed NEWNYM request");
    signewnym_impl(now);
  }

  /* 0c. If we've deferred log messages for the controller, handle them now */
  flush_pending_log_callbacks();

  /* Maybe enough time elapsed for us to reconsider a circuit. */
  circuit_upgrade_circuits_from_guard_wait();

  if (options->UseBridges && !net_is_disabled()) {
    /* Note: this check uses net_is_disabled(), not should_delay_dir_fetches()
     * -- the latter is only for fetching consensus-derived directory info. */
    fetch_bridge_descriptors(options, now);
  }

  if (accounting_is_enabled(options)) {
    accounting_run_housekeeping(now);
  }

  if (authdir_mode_v3(options)) {
    dirvote_act(options, now);
  }

  /* 3a. Every second, we examine pending circuits and prune the
   *    ones which have been pending for more than a few seconds.
   *    We do this before step 4, so it can try building more if
   *    it's not comfortable with the number of available circuits.
   */
  /* (If our circuit build timeout can ever become lower than a second (which
   * it can't, currently), we should do this more often.) */
  circuit_expire_building();
  circuit_expire_waiting_for_better_guard();

  /* 3b. Also look at pending streams and prune the ones that 'began'
   *     a long time ago but haven't gotten a 'connected' yet.
   *     Do this before step 4, so we can put them back into pending
   *     state to be picked up by the new circuit.
   */
  connection_ap_expire_beginning();

  /* 3c. And expire connections that we've held open for too long.
   */
  connection_expire_held_open();

  /* 4. Every second, we try a new circuit if there are no valid
   *    circuits. Every NewCircuitPeriod seconds, we expire circuits
   *    that became dirty more than MaxCircuitDirtiness seconds ago,
   *    and we make a new circ if there are no clean circuits.
   */
  const int have_dir_info = router_have_minimum_dir_info();
  if (have_dir_info && !net_is_disabled()) {
    circuit_build_needed_circs(now);
  } else {
    circuit_expire_old_circs_as_needed(now);
  }

  if (!net_is_disabled()) {
    /* This is usually redundant with circuit_build_needed_circs() above,
     * but it is very fast when there is no work to do. */
    connection_ap_attach_pending(0);
  }

  /* 5. We do housekeeping for each connection... */
  channel_update_bad_for_new_circs(NULL, 0);
  int i;
  for (i=0;i<smartlist_len(connection_array);i++) {
    run_connection_housekeeping(i, now);
  }

  /* 6. And remove any marked circuits... */
  circuit_close_all_marked();

  /* 8. and blow away any connections that need to die. have to do this now,
   * because if we marked a conn for close and left its socket -1, then
   * we'll pass it to poll/select and bad things will happen.
   */
  close_closeable_connections();

  /* 8b. And if anything in our state is ready to get flushed to disk, we
   * flush it. */
  or_state_save(now);

  /* 8c. Do channel cleanup just like for connections */
  channel_run_cleanup();
  channel_listener_run_cleanup();

  /* 11b. check pending unconfigured managed proxies */
  if (!net_is_disabled() && pt_proxies_configuration_pending())
    pt_configure_remaining_proxies();

  /* 12. launch diff computations.  (This is free if there are none to
   * launch.) */
  if (dir_server_mode(options)) {
    consdiffmgr_rescan();
  }
}

/* Periodic callback: rotate the onion keys after the period defined by the
 * "onion-key-rotation-days" consensus parameter, shut down and restart all
 * cpuworkers, and update our descriptor if necessary.
 */
static int
rotate_onion_key_callback(time_t now, const or_options_t *options)
{
  if (server_mode(options)) {
    int onion_key_lifetime = get_onion_key_lifetime();
    time_t rotation_time = get_onion_key_set_at()+onion_key_lifetime;
    if (rotation_time > now) {
      return ONION_KEY_CONSENSUS_CHECK_INTERVAL;
    }

    log_info(LD_GENERAL,"Rotating onion key.");
    rotate_onion_key();
    cpuworkers_rotate_keyinfo();
    if (router_rebuild_descriptor(1)<0) {
      log_info(LD_CONFIG, "Couldn't rebuild router descriptor");
    }
    if (advertised_server_mode() && !net_is_disabled())
      router_upload_dir_desc_to_dirservers(0);
    return ONION_KEY_CONSENSUS_CHECK_INTERVAL;
  }
  return PERIODIC_EVENT_NO_UPDATE;
}

/* Period callback: Check if our old onion keys are still valid after the
 * period of time defined by the consensus parameter
 * "onion-key-grace-period-days", otherwise expire them by setting them to
 * NULL.
 */
static int
check_onion_keys_expiry_time_callback(time_t now, const or_options_t *options)
{
  if (server_mode(options)) {
    int onion_key_grace_period = get_onion_key_grace_period();
    time_t expiry_time = get_onion_key_set_at()+onion_key_grace_period;
    if (expiry_time > now) {
      return ONION_KEY_CONSENSUS_CHECK_INTERVAL;
    }

    log_info(LD_GENERAL, "Expiring old onion keys.");
    expire_old_onion_keys();
    cpuworkers_rotate_keyinfo();
    return ONION_KEY_CONSENSUS_CHECK_INTERVAL;
  }

  return PERIODIC_EVENT_NO_UPDATE;
}

/* Periodic callback: Every 30 seconds, check whether it's time to make new
 * Ed25519 subkeys.
 */
static int
check_ed_keys_callback(time_t now, const or_options_t *options)
{
  if (server_mode(options)) {
    if (should_make_new_ed_keys(options, now)) {
      int new_signing_key = load_ed_keys(options, now);
      if (new_signing_key < 0 ||
          generate_ed_link_cert(options, now, new_signing_key > 0)) {
        log_err(LD_OR, "Unable to update Ed25519 keys!  Exiting.");
        tor_shutdown_event_loop_and_exit(1);
      }
    }
    return 30;
  }
  return PERIODIC_EVENT_NO_UPDATE;
}

/**
 * Periodic callback: Every {LAZY,GREEDY}_DESCRIPTOR_RETRY_INTERVAL,
 * see about fetching descriptors, microdescriptors, and extrainfo
 * documents.
 */
static int
launch_descriptor_fetches_callback(time_t now, const or_options_t *options)
{
  if (should_delay_dir_fetches(options, NULL))
      return PERIODIC_EVENT_NO_UPDATE;

  update_all_descriptor_downloads(now);
  update_extrainfo_downloads(now);
  if (router_have_minimum_dir_info())
    return LAZY_DESCRIPTOR_RETRY_INTERVAL;
  else
    return GREEDY_DESCRIPTOR_RETRY_INTERVAL;
}

/**
 * Periodic event: Rotate our X.509 certificates and TLS keys once every
 * MAX_SSL_KEY_LIFETIME_INTERNAL.
 */
static int
rotate_x509_certificate_callback(time_t now, const or_options_t *options)
{
  static int first = 1;
  (void)now;
  (void)options;
  if (first) {
    first = 0;
    return MAX_SSL_KEY_LIFETIME_INTERNAL;
  }

  /* 1b. Every MAX_SSL_KEY_LIFETIME_INTERNAL seconds, we change our
   * TLS context. */
  log_info(LD_GENERAL,"Rotating tls context.");
  if (router_initialize_tls_context() < 0) {
    log_err(LD_BUG, "Error reinitializing TLS context");
    tor_assert_unreached();
  }
  if (generate_ed_link_cert(options, now, 1)) {
    log_err(LD_OR, "Unable to update Ed25519->TLS link certificate for "
            "new TLS context.");
    tor_assert_unreached();
  }

  /* We also make sure to rotate the TLS connections themselves if they've
   * been up for too long -- but that's done via is_bad_for_new_circs in
   * run_connection_housekeeping() above. */
  return MAX_SSL_KEY_LIFETIME_INTERNAL;
}

/**
 * Periodic callback: once an hour, grab some more entropy from the
 * kernel and feed it to our CSPRNG.
 **/
static int
add_entropy_callback(time_t now, const or_options_t *options)
{
  (void)now;
  (void)options;
  /* We already seeded once, so don't die on failure. */
  if (crypto_seed_rng() < 0) {
    log_warn(LD_GENERAL, "Tried to re-seed RNG, but failed. We already "
             "seeded once, though, so we won't exit here.");
  }

  /** How often do we add more entropy to OpenSSL's RNG pool? */
#define ENTROPY_INTERVAL (60*60)
  return ENTROPY_INTERVAL;
}

/**
 * Periodic callback: if we're an authority, make sure we test
 * the routers on the network for reachability.
 */
static int
launch_reachability_tests_callback(time_t now, const or_options_t *options)
{
  if (authdir_mode_tests_reachability(options) &&
      !net_is_disabled()) {
    /* try to determine reachability of the other Tor relays */
    dirserv_test_reachability(now);
  }
  return REACHABILITY_TEST_INTERVAL;
}

/**
 * Periodic callback: if we're an authority, discount the stability
 * information (and other rephist information) that's older.
 */
static int
downrate_stability_callback(time_t now, const or_options_t *options)
{
  (void)options;
  /* 1d. Periodically, we discount older stability information so that new
   * stability info counts more, and save the stability information to disk as
   * appropriate. */
  time_t next = rep_hist_downrate_old_runs(now);
  return safe_timer_diff(now, next);
}

/**
 * Periodic callback: if we're an authority, record our measured stability
 * information from rephist in an mtbf file.
 */
static int
save_stability_callback(time_t now, const or_options_t *options)
{
  if (authdir_mode_tests_reachability(options)) {
    if (rep_hist_record_mtbf_data(now, 1)<0) {
      log_warn(LD_GENERAL, "Couldn't store mtbf data.");
    }
  }
#define SAVE_STABILITY_INTERVAL (30*60)
  return SAVE_STABILITY_INTERVAL;
}

/**
 * Periodic callback: if we're an authority, check on our authority
 * certificate (the one that authenticates our authority signing key).
 */
static int
check_authority_cert_callback(time_t now, const or_options_t *options)
{
  (void)now;
  (void)options;
  /* 1e. Periodically, if we're a v3 authority, we check whether our cert is
   * close to expiring and warn the admin if it is. */
  v3_authority_check_key_expiry();
#define CHECK_V3_CERTIFICATE_INTERVAL (5*60)
  return CHECK_V3_CERTIFICATE_INTERVAL;
}

/**
 * Periodic callback: If our consensus is too old, recalculate whether
 * we can actually use it.
 */
static int
check_expired_networkstatus_callback(time_t now, const or_options_t *options)
{
  (void)options;
  /* Check whether our networkstatus has expired. */
  networkstatus_t *ns = networkstatus_get_latest_consensus();
  /*XXXX RD: This value needs to be the same as REASONABLY_LIVE_TIME in
   * networkstatus_get_reasonably_live_consensus(), but that value is way
   * way too high.  Arma: is the bridge issue there resolved yet? -NM */
#define NS_EXPIRY_SLOP (24*60*60)
  if (ns && ns->valid_until < (now - NS_EXPIRY_SLOP) &&
      router_have_minimum_dir_info()) {
    router_dir_info_changed();
  }
#define CHECK_EXPIRED_NS_INTERVAL (2*60)
  return CHECK_EXPIRED_NS_INTERVAL;
}

/**
 * Periodic callback: Write statistics to disk if appropriate.
 */
static int
write_stats_file_callback(time_t now, const or_options_t *options)
{
  /* 1g. Check whether we should write statistics to disk.
   */
#define CHECK_WRITE_STATS_INTERVAL (60*60)
  time_t next_time_to_write_stats_files = now + CHECK_WRITE_STATS_INTERVAL;
  if (options->CellStatistics) {
    time_t next_write =
      rep_hist_buffer_stats_write(now);
    if (next_write && next_write < next_time_to_write_stats_files)
      next_time_to_write_stats_files = next_write;
  }
  if (options->DirReqStatistics) {
    time_t next_write = geoip_dirreq_stats_write(now);
    if (next_write && next_write < next_time_to_write_stats_files)
      next_time_to_write_stats_files = next_write;
  }
  if (options->EntryStatistics) {
    time_t next_write = geoip_entry_stats_write(now);
    if (next_write && next_write < next_time_to_write_stats_files)
      next_time_to_write_stats_files = next_write;
  }
  if (options->HiddenServiceStatistics) {
    time_t next_write = rep_hist_hs_stats_write(now);
    if (next_write && next_write < next_time_to_write_stats_files)
      next_time_to_write_stats_files = next_write;
  }
  if (options->ExitPortStatistics) {
    time_t next_write = rep_hist_exit_stats_write(now);
    if (next_write && next_write < next_time_to_write_stats_files)
      next_time_to_write_stats_files = next_write;
  }
  if (options->ConnDirectionStatistics) {
    time_t next_write = rep_hist_conn_stats_write(now);
    if (next_write && next_write < next_time_to_write_stats_files)
      next_time_to_write_stats_files = next_write;
  }
  if (options->BridgeAuthoritativeDir) {
    time_t next_write = rep_hist_desc_stats_write(now);
    if (next_write && next_write < next_time_to_write_stats_files)
      next_time_to_write_stats_files = next_write;
  }

  return safe_timer_diff(now, next_time_to_write_stats_files);
}

#define CHANNEL_CHECK_INTERVAL (60*60)
static int
check_canonical_channels_callback(time_t now, const or_options_t *options)
{
  (void)now;
  if (public_server_mode(options))
    channel_check_for_duplicates();

  return CHANNEL_CHECK_INTERVAL;
}

static int
reset_padding_counts_callback(time_t now, const or_options_t *options)
{
  if (options->PaddingStatistics) {
    rep_hist_prep_published_padding_counts(now);
  }

  rep_hist_reset_padding_counts();
  return REPHIST_CELL_PADDING_COUNTS_INTERVAL;
}

/**
 * Periodic callback: Write bridge statistics to disk if appropriate.
 */
static int
record_bridge_stats_callback(time_t now, const or_options_t *options)
{
  static int should_init_bridge_stats = 1;

  /* 1h. Check whether we should write bridge statistics to disk.
   */
  if (should_record_bridge_info(options)) {
    if (should_init_bridge_stats) {
      /* (Re-)initialize bridge statistics. */
        geoip_bridge_stats_init(now);
        should_init_bridge_stats = 0;
        return WRITE_STATS_INTERVAL;
    } else {
      /* Possibly write bridge statistics to disk and ask when to write
       * them next time. */
      time_t next = geoip_bridge_stats_write(now);
      return safe_timer_diff(now, next);
    }
  } else if (!should_init_bridge_stats) {
    /* Bridge mode was turned off. Ensure that stats are re-initialized
     * next time bridge mode is turned on. */
    should_init_bridge_stats = 1;
  }
  return PERIODIC_EVENT_NO_UPDATE;
}

/**
 * Periodic callback: Clean in-memory caches every once in a while
 */
static int
clean_caches_callback(time_t now, const or_options_t *options)
{
  /* Remove old information from rephist and the rend cache. */
  rep_history_clean(now - options->RephistTrackTime);
  rend_cache_clean(now, REND_CACHE_TYPE_SERVICE);
  hs_cache_clean_as_client(now);
  hs_cache_clean_as_dir(now);
  microdesc_cache_rebuild(NULL, 0);
#define CLEAN_CACHES_INTERVAL (30*60)
  return CLEAN_CACHES_INTERVAL;
}

/**
 * Periodic callback: Clean the cache of failed hidden service lookups
 * frequently.
 */
static int
rend_cache_failure_clean_callback(time_t now, const or_options_t *options)
{
  (void)options;
  /* We don't keep entries that are more than five minutes old so we try to
   * clean it as soon as we can since we want to make sure the client waits
   * as little as possible for reachability reasons. */
  rend_cache_failure_clean(now);
  hs_cache_client_intro_state_clean(now);
  return 30;
}

/**
 * Periodic callback: If we're a server and initializing dns failed, retry.
 */
static int
retry_dns_callback(time_t now, const or_options_t *options)
{
  (void)now;
#define RETRY_DNS_INTERVAL (10*60)
  if (server_mode(options) && has_dns_init_failed())
    dns_init();
  return RETRY_DNS_INTERVAL;
}

/** Periodic callback: consider rebuilding or and re-uploading our descriptor
 * (if we've passed our internal checks). */
static int
check_descriptor_callback(time_t now, const or_options_t *options)
{
/** How often do we check whether part of our router info has changed in a
 * way that would require an upload? That includes checking whether our IP
 * address has changed. */
#define CHECK_DESCRIPTOR_INTERVAL (60)

  (void)options;

  /* 2b. Once per minute, regenerate and upload the descriptor if the old
   * one is inaccurate. */
  if (!net_is_disabled()) {
    check_descriptor_bandwidth_changed(now);
    check_descriptor_ipaddress_changed(now);
    mark_my_descriptor_dirty_if_too_old(now);
    consider_publishable_server(0);
    /* If any networkstatus documents are no longer recent, we need to
     * update all the descriptors' running status. */
    /* Remove dead routers. */
    /* XXXX This doesn't belong here, but it was here in the pre-
     * XXXX refactoring code. */
    routerlist_remove_old_routers();
  }

  return CHECK_DESCRIPTOR_INTERVAL;
}

/**
 * Periodic callback: check whether we're reachable (as a relay), and
 * whether our bandwidth has changed enough that we need to
 * publish a new descriptor.
 */
static int
check_for_reachability_bw_callback(time_t now, const or_options_t *options)
{
  /* XXXX This whole thing was stuck in the middle of what is now
   * XXXX check_descriptor_callback.  I'm not sure it's right. */

  static int dirport_reachability_count = 0;
  /* also, check religiously for reachability, if it's within the first
   * 20 minutes of our uptime. */
  if (server_mode(options) &&
      (have_completed_a_circuit() || !any_predicted_circuits(now)) &&
      !net_is_disabled()) {
    if (stats_n_seconds_working < TIMEOUT_UNTIL_UNREACHABILITY_COMPLAINT) {
      consider_testing_reachability(1, dirport_reachability_count==0);
      if (++dirport_reachability_count > 5)
        dirport_reachability_count = 0;
      return 1;
    } else {
      /* If we haven't checked for 12 hours and our bandwidth estimate is
       * low, do another bandwidth test. This is especially important for
       * bridges, since they might go long periods without much use. */
      const routerinfo_t *me = router_get_my_routerinfo();
      static int first_time = 1;
      if (!first_time && me &&
          me->bandwidthcapacity < me->bandwidthrate &&
          me->bandwidthcapacity < 51200) {
        reset_bandwidth_test();
      }
      first_time = 0;
#define BANDWIDTH_RECHECK_INTERVAL (12*60*60)
      return BANDWIDTH_RECHECK_INTERVAL;
    }
  }
  return CHECK_DESCRIPTOR_INTERVAL;
}

/**
 * Periodic event: once a minute, (or every second if TestingTorNetwork, or
 * during client bootstrap), check whether we want to download any
 * networkstatus documents. */
static int
fetch_networkstatus_callback(time_t now, const or_options_t *options)
{
  /* How often do we check whether we should download network status
   * documents? */
  const int we_are_bootstrapping = networkstatus_consensus_is_bootstrapping(
                                                                        now);
  const int prefer_mirrors = !directory_fetches_from_authorities(
                                                              get_options());
  int networkstatus_dl_check_interval = 60;
  /* check more often when testing, or when bootstrapping from mirrors
   * (connection limits prevent too many connections being made) */
  if (options->TestingTorNetwork
      || (we_are_bootstrapping && prefer_mirrors)) {
    networkstatus_dl_check_interval = 1;
  }

  if (should_delay_dir_fetches(options, NULL))
    return PERIODIC_EVENT_NO_UPDATE;

  update_networkstatus_downloads(now);
  return networkstatus_dl_check_interval;
}

/**
 * Periodic callback: Every 60 seconds, we relaunch listeners if any died. */
static int
retry_listeners_callback(time_t now, const or_options_t *options)
{
  (void)now;
  (void)options;
  if (!net_is_disabled()) {
    retry_all_listeners(NULL, NULL, 0);
    return 60;
  }
  return PERIODIC_EVENT_NO_UPDATE;
}

/**
 * Periodic callback: as a server, see if we have any old unused circuits
 * that should be expired */
static int
expire_old_ciruits_serverside_callback(time_t now, const or_options_t *options)
{
  (void)options;
  /* every 11 seconds, so not usually the same second as other such events */
  circuit_expire_old_circuits_serverside(now);
  return 11;
}

/**
 * Periodic event: if we're an exit, see if our DNS server is telling us
 * obvious lies.
 */
static int
check_dns_honesty_callback(time_t now, const or_options_t *options)
{
  (void)now;
  /* 9. and if we're an exit node, check whether our DNS is telling stories
   * to us. */
  if (net_is_disabled() ||
      ! public_server_mode(options) ||
      router_my_exit_policy_is_reject_star())
    return PERIODIC_EVENT_NO_UPDATE;

  static int first_time = 1;
  if (first_time) {
    /* Don't launch right when we start */
    first_time = 0;
    return crypto_rand_int_range(60, 180);
  }

  dns_launch_correctness_checks();
  return 12*3600 + crypto_rand_int(12*3600);
}

/**
 * Periodic callback: if we're the bridge authority, write a networkstatus
 * file to disk.
 */
static int
write_bridge_ns_callback(time_t now, const or_options_t *options)
{
  /* 10. write bridge networkstatus file to disk */
  if (options->BridgeAuthoritativeDir) {
    networkstatus_dump_bridge_status_to_file(now);
#define BRIDGE_STATUSFILE_INTERVAL (30*60)
     return BRIDGE_STATUSFILE_INTERVAL;
  }
  return PERIODIC_EVENT_NO_UPDATE;
}

/**
 * Periodic callback: poke the tor-fw-helper app if we're using one.
 */
static int
check_fw_helper_app_callback(time_t now, const or_options_t *options)
{
  if (net_is_disabled() ||
      ! server_mode(options) ||
      ! options->PortForwarding ||
      options->NoExec) {
    return PERIODIC_EVENT_NO_UPDATE;
  }
  /* 11. check the port forwarding app */

#define PORT_FORWARDING_CHECK_INTERVAL 5
  smartlist_t *ports_to_forward = get_list_of_ports_to_forward();
  if (ports_to_forward) {
    tor_check_port_forwarding(options->PortForwardingHelper,
                              ports_to_forward,
                              now);

    SMARTLIST_FOREACH(ports_to_forward, char *, cp, tor_free(cp));
    smartlist_free(ports_to_forward);
  }
  return PORT_FORWARDING_CHECK_INTERVAL;
}

/**
 * Periodic callback: write the heartbeat message in the logs.
 *
 * If writing the heartbeat message to the logs fails for some reason, retry
 * again after <b>MIN_HEARTBEAT_PERIOD</b> seconds.
 */
static int
heartbeat_callback(time_t now, const or_options_t *options)
{
  static int first = 1;

  /* Check if heartbeat is disabled */
  if (!options->HeartbeatPeriod) {
    return PERIODIC_EVENT_NO_UPDATE;
  }

  /* Skip the first one. */
  if (first) {
    first = 0;
    return options->HeartbeatPeriod;
  }

  /* Write the heartbeat message */
  if (log_heartbeat(now) == 0) {
    return options->HeartbeatPeriod;
  } else {
    /* If we couldn't write the heartbeat log message, try again in the minimum
     * interval of time. */
    return MIN_HEARTBEAT_PERIOD;
  }
}

#define CDM_CLEAN_CALLBACK_INTERVAL 600
static int
clean_consdiffmgr_callback(time_t now, const or_options_t *options)
{
  (void)now;
  if (server_mode(options)) {
    consdiffmgr_cleanup();
  }
  return CDM_CLEAN_CALLBACK_INTERVAL;
}

/*
 * Periodic callback: Run scheduled events for HS service. This is called
 * every second.
 */
static int
hs_service_callback(time_t now, const or_options_t *options)
{
  (void) options;

  /* We need to at least be able to build circuits and that we actually have
   * a working network. */
  if (!have_completed_a_circuit() || net_is_disabled() ||
      networkstatus_get_live_consensus(now) == NULL) {
    goto end;
  }

  hs_service_run_scheduled_events(now);

 end:
  /* Every 1 second. */
  return 1;
}

/** Timer: used to invoke second_elapsed_callback() once per second. */
static periodic_timer_t *second_timer = NULL;
/** Number of libevent errors in the last second: we die if we get too many. */
static int n_libevent_errors = 0;

/** Libevent callback: invoked once every second. */
static void
second_elapsed_callback(periodic_timer_t *timer, void *arg)
{
  /* XXXX This could be sensibly refactored into multiple callbacks, and we
   * could use Libevent's timers for this rather than checking the current
   * time against a bunch of timeouts every second. */
  static time_t current_second = 0;
  time_t now;
  size_t bytes_written;
  size_t bytes_read;
  int seconds_elapsed;
  const or_options_t *options = get_options();
  (void)timer;
  (void)arg;

  n_libevent_errors = 0;

  /* log_notice(LD_GENERAL, "Tick."); */
  now = time(NULL);
  update_approx_time(now);

  /* the second has rolled over. check more stuff. */
  seconds_elapsed = current_second ? (int)(now - current_second) : 0;
  bytes_read = (size_t)(stats_n_bytes_read - stats_prev_n_read);
  bytes_written = (size_t)(stats_n_bytes_written - stats_prev_n_written);
  stats_prev_n_read = stats_n_bytes_read;
  stats_prev_n_written = stats_n_bytes_written;

  control_event_bandwidth_used((uint32_t)bytes_read,(uint32_t)bytes_written);
  control_event_stream_bandwidth_used();
  control_event_conn_bandwidth_used();
  control_event_circ_bandwidth_used();
  control_event_circuit_cell_stats();

  if (server_mode(options) &&
      !net_is_disabled() &&
      seconds_elapsed > 0 &&
      have_completed_a_circuit() &&
      stats_n_seconds_working / TIMEOUT_UNTIL_UNREACHABILITY_COMPLAINT !=
      (stats_n_seconds_working+seconds_elapsed) /
        TIMEOUT_UNTIL_UNREACHABILITY_COMPLAINT) {
    /* every 20 minutes, check and complain if necessary */
    const routerinfo_t *me = router_get_my_routerinfo();
    if (me && !check_whether_orport_reachable(options)) {
      char *address = tor_dup_ip(me->addr);
      log_warn(LD_CONFIG,"Your server (%s:%d) has not managed to confirm that "
               "its ORPort is reachable. Relays do not publish descriptors "
               "until their ORPort and DirPort are reachable. Please check "
               "your firewalls, ports, address, /etc/hosts file, etc.",
               address, me->or_port);
      control_event_server_status(LOG_WARN,
                                  "REACHABILITY_FAILED ORADDRESS=%s:%d",
                                  address, me->or_port);
      tor_free(address);
    }

    if (me && !check_whether_dirport_reachable(options)) {
      char *address = tor_dup_ip(me->addr);
      log_warn(LD_CONFIG,
               "Your server (%s:%d) has not managed to confirm that its "
               "DirPort is reachable. Relays do not publish descriptors "
               "until their ORPort and DirPort are reachable. Please check "
               "your firewalls, ports, address, /etc/hosts file, etc.",
               address, me->dir_port);
      control_event_server_status(LOG_WARN,
                                  "REACHABILITY_FAILED DIRADDRESS=%s:%d",
                                  address, me->dir_port);
      tor_free(address);
    }
  }

/** If more than this many seconds have elapsed, probably the clock
 * jumped: doesn't count. */
#define NUM_JUMPED_SECONDS_BEFORE_WARN 100
  if (seconds_elapsed < -NUM_JUMPED_SECONDS_BEFORE_WARN ||
      seconds_elapsed >= NUM_JUMPED_SECONDS_BEFORE_WARN) {
    circuit_note_clock_jumped(seconds_elapsed);
  } else if (seconds_elapsed > 0)
    stats_n_seconds_working += seconds_elapsed;

  run_scheduled_events(now);

  current_second = now; /* remember which second it is, for next time */
}

#ifdef HAVE_SYSTEMD_209
static periodic_timer_t *systemd_watchdog_timer = NULL;

/** Libevent callback: invoked to reset systemd watchdog. */
static void
systemd_watchdog_callback(periodic_timer_t *timer, void *arg)
{
  (void)timer;
  (void)arg;
  sd_notify(0, "WATCHDOG=1");
}
#endif /* defined(HAVE_SYSTEMD_209) */

/** Timer: used to invoke refill_callback(). */
static periodic_timer_t *refill_timer = NULL;

/** Libevent callback: invoked periodically to refill token buckets
 * and count r/w bytes. */
static void
refill_callback(periodic_timer_t *timer, void *arg)
{
  static struct timeval current_millisecond;
  struct timeval now;

  size_t bytes_written;
  size_t bytes_read;
  int milliseconds_elapsed = 0;
  int seconds_rolled_over = 0;

  const or_options_t *options = get_options();

  (void)timer;
  (void)arg;

  tor_gettimeofday(&now);

  /* If this is our first time, no time has passed. */
  if (current_millisecond.tv_sec) {
    long mdiff = tv_mdiff(&current_millisecond, &now);
    if (mdiff > INT_MAX)
      mdiff = INT_MAX;
    milliseconds_elapsed = (int)mdiff;
    seconds_rolled_over = (int)(now.tv_sec - current_millisecond.tv_sec);
  }

  bytes_written = stats_prev_global_write_bucket - global_write_bucket;
  bytes_read = stats_prev_global_read_bucket - global_read_bucket;

  stats_n_bytes_read += bytes_read;
  stats_n_bytes_written += bytes_written;
  if (accounting_is_enabled(options) && milliseconds_elapsed >= 0)
    accounting_add_bytes(bytes_read, bytes_written, seconds_rolled_over);

  if (milliseconds_elapsed > 0)
    connection_bucket_refill(milliseconds_elapsed, (time_t)now.tv_sec);

  stats_prev_global_read_bucket = global_read_bucket;
  stats_prev_global_write_bucket = global_write_bucket;

  current_millisecond = now; /* remember what time it is, for next time */
}

#ifndef _WIN32
/** Called when a possibly ignorable libevent error occurs; ensures that we
 * don't get into an infinite loop by ignoring too many errors from
 * libevent. */
static int
got_libevent_error(void)
{
  if (++n_libevent_errors > 8) {
    log_err(LD_NET, "Too many libevent errors in one second; dying");
    return -1;
  }
  return 0;
}
#endif /* !defined(_WIN32) */

#define UPTIME_CUTOFF_FOR_NEW_BANDWIDTH_TEST (6*60*60)

/** Called when our IP address seems to have changed. <b>at_interface</b>
 * should be true if we detected a change in our interface, and false if we
 * detected a change in our published address. */
void
ip_address_changed(int at_interface)
{
  const or_options_t *options = get_options();
  int server = server_mode(options);
  int exit_reject_interfaces = (server && options->ExitRelay
                                && options->ExitPolicyRejectLocalInterfaces);

  if (at_interface) {
    if (! server) {
      /* Okay, change our keys. */
      if (init_keys_client() < 0)
        log_warn(LD_GENERAL, "Unable to rotate keys after IP change!");
    }
  } else {
    if (server) {
      if (stats_n_seconds_working > UPTIME_CUTOFF_FOR_NEW_BANDWIDTH_TEST)
        reset_bandwidth_test();
      stats_n_seconds_working = 0;
      router_reset_reachability();
    }
  }

  /* Exit relays incorporate interface addresses in their exit policies when
   * ExitPolicyRejectLocalInterfaces is set */
  if (exit_reject_interfaces || (server && !at_interface)) {
    mark_my_descriptor_dirty("IP address changed");
  }

  dns_servers_relaunch_checks();
}

/** Forget what we've learned about the correctness of our DNS servers, and
 * start learning again. */
void
dns_servers_relaunch_checks(void)
{
  if (server_mode(get_options())) {
    dns_reset_correctness_checks();
    if (periodic_events_initialized) {
      tor_assert(check_dns_honesty_event);
      periodic_event_reschedule(check_dns_honesty_event);
    }
  }
}

/** Called when we get a SIGHUP: reload configuration files and keys,
 * retry all connections, and so on. */
static int
do_hup(void)
{
  const or_options_t *options = get_options();

#ifdef USE_DMALLOC
  dmalloc_log_stats();
  dmalloc_log_changed(0, 1, 0, 0);
#endif

  log_notice(LD_GENERAL,"Received reload signal (hup). Reloading config and "
             "resetting internal state.");
  if (accounting_is_enabled(options))
    accounting_record_bandwidth_usage(time(NULL), get_or_state());

  router_reset_warnings();
  routerlist_reset_warnings();
  /* first, reload config variables, in case they've changed */
  if (options->ReloadTorrcOnSIGHUP) {
    /* no need to provide argc/v, they've been cached in init_from_config */
    int init_rv = options_init_from_torrc(0, NULL);
    if (init_rv < 0) {
      log_err(LD_CONFIG,"Reading config failed--see warnings above. "
              "For usage, try -h.");
      return -1;
    } else if (BUG(init_rv > 0)) {
      // LCOV_EXCL_START
      /* This should be impossible: the only "return 1" cases in
       * options_init_from_torrc are ones caused by command-line arguments;
       * but they can't change while Tor is running. */
      return -1;
      // LCOV_EXCL_STOP
    }
    options = get_options(); /* they have changed now */
    /* Logs are only truncated the first time they are opened, but were
       probably intended to be cleaned up on signal. */
    if (options->TruncateLogFile)
      truncate_logs();
  } else {
    char *msg = NULL;
    log_notice(LD_GENERAL, "Not reloading config file: the controller told "
               "us not to.");
    /* Make stuff get rescanned, reloaded, etc. */
    if (set_options((or_options_t*)options, &msg) < 0) {
      if (!msg)
        msg = tor_strdup("Unknown error");
      log_warn(LD_GENERAL, "Unable to re-set previous options: %s", msg);
      tor_free(msg);
    }
  }
  if (authdir_mode(options)) {
    /* reload the approved-routers file */
    if (dirserv_load_fingerprint_file() < 0) {
      /* warnings are logged from dirserv_load_fingerprint_file() directly */
      log_info(LD_GENERAL, "Error reloading fingerprints. "
               "Continuing with old list.");
    }
  }

  /* Rotate away from the old dirty circuits. This has to be done
   * after we've read the new options, but before we start using
   * circuits for directory fetches. */
  circuit_mark_all_dirty_circs_as_unusable();

  /* retry appropriate downloads */
  router_reset_status_download_failures();
  router_reset_descriptor_download_failures();
  if (!net_is_disabled())
    update_networkstatus_downloads(time(NULL));

  /* We'll retry routerstatus downloads in about 10 seconds; no need to
   * force a retry there. */

  if (server_mode(options)) {
    /* Maybe we've been given a new ed25519 key or certificate?
     */
    time_t now = approx_time();
    int new_signing_key = load_ed_keys(options, now);
    if (new_signing_key < 0 ||
        generate_ed_link_cert(options, now, new_signing_key > 0)) {
      log_warn(LD_OR, "Problem reloading Ed25519 keys; still using old keys.");
    }

    /* Update cpuworker and dnsworker processes, so they get up-to-date
     * configuration options. */
    cpuworkers_rotate_keyinfo();
    dns_reset();
  }
  return 0;
}

/** Tor main loop. */
int
do_main_loop(void)
{
  time_t now;

  /* initialize the periodic events first, so that code that depends on the
   * events being present does not assert.
   */
  if (! periodic_events_initialized) {
    initialize_periodic_events();
  }

  /* initialize dns resolve map, spawn workers if needed */
  if (dns_init() < 0) {
    if (get_options()->ServerDNSAllowBrokenConfig)
      log_warn(LD_GENERAL, "Couldn't set up any working nameservers. "
               "Network not up yet?  Will try again soon.");
    else {
      log_err(LD_GENERAL,"Error initializing dns subsystem; exiting.  To "
              "retry instead, set the ServerDNSAllowBrokenResolvConf option.");
    }
  }

  handle_signals();
  monotime_init();
  timers_initialize();

  /* load the private keys, if we're supposed to have them, and set up the
   * TLS context. */
  if (! client_identity_key_is_set()) {
    if (init_keys() < 0) {
      log_err(LD_OR, "Error initializing keys; exiting");
      return -1;
    }
  }

  /* Set up our buckets */
  connection_bucket_init();
  stats_prev_global_read_bucket = global_read_bucket;
  stats_prev_global_write_bucket = global_write_bucket;

  /* initialize the bootstrap status events to know we're starting up */
  control_event_bootstrap(BOOTSTRAP_STATUS_STARTING, 0);

  /* Initialize the keypinning log. */
  if (authdir_mode_v3(get_options())) {
    char *fname = get_datadir_fname("key-pinning-journal");
    int r = 0;
    if (keypin_load_journal(fname)<0) {
      log_err(LD_DIR, "Error loading key-pinning journal: %s",strerror(errno));
      r = -1;
    }
    if (keypin_open_journal(fname)<0) {
      log_err(LD_DIR, "Error opening key-pinning journal: %s",strerror(errno));
      r = -1;
    }
    tor_free(fname);
    if (r)
      return r;
  }
  {
    /* This is the old name for key-pinning-journal.  These got corrupted
     * in a couple of cases by #16530, so we started over. See #16580 for
     * the rationale and for other options we didn't take.  We can remove
     * this code once all the authorities that ran 0.2.7.1-alpha-dev are
     * upgraded.
     */
    char *fname = get_datadir_fname("key-pinning-entries");
    unlink(fname);
    tor_free(fname);
  }

  if (trusted_dirs_reload_certs()) {
    log_warn(LD_DIR,
             "Couldn't load all cached v3 certificates. Starting anyway.");
  }
  if (router_reload_consensus_networkstatus()) {
    return -1;
  }
  /* load the routers file, or assign the defaults. */
  if (router_reload_router_list()) {
    return -1;
  }
  /* load the networkstatuses. (This launches a download for new routers as
   * appropriate.)
   */
  now = time(NULL);
  directory_info_has_arrived(now, 1, 0);

  if (server_mode(get_options())) {
    /* launch cpuworkers. Need to do this *after* we've read the onion key. */
    cpu_init();
  }
  consdiffmgr_enable_background_compression();

  /* Setup shared random protocol subsystem. */
  if (authdir_mode_v3(get_options())) {
    if (sr_init(1) < 0) {
      return -1;
    }
  }

  /* set up once-a-second callback. */
  if (! second_timer) {
    struct timeval one_second;
    one_second.tv_sec = 1;
    one_second.tv_usec = 0;

    second_timer = periodic_timer_new(tor_libevent_get_base(),
                                      &one_second,
                                      second_elapsed_callback,
                                      NULL);
    tor_assert(second_timer);
  }

#ifdef HAVE_SYSTEMD_209
  uint64_t watchdog_delay;
  /* set up systemd watchdog notification. */
  if (sd_watchdog_enabled(1, &watchdog_delay) > 0) {
    if (! systemd_watchdog_timer) {
      struct timeval watchdog;
      /* The manager will "act on" us if we don't send them a notification
       * every 'watchdog_delay' microseconds.  So, send notifications twice
       * that often.  */
      watchdog_delay /= 2;
      watchdog.tv_sec = watchdog_delay  / 1000000;
      watchdog.tv_usec = watchdog_delay % 1000000;

      systemd_watchdog_timer = periodic_timer_new(tor_libevent_get_base(),
                                                  &watchdog,
                                                  systemd_watchdog_callback,
                                                  NULL);
      tor_assert(systemd_watchdog_timer);
    }
  }
#endif /* defined(HAVE_SYSTEMD_209) */

  if (!refill_timer) {
    struct timeval refill_interval;
    int msecs = get_options()->TokenBucketRefillInterval;

    refill_interval.tv_sec =  msecs/1000;
    refill_interval.tv_usec = (msecs%1000)*1000;

    refill_timer = periodic_timer_new(tor_libevent_get_base(),
                                      &refill_interval,
                                      refill_callback,
                                      NULL);
    tor_assert(refill_timer);
  }

#ifdef HAVE_SYSTEMD
  {
    const int r = sd_notify(0, "READY=1");
    if (r < 0) {
      log_warn(LD_GENERAL, "Unable to send readiness to systemd: %s",
               strerror(r));
    } else if (r > 0) {
      log_notice(LD_GENERAL, "Signaled readiness to systemd");
    } else {
      log_info(LD_GENERAL, "Systemd NOTIFY_SOCKET not present.");
    }
  }
#endif /* defined(HAVE_SYSTEMD) */

  main_loop_should_exit = 0;
  main_loop_exit_value = 0;

#ifdef ENABLE_RESTART_DEBUGGING
  {
    static int first_time = 1;

    if (first_time && getenv("TOR_DEBUG_RESTART")) {
      first_time = 0;
      const char *sec_str = getenv("TOR_DEBUG_RESTART_AFTER_SECONDS");
      long sec;
      int sec_ok=0;
      if (sec_str &&
          (sec = tor_parse_long(sec_str, 10, 0, INT_MAX, &sec_ok, NULL)) &&
          sec_ok) {
        /* Okay, we parsed the seconds. */
      } else {
        sec = 5;
      }
      struct timeval restart_after = { (time_t) sec, 0 };
      tor_shutdown_event_loop_for_restart_event =
        tor_evtimer_new(tor_libevent_get_base(),
                        tor_shutdown_event_loop_for_restart_cb, NULL);
      event_add(tor_shutdown_event_loop_for_restart_event, &restart_after);
    }
  }
#endif

  return run_main_loop_until_done();
}

/**
 * Run the main loop a single time. Return 0 for "exit"; -1 for "exit with
 * error", and 1 for "run this again."
 */
static int
run_main_loop_once(void)
{
  int loop_result;

  if (nt_service_is_stopping())
    return 0;

  if (main_loop_should_exit)
    return 0;

#ifndef _WIN32
  /* Make it easier to tell whether libevent failure is our fault or not. */
  errno = 0;
#endif

  /* All active linked conns should get their read events activated,
   * so that libevent knows to run their callbacks. */
  SMARTLIST_FOREACH(active_linked_connection_lst, connection_t *, conn,
                    event_active(conn->read_event, EV_READ, 1));

  if (get_options()->MainloopStats) {
    /* We always enforce that EVLOOP_ONCE is passed to event_base_loop() if we
     * are collecting main loop statistics. */
    called_loop_once = 1;
  } else {
    called_loop_once = smartlist_len(active_linked_connection_lst) ? 1 : 0;
  }

  /* Make sure we know (about) what time it is. */
  update_approx_time(time(NULL));

  /* Here it is: the main loop.  Here we tell Libevent to poll until we have
   * an event, or the second ends, or until we have some active linked
   * connections to trigger events for.  Libevent will wait till one
   * of these happens, then run all the appropriate callbacks. */
  loop_result = event_base_loop(tor_libevent_get_base(),
                                called_loop_once ? EVLOOP_ONCE : 0);

  if (get_options()->MainloopStats) {
    /* Update our main loop counters. */
    if (loop_result == 0) {
      // The call was succesful.
      increment_main_loop_success_count();
    } else if (loop_result == -1) {
      // The call was erroneous.
      increment_main_loop_error_count();
    } else if (loop_result == 1) {
      // The call didn't have any active or pending events
      // to handle.
      increment_main_loop_idle_count();
    }
  }

  /* Oh, the loop failed.  That might be an error that we need to
   * catch, but more likely, it's just an interrupted poll() call or something,
   * and we should try again. */
  if (loop_result < 0) {
    int e = tor_socket_errno(-1);
    /* let the program survive things like ^z */
    if (e != EINTR && !ERRNO_IS_EINPROGRESS(e)) {
      log_err(LD_NET,"libevent call with %s failed: %s [%d]",
              tor_libevent_get_method(), tor_socket_strerror(e), e);
      return -1;
#ifndef _WIN32
    } else if (e == EINVAL) {
      log_warn(LD_NET, "EINVAL from libevent: should you upgrade libevent?");
      if (got_libevent_error())
        return -1;
#endif /* !defined(_WIN32) */
    } else {
      tor_assert_nonfatal_once(! ERRNO_IS_EINPROGRESS(e));
      log_debug(LD_NET,"libevent call interrupted.");
      /* You can't trust the results of this poll(). Go back to the
       * top of the big for loop. */
      return 1;
    }
  }

  if (main_loop_should_exit)
    return 0;

  /* And here is where we put callbacks that happen "every time the event loop
   * runs."  They must be very fast, or else the whole Tor process will get
   * slowed down.
   *
   * Note that this gets called once per libevent loop, which will make it
   * happen once per group of events that fire, or once per second. */

  /* If there are any pending client connections, try attaching them to
   * circuits (if we can.)  This will be pretty fast if nothing new is
   * pending.
   */
  connection_ap_attach_pending(0);

  return 1;
}

/** Run the run_main_loop_once() function until it declares itself done,
 * and return its final return value.
 *
 * Shadow won't invoke this function, so don't fill it up with things.
 */
static int
run_main_loop_until_done(void)
{
  int loop_result = 1;
  do {
    loop_result = run_main_loop_once();
  } while (loop_result == 1);

  if (main_loop_should_exit)
    return main_loop_exit_value;
  else
    return loop_result;
}

/** Libevent callback: invoked when we get a signal.
 */
static void
signal_callback(evutil_socket_t fd, short events, void *arg)
{
  const int *sigptr = arg;
  const int sig = *sigptr;
  (void)fd;
  (void)events;

  process_signal(sig);
}

/** Do the work of acting on a signal received in <b>sig</b> */
static void
process_signal(int sig)
{
  switch (sig)
    {
    case SIGTERM:
      log_notice(LD_GENERAL,"Catching signal TERM, exiting cleanly.");
      tor_shutdown_event_loop_and_exit(0);
      break;
    case SIGINT:
      if (!server_mode(get_options())) { /* do it now */
        log_notice(LD_GENERAL,"Interrupt: exiting cleanly.");
        tor_shutdown_event_loop_and_exit(0);
        return;
      }
#ifdef HAVE_SYSTEMD
      sd_notify(0, "STOPPING=1");
#endif
      hibernate_begin_shutdown();
      break;
#ifdef SIGPIPE
    case SIGPIPE:
      log_debug(LD_GENERAL,"Caught SIGPIPE. Ignoring.");
      break;
#endif
    case SIGUSR1:
      /* prefer to log it at INFO, but make sure we always see it */
      dumpstats(get_min_log_level()<LOG_INFO ? get_min_log_level() : LOG_INFO);
      control_event_signal(sig);
      break;
    case SIGUSR2:
      switch_logs_debug();
      log_debug(LD_GENERAL,"Caught USR2, going to loglevel debug. "
                "Send HUP to change back.");
      control_event_signal(sig);
      break;
    case SIGHUP:
#ifdef HAVE_SYSTEMD
      sd_notify(0, "RELOADING=1");
#endif
      if (do_hup() < 0) {
        log_warn(LD_CONFIG,"Restart failed (config error?). Exiting.");
        tor_shutdown_event_loop_and_exit(1);
        return;
      }
#ifdef HAVE_SYSTEMD
      sd_notify(0, "READY=1");
#endif
      control_event_signal(sig);
      break;
#ifdef SIGCHLD
    case SIGCHLD:
      notify_pending_waitpid_callbacks();
      break;
#endif
    case SIGNEWNYM: {
      time_t now = time(NULL);
      if (time_of_last_signewnym + MAX_SIGNEWNYM_RATE > now) {
        signewnym_is_pending = 1;
        log_notice(LD_CONTROL,
            "Rate limiting NEWNYM request: delaying by %d second(s)",
            (int)(MAX_SIGNEWNYM_RATE+time_of_last_signewnym-now));
      } else {
        signewnym_impl(now);
      }
      break;
    }
    case SIGCLEARDNSCACHE:
      addressmap_clear_transient();
      control_event_signal(sig);
      break;
    case SIGHEARTBEAT:
      log_heartbeat(time(NULL));
      control_event_signal(sig);
      break;
  }
}

/** Returns Tor's uptime. */
MOCK_IMPL(long,
get_uptime,(void))
{
  return stats_n_seconds_working;
}

/**
 * Write current memory usage information to the log.
 */
static void
dumpmemusage(int severity)
{
  connection_dump_buffer_mem_stats(severity);
  tor_log(severity, LD_GENERAL, "In rephist: "U64_FORMAT" used by %d Tors.",
      U64_PRINTF_ARG(rephist_total_alloc), rephist_total_num);
  dump_routerlist_mem_usage(severity);
  dump_cell_pool_usage(severity);
  dump_dns_mem_usage(severity);
  tor_log_mallinfo(severity);
}

/** Write all statistics to the log, with log level <b>severity</b>. Called
 * in response to a SIGUSR1. */
static void
dumpstats(int severity)
{
  time_t now = time(NULL);
  time_t elapsed;
  size_t rbuf_cap, wbuf_cap, rbuf_len, wbuf_len;

  tor_log(severity, LD_GENERAL, "Dumping stats:");

  SMARTLIST_FOREACH_BEGIN(connection_array, connection_t *, conn) {
    int i = conn_sl_idx;
    tor_log(severity, LD_GENERAL,
        "Conn %d (socket %d) type %d (%s), state %d (%s), created %d secs ago",
        i, (int)conn->s, conn->type, conn_type_to_string(conn->type),
        conn->state, conn_state_to_string(conn->type, conn->state),
        (int)(now - conn->timestamp_created));
    if (!connection_is_listener(conn)) {
      tor_log(severity,LD_GENERAL,
          "Conn %d is to %s:%d.", i,
          safe_str_client(conn->address),
          conn->port);
      tor_log(severity,LD_GENERAL,
          "Conn %d: %d bytes waiting on inbuf (len %d, last read %d secs ago)",
          i,
          (int)connection_get_inbuf_len(conn),
          (int)buf_allocation(conn->inbuf),
          (int)(now - conn->timestamp_lastread));
      tor_log(severity,LD_GENERAL,
          "Conn %d: %d bytes waiting on outbuf "
          "(len %d, last written %d secs ago)",i,
          (int)connection_get_outbuf_len(conn),
          (int)buf_allocation(conn->outbuf),
          (int)(now - conn->timestamp_lastwritten));
      if (conn->type == CONN_TYPE_OR) {
        or_connection_t *or_conn = TO_OR_CONN(conn);
        if (or_conn->tls) {
          if (tor_tls_get_buffer_sizes(or_conn->tls, &rbuf_cap, &rbuf_len,
                                       &wbuf_cap, &wbuf_len) == 0) {
            tor_log(severity, LD_GENERAL,
                "Conn %d: %d/%d bytes used on OpenSSL read buffer; "
                "%d/%d bytes used on write buffer.",
                i, (int)rbuf_len, (int)rbuf_cap, (int)wbuf_len, (int)wbuf_cap);
          }
        }
      }
    }
    circuit_dump_by_conn(conn, severity); /* dump info about all the circuits
                                           * using this conn */
  } SMARTLIST_FOREACH_END(conn);

  channel_dumpstats(severity);
  channel_listener_dumpstats(severity);

  tor_log(severity, LD_NET,
      "Cells processed: "U64_FORMAT" padding\n"
      "                 "U64_FORMAT" create\n"
      "                 "U64_FORMAT" created\n"
      "                 "U64_FORMAT" relay\n"
      "                        ("U64_FORMAT" relayed)\n"
      "                        ("U64_FORMAT" delivered)\n"
      "                 "U64_FORMAT" destroy",
      U64_PRINTF_ARG(stats_n_padding_cells_processed),
      U64_PRINTF_ARG(stats_n_create_cells_processed),
      U64_PRINTF_ARG(stats_n_created_cells_processed),
      U64_PRINTF_ARG(stats_n_relay_cells_processed),
      U64_PRINTF_ARG(stats_n_relay_cells_relayed),
      U64_PRINTF_ARG(stats_n_relay_cells_delivered),
      U64_PRINTF_ARG(stats_n_destroy_cells_processed));
  if (stats_n_data_cells_packaged)
    tor_log(severity,LD_NET,"Average packaged cell fullness: %2.3f%%",
        100*(U64_TO_DBL(stats_n_data_bytes_packaged) /
             U64_TO_DBL(stats_n_data_cells_packaged*RELAY_PAYLOAD_SIZE)) );
  if (stats_n_data_cells_received)
    tor_log(severity,LD_NET,"Average delivered cell fullness: %2.3f%%",
        100*(U64_TO_DBL(stats_n_data_bytes_received) /
             U64_TO_DBL(stats_n_data_cells_received*RELAY_PAYLOAD_SIZE)) );

  cpuworker_log_onionskin_overhead(severity, ONION_HANDSHAKE_TYPE_TAP, "TAP");
  cpuworker_log_onionskin_overhead(severity, ONION_HANDSHAKE_TYPE_NTOR,"ntor");

  if (now - time_of_process_start >= 0)
    elapsed = now - time_of_process_start;
  else
    elapsed = 0;

  if (elapsed) {
    tor_log(severity, LD_NET,
        "Average bandwidth: "U64_FORMAT"/%d = %d bytes/sec reading",
        U64_PRINTF_ARG(stats_n_bytes_read),
        (int)elapsed,
        (int) (stats_n_bytes_read/elapsed));
    tor_log(severity, LD_NET,
        "Average bandwidth: "U64_FORMAT"/%d = %d bytes/sec writing",
        U64_PRINTF_ARG(stats_n_bytes_written),
        (int)elapsed,
        (int) (stats_n_bytes_written/elapsed));
  }

  tor_log(severity, LD_NET, "--------------- Dumping memory information:");
  dumpmemusage(severity);

  rep_hist_dump_stats(now,severity);
  rend_service_dump_stats(severity);
  dump_distinct_digest_count(severity);
}

/** Called by exit() as we shut down the process.
 */
static void
exit_function(void)
{
  /* NOTE: If we ever daemonize, this gets called immediately.  That's
   * okay for now, because we only use this on Windows.  */
#ifdef _WIN32
  WSACleanup();
#endif
}

#ifdef _WIN32
#define UNIX_ONLY 0
#else
#define UNIX_ONLY 1
#endif

static struct {
  /** A numeric code for this signal. Must match the signal value if
   * try_to_register is true. */
  int signal_value;
  /** True if we should try to register this signal with libevent and catch
   * corresponding posix signals. False otherwise. */
  int try_to_register;
  /** Pointer to hold the event object constructed for this signal. */
  struct event *signal_event;
} signal_handlers[] = {
#ifdef SIGINT
  { SIGINT, UNIX_ONLY, NULL }, /* do a controlled slow shutdown */
#endif
#ifdef SIGTERM
  { SIGTERM, UNIX_ONLY, NULL }, /* to terminate now */
#endif
#ifdef SIGPIPE
  { SIGPIPE, UNIX_ONLY, NULL }, /* otherwise SIGPIPE kills us */
#endif
#ifdef SIGUSR1
  { SIGUSR1, UNIX_ONLY, NULL }, /* dump stats */
#endif
#ifdef SIGUSR2
  { SIGUSR2, UNIX_ONLY, NULL }, /* go to loglevel debug */
#endif
#ifdef SIGHUP
  { SIGHUP, UNIX_ONLY, NULL }, /* to reload config, retry conns, etc */
#endif
#ifdef SIGXFSZ
  { SIGXFSZ, UNIX_ONLY, NULL }, /* handle file-too-big resource exhaustion */
#endif
#ifdef SIGCHLD
  { SIGCHLD, UNIX_ONLY, NULL }, /* handle dns/cpu workers that exit */
#endif
  /* These are controller-only */
  { SIGNEWNYM, 0, NULL },
  { SIGCLEARDNSCACHE, 0, NULL },
  { SIGHEARTBEAT, 0, NULL },
  { -1, -1, NULL }
};

/** Set up the signal handler events for this process, and register them
 * with libevent if appropriate. */
void
handle_signals(void)
{
  int i;
  const int enabled = !get_options()->DisableSignalHandlers;

  for (i = 0; signal_handlers[i].signal_value >= 0; ++i) {
    /* Signal handlers are only registered with libevent if they need to catch
     * real POSIX signals.  We construct these signal handler events in either
     * case, though, so that controllers can activate them with the SIGNAL
     * command.
     */
    if (enabled && signal_handlers[i].try_to_register) {
      signal_handlers[i].signal_event =
        tor_evsignal_new(tor_libevent_get_base(),
                         signal_handlers[i].signal_value,
                         signal_callback,
                         &signal_handlers[i].signal_value);
      if (event_add(signal_handlers[i].signal_event, NULL))
        log_warn(LD_BUG, "Error from libevent when adding "
                 "event for signal %d",
                 signal_handlers[i].signal_value);
    } else {
      signal_handlers[i].signal_event =
        tor_event_new(tor_libevent_get_base(), -1,
                      EV_SIGNAL, signal_callback,
                      &signal_handlers[i].signal_value);
    }
  }
}

/* Cause the signal handler for signal_num to be called in the event loop. */
void
activate_signal(int signal_num)
{
  int i;
  for (i = 0; signal_handlers[i].signal_value >= 0; ++i) {
    if (signal_handlers[i].signal_value == signal_num) {
      event_active(signal_handlers[i].signal_event, EV_SIGNAL, 1);
      return;
    }
  }
}

/** Main entry point for the Tor command-line client.  Return 0 on "success",
 * negative on "failure", and positive on "success and exit".
 */
int
tor_init(int argc, char *argv[])
{
  char progname[256];
  int quiet = 0;

  time_of_process_start = time(NULL);
  init_connection_lists();
  /* Have the log set up with our application name. */
  tor_snprintf(progname, sizeof(progname), "Tor %s", get_version());
  log_set_application_name(progname);

  /* Set up the crypto nice and early */
  if (crypto_early_init() < 0) {
    log_err(LD_GENERAL, "Unable to initialize the crypto subsystem!");
    return -1;
  }

  /* Initialize the history structures. */
  rep_hist_init();
  /* Initialize the service cache. */
  rend_cache_init();
  addressmap_init(); /* Init the client dns cache. Do it always, since it's
                      * cheap. */
  /* Initialize the HS subsystem. */
  hs_init();

  {
  /* We search for the "quiet" option first, since it decides whether we
   * will log anything at all to the command line. */
    config_line_t *opts = NULL, *cmdline_opts = NULL;
    const config_line_t *cl;
    (void) config_parse_commandline(argc, argv, 1, &opts, &cmdline_opts);
    for (cl = cmdline_opts; cl; cl = cl->next) {
      if (!strcmp(cl->key, "--hush"))
        quiet = 1;
      if (!strcmp(cl->key, "--quiet") ||
          !strcmp(cl->key, "--dump-config"))
        quiet = 2;
      /* The following options imply --hush */
      if (!strcmp(cl->key, "--version") || !strcmp(cl->key, "--digests") ||
          !strcmp(cl->key, "--list-torrc-options") ||
          !strcmp(cl->key, "--library-versions") ||
          !strcmp(cl->key, "--hash-password") ||
          !strcmp(cl->key, "-h") || !strcmp(cl->key, "--help")) {
        if (quiet < 1)
          quiet = 1;
      }
    }
    config_free_lines(opts);
    config_free_lines(cmdline_opts);
  }

 /* give it somewhere to log to initially */
  switch (quiet) {
    case 2:
      /* no initial logging */
      break;
    case 1:
      add_temp_log(LOG_WARN);
      break;
    default:
      add_temp_log(LOG_NOTICE);
  }
  quiet_level = quiet;

  {
    const char *version = get_version();

    log_notice(LD_GENERAL, "Tor %s running on %s with Libevent %s, "
               "OpenSSL %s, Zlib %s, Liblzma %s, and Libzstd %s.", version,
               get_uname(),
               tor_libevent_get_version_str(),
               crypto_openssl_get_version_str(),
               tor_compress_supports_method(ZLIB_METHOD) ?
                 tor_compress_version_str(ZLIB_METHOD) : "N/A",
               tor_compress_supports_method(LZMA_METHOD) ?
                 tor_compress_version_str(LZMA_METHOD) : "N/A",
               tor_compress_supports_method(ZSTD_METHOD) ?
                 tor_compress_version_str(ZSTD_METHOD) : "N/A");

    log_notice(LD_GENERAL, "Tor can't help you if you use it wrong! "
               "Learn how to be safe at "
               "https://www.torproject.org/download/download#warning");

    if (strstr(version, "alpha") || strstr(version, "beta"))
      log_notice(LD_GENERAL, "This version is not a stable Tor release. "
                 "Expect more bugs than usual.");
  }

#ifdef HAVE_RUST
  char *rust_str = rust_welcome_string();
  if (rust_str != NULL && strlen(rust_str) > 0) {
    log_notice(LD_GENERAL, "%s", rust_str);
  }
  tor_free(rust_str);
#endif /* defined(HAVE_RUST) */

  if (network_init()<0) {
    log_err(LD_BUG,"Error initializing network; exiting.");
    return -1;
  }
  atexit(exit_function);

  int init_rv = options_init_from_torrc(argc,argv);
  if (init_rv < 0) {
    log_err(LD_CONFIG,"Reading config failed--see warnings above.");
    return -1;
  } else if (init_rv > 0) {
    // We succeeded, and should exit anyway -- probably the user just said
    // "--version" or something like that.
    return 1;
  }

  /* The options are now initialised */
  const or_options_t *options = get_options();

  /* Initialize channelpadding parameters to defaults until we get
   * a consensus */
  channelpadding_new_consensus_params(NULL);

  /* Initialize predicted ports list after loading options */
  predicted_ports_init();

#ifndef _WIN32
  if (geteuid()==0)
    log_warn(LD_GENERAL,"You are running Tor as root. You don't need to, "
             "and you probably shouldn't.");
#endif

  if (crypto_global_init(options->HardwareAccel,
                         options->AccelName,
                         options->AccelDir)) {
    log_err(LD_BUG, "Unable to initialize OpenSSL. Exiting.");
    return -1;
  }
  stream_choice_seed_weak_rng();
  if (tor_init_libevent_rng() < 0) {
    log_warn(LD_NET, "Problem initializing libevent RNG.");
  }

  /* Scan/clean unparseable descroptors; after reading config */
  routerparse_init();

  return 0;
}

/** A lockfile structure, used to prevent two Tors from messing with the
 * data directory at once.  If this variable is non-NULL, we're holding
 * the lockfile. */
static tor_lockfile_t *lockfile = NULL;

/** Try to grab the lock file described in <b>options</b>, if we do not
 * already have it.  If <b>err_if_locked</b> is true, warn if somebody else is
 * holding the lock, and exit if we can't get it after waiting.  Otherwise,
 * return -1 if we can't get the lockfile.  Return 0 on success.
 */
int
try_locking(const or_options_t *options, int err_if_locked)
{
  if (lockfile)
    return 0;
  else {
    char *fname = options_get_datadir_fname(options, "lock");
    int already_locked = 0;
    tor_lockfile_t *lf = tor_lockfile_lock(fname, 0, &already_locked);
    tor_free(fname);
    if (!lf) {
      if (err_if_locked && already_locked) {
        int r;
        log_warn(LD_GENERAL, "It looks like another Tor process is running "
                 "with the same data directory.  Waiting 5 seconds to see "
                 "if it goes away.");
#ifndef _WIN32
        sleep(5);
#else
        Sleep(5000);
#endif
        r = try_locking(options, 0);
        if (r<0) {
          log_err(LD_GENERAL, "No, it's still there.  Exiting.");
          return -1;
        }
        return r;
      }
      return -1;
    }
    lockfile = lf;
    return 0;
  }
}

/** Return true iff we've successfully acquired the lock file. */
int
have_lockfile(void)
{
  return lockfile != NULL;
}

/** If we have successfully acquired the lock file, release it. */
void
release_lockfile(void)
{
  if (lockfile) {
    tor_lockfile_unlock(lockfile);
    lockfile = NULL;
  }
}

/** Free all memory that we might have allocated somewhere.
 * If <b>postfork</b>, we are a worker process and we want to free
 * only the parts of memory that we won't touch. If !<b>postfork</b>,
 * Tor is shutting down and we should free everything.
 *
 * Helps us find the real leaks with dmalloc and the like. Also valgrind
 * should then report 0 reachable in its leak report (in an ideal world --
 * in practice libevent, SSL, libc etc never quite free everything). */
void
tor_free_all(int postfork)
{
  if (!postfork) {
    evdns_shutdown(1);
  }
  geoip_free_all();
  dirvote_free_all();
  routerlist_free_all();
  networkstatus_free_all();
  addressmap_free_all();
  dirserv_free_all();
  rend_cache_free_all();
  rend_service_authorization_free_all();
  rep_hist_free_all();
  dns_free_all();
  clear_pending_onions();
  circuit_free_all();
  entry_guards_free_all();
  pt_free_all();
  channel_tls_free_all();
  channel_free_all();
  connection_free_all();
  connection_edge_free_all();
  scheduler_free_all();
  nodelist_free_all();
  microdesc_free_all();
  routerparse_free_all();
  ext_orport_free_all();
  control_free_all();
  sandbox_free_getaddrinfo_cache();
  protover_free_all();
<<<<<<< HEAD
  bridges_free_all();
  consdiffmgr_free_all();
  hs_free_all();
=======
  dos_free_all();
>>>>>>> 9aca7d47
  if (!postfork) {
    config_free_all();
    or_state_free_all();
    router_free_all();
    routerkeys_free_all();
    policies_free_all();
  }
  if (!postfork) {
    tor_tls_free_all();
#ifndef _WIN32
    tor_getpwnam(NULL);
#endif
  }
  /* stuff in main.c */

  smartlist_free(connection_array);
  smartlist_free(closeable_connection_lst);
  smartlist_free(active_linked_connection_lst);
  periodic_timer_free(second_timer);
  teardown_periodic_events();
  periodic_timer_free(refill_timer);
  tor_event_free(shutdown_did_not_work_event);
  tor_event_free(initialize_periodic_events_event);

  if (!postfork) {
    release_lockfile();
  }
  tor_libevent_free_all();
  /* Stuff in util.c and address.c*/
  if (!postfork) {
    escaped(NULL);
    esc_router_info(NULL);
    clean_up_backtrace_handler();
    logs_free_all(); /* free log strings. do this last so logs keep working. */
  }
}

/**
 * Remove the specified file, and log a warning if the operation fails for
 * any reason other than the file not existing. Ignores NULL filenames.
 */
void
tor_remove_file(const char *filename)
{
  if (filename && tor_unlink(filename) != 0 && errno != ENOENT) {
    log_warn(LD_FS, "Couldn't unlink %s: %s",
               filename, strerror(errno));
  }
}

/** Do whatever cleanup is necessary before shutting Tor down. */
void
tor_cleanup(void)
{
  const or_options_t *options = get_options();
  if (options->command == CMD_RUN_TOR) {
    time_t now = time(NULL);
    /* Remove our pid file. We don't care if there was an error when we
     * unlink, nothing we could do about it anyways. */
    tor_remove_file(options->PidFile);
    /* Remove control port file */
    tor_remove_file(options->ControlPortWriteToFile);
    /* Remove cookie authentication file */
    {
      char *cookie_fname = get_controller_cookie_file_name();
      tor_remove_file(cookie_fname);
      tor_free(cookie_fname);
    }
    /* Remove Extended ORPort cookie authentication file */
    {
      char *cookie_fname = get_ext_or_auth_cookie_file_name();
      tor_remove_file(cookie_fname);
      tor_free(cookie_fname);
    }
    if (accounting_is_enabled(options))
      accounting_record_bandwidth_usage(now, get_or_state());
    or_state_mark_dirty(get_or_state(), 0); /* force an immediate save. */
    or_state_save(now);
    if (authdir_mode(options)) {
      sr_save_and_cleanup();
    }
    if (authdir_mode_tests_reachability(options))
      rep_hist_record_mtbf_data(now, 0);
    keypin_close_journal();
  }

  timers_shutdown();

#ifdef USE_DMALLOC
  dmalloc_log_stats();
#endif
  tor_free_all(0); /* We could move tor_free_all back into the ifdef below
                      later, if it makes shutdown unacceptably slow.  But for
                      now, leave it here: it's helped us catch bugs in the
                      past. */
  crypto_global_cleanup();
#ifdef USE_DMALLOC
  dmalloc_log_unfreed();
  dmalloc_shutdown();
#endif
}

/** Read/create keys as needed, and echo our fingerprint to stdout. */
static int
do_list_fingerprint(void)
{
  char buf[FINGERPRINT_LEN+1];
  crypto_pk_t *k;
  const char *nickname = get_options()->Nickname;
  sandbox_disable_getaddrinfo_cache();
  if (!server_mode(get_options())) {
    log_err(LD_GENERAL,
            "Clients don't have long-term identity keys. Exiting.");
    return -1;
  }
  tor_assert(nickname);
  if (init_keys() < 0) {
    log_err(LD_GENERAL,"Error initializing keys; exiting.");
    return -1;
  }
  if (!(k = get_server_identity_key())) {
    log_err(LD_GENERAL,"Error: missing identity key.");
    return -1;
  }
  if (crypto_pk_get_fingerprint(k, buf, 1)<0) {
    log_err(LD_BUG, "Error computing fingerprint");
    return -1;
  }
  printf("%s %s\n", nickname, buf);
  return 0;
}

/** Entry point for password hashing: take the desired password from
 * the command line, and print its salted hash to stdout. **/
static void
do_hash_password(void)
{

  char output[256];
  char key[S2K_RFC2440_SPECIFIER_LEN+DIGEST_LEN];

  crypto_rand(key, S2K_RFC2440_SPECIFIER_LEN-1);
  key[S2K_RFC2440_SPECIFIER_LEN-1] = (uint8_t)96; /* Hash 64 K of data. */
  secret_to_key_rfc2440(key+S2K_RFC2440_SPECIFIER_LEN, DIGEST_LEN,
                get_options()->command_arg, strlen(get_options()->command_arg),
                key);
  base16_encode(output, sizeof(output), key, sizeof(key));
  printf("16:%s\n",output);
}

/** Entry point for configuration dumping: write the configuration to
 * stdout. */
static int
do_dump_config(void)
{
  const or_options_t *options = get_options();
  const char *arg = options->command_arg;
  int how;
  char *opts;

  if (!strcmp(arg, "short")) {
    how = OPTIONS_DUMP_MINIMAL;
  } else if (!strcmp(arg, "non-builtin")) {
    how = OPTIONS_DUMP_DEFAULTS;
  } else if (!strcmp(arg, "full")) {
    how = OPTIONS_DUMP_ALL;
  } else {
    fprintf(stderr, "No valid argument to --dump-config found!\n");
    fprintf(stderr, "Please select 'short', 'non-builtin', or 'full'.\n");

    return -1;
  }

  opts = options_dump(options, how);
  printf("%s", opts);
  tor_free(opts);

  return 0;
}

static void
init_addrinfo(void)
{
  if (! server_mode(get_options()) ||
      (get_options()->Address && strlen(get_options()->Address) > 0)) {
    /* We don't need to seed our own hostname, because we won't be calling
     * resolve_my_address on it.
     */
    return;
  }
  char hname[256];

  // host name to sandbox
  gethostname(hname, sizeof(hname));
  sandbox_add_addrinfo(hname);
}

static sandbox_cfg_t*
sandbox_init_filter(void)
{
  const or_options_t *options = get_options();
  sandbox_cfg_t *cfg = sandbox_cfg_new();
  int i;

  sandbox_cfg_allow_openat_filename(&cfg,
      get_cachedir_fname("cached-status"));

#define OPEN(name)                              \
  sandbox_cfg_allow_open_filename(&cfg, tor_strdup(name))

#define OPEN_DATADIR(name)                      \
  sandbox_cfg_allow_open_filename(&cfg, get_datadir_fname(name))

#define OPEN_DATADIR2(name, name2)                       \
  sandbox_cfg_allow_open_filename(&cfg, get_datadir_fname2((name), (name2)))

#define OPEN_DATADIR_SUFFIX(name, suffix) do {  \
    OPEN_DATADIR(name);                         \
    OPEN_DATADIR(name suffix);                  \
  } while (0)

#define OPEN_DATADIR2_SUFFIX(name, name2, suffix) do {  \
    OPEN_DATADIR2(name, name2);                         \
    OPEN_DATADIR2(name, name2 suffix);                  \
  } while (0)

#define OPEN_KEY_DIRECTORY() \
  sandbox_cfg_allow_open_filename(&cfg, tor_strdup(options->KeyDirectory))
#define OPEN_CACHEDIR(name)                      \
  sandbox_cfg_allow_open_filename(&cfg, get_cachedir_fname(name))
#define OPEN_CACHEDIR_SUFFIX(name, suffix) do {  \
    OPEN_CACHEDIR(name);                         \
    OPEN_CACHEDIR(name suffix);                  \
  } while (0)
#define OPEN_KEYDIR(name)                      \
  sandbox_cfg_allow_open_filename(&cfg, get_keydir_fname(name))
#define OPEN_KEYDIR_SUFFIX(name, suffix) do {    \
    OPEN_KEYDIR(name);                           \
    OPEN_KEYDIR(name suffix);                    \
  } while (0)

  OPEN(options->DataDirectory);
  OPEN_KEY_DIRECTORY();

  OPEN_CACHEDIR_SUFFIX("cached-certs", ".tmp");
  OPEN_CACHEDIR_SUFFIX("cached-consensus", ".tmp");
  OPEN_CACHEDIR_SUFFIX("unverified-consensus", ".tmp");
  OPEN_CACHEDIR_SUFFIX("unverified-microdesc-consensus", ".tmp");
  OPEN_CACHEDIR_SUFFIX("cached-microdesc-consensus", ".tmp");
  OPEN_CACHEDIR_SUFFIX("cached-microdescs", ".tmp");
  OPEN_CACHEDIR_SUFFIX("cached-microdescs.new", ".tmp");
  OPEN_CACHEDIR_SUFFIX("cached-descriptors", ".tmp");
  OPEN_CACHEDIR_SUFFIX("cached-descriptors.new", ".tmp");
  OPEN_CACHEDIR("cached-descriptors.tmp.tmp");
  OPEN_CACHEDIR_SUFFIX("cached-extrainfo", ".tmp");
  OPEN_CACHEDIR_SUFFIX("cached-extrainfo.new", ".tmp");
  OPEN_CACHEDIR("cached-extrainfo.tmp.tmp");

  OPEN_DATADIR_SUFFIX("state", ".tmp");
  OPEN_DATADIR_SUFFIX("sr-state", ".tmp");
  OPEN_DATADIR_SUFFIX("unparseable-desc", ".tmp");
  OPEN_DATADIR_SUFFIX("v3-status-votes", ".tmp");
  OPEN_DATADIR("key-pinning-journal");
  OPEN("/dev/srandom");
  OPEN("/dev/urandom");
  OPEN("/dev/random");
  OPEN("/etc/hosts");
  OPEN("/proc/meminfo");

  if (options->BridgeAuthoritativeDir)
    OPEN_DATADIR_SUFFIX("networkstatus-bridges", ".tmp");

  if (authdir_mode(options))
    OPEN_DATADIR("approved-routers");

  if (options->ServerDNSResolvConfFile)
    sandbox_cfg_allow_open_filename(&cfg,
                                tor_strdup(options->ServerDNSResolvConfFile));
  else
    sandbox_cfg_allow_open_filename(&cfg, tor_strdup("/etc/resolv.conf"));

  for (i = 0; i < 2; ++i) {
    if (get_torrc_fname(i)) {
      sandbox_cfg_allow_open_filename(&cfg, tor_strdup(get_torrc_fname(i)));
    }
  }

  SMARTLIST_FOREACH(options->FilesOpenedByIncludes, char *, f, {
    OPEN(f);
  });

#define RENAME_SUFFIX(name, suffix)        \
  sandbox_cfg_allow_rename(&cfg,           \
      get_datadir_fname(name suffix),      \
      get_datadir_fname(name))

#define RENAME_SUFFIX2(prefix, name, suffix) \
  sandbox_cfg_allow_rename(&cfg,                                        \
                           get_datadir_fname2(prefix, name suffix),     \
                           get_datadir_fname2(prefix, name))

#define RENAME_CACHEDIR_SUFFIX(name, suffix)        \
  sandbox_cfg_allow_rename(&cfg,           \
      get_cachedir_fname(name suffix),      \
      get_cachedir_fname(name))

#define RENAME_KEYDIR_SUFFIX(name, suffix)    \
  sandbox_cfg_allow_rename(&cfg,           \
      get_keydir_fname(name suffix),      \
      get_keydir_fname(name))

  RENAME_CACHEDIR_SUFFIX("cached-certs", ".tmp");
  RENAME_CACHEDIR_SUFFIX("cached-consensus", ".tmp");
  RENAME_CACHEDIR_SUFFIX("unverified-consensus", ".tmp");
  RENAME_CACHEDIR_SUFFIX("unverified-microdesc-consensus", ".tmp");
  RENAME_CACHEDIR_SUFFIX("cached-microdesc-consensus", ".tmp");
  RENAME_CACHEDIR_SUFFIX("cached-microdescs", ".tmp");
  RENAME_CACHEDIR_SUFFIX("cached-microdescs", ".new");
  RENAME_CACHEDIR_SUFFIX("cached-microdescs.new", ".tmp");
  RENAME_CACHEDIR_SUFFIX("cached-descriptors", ".tmp");
  RENAME_CACHEDIR_SUFFIX("cached-descriptors", ".new");
  RENAME_CACHEDIR_SUFFIX("cached-descriptors.new", ".tmp");
  RENAME_CACHEDIR_SUFFIX("cached-extrainfo", ".tmp");
  RENAME_CACHEDIR_SUFFIX("cached-extrainfo", ".new");
  RENAME_CACHEDIR_SUFFIX("cached-extrainfo.new", ".tmp");

  RENAME_SUFFIX("state", ".tmp");
  RENAME_SUFFIX("sr-state", ".tmp");
  RENAME_SUFFIX("unparseable-desc", ".tmp");
  RENAME_SUFFIX("v3-status-votes", ".tmp");

  if (options->BridgeAuthoritativeDir)
    RENAME_SUFFIX("networkstatus-bridges", ".tmp");

#define STAT_DATADIR(name)                      \
  sandbox_cfg_allow_stat_filename(&cfg, get_datadir_fname(name))

#define STAT_CACHEDIR(name)                                             \
  sandbox_cfg_allow_stat_filename(&cfg, get_cachedir_fname(name))

#define STAT_DATADIR2(name, name2)                                      \
  sandbox_cfg_allow_stat_filename(&cfg, get_datadir_fname2((name), (name2)))

#define STAT_KEY_DIRECTORY() \
  sandbox_cfg_allow_stat_filename(&cfg, tor_strdup(options->KeyDirectory))

  STAT_DATADIR(NULL);
  STAT_DATADIR("lock");
  STAT_DATADIR("state");
  STAT_DATADIR("router-stability");

  STAT_CACHEDIR("cached-extrainfo.new");

  {
    smartlist_t *files = smartlist_new();
    tor_log_get_logfile_names(files);
    SMARTLIST_FOREACH(files, char *, file_name, {
      /* steals reference */
      sandbox_cfg_allow_open_filename(&cfg, file_name);
    });
    smartlist_free(files);
  }

  {
    smartlist_t *files = smartlist_new();
    smartlist_t *dirs = smartlist_new();
    hs_service_lists_fnames_for_sandbox(files, dirs);
    SMARTLIST_FOREACH(files, char *, file_name, {
      char *tmp_name = NULL;
      tor_asprintf(&tmp_name, "%s.tmp", file_name);
      sandbox_cfg_allow_rename(&cfg,
                               tor_strdup(tmp_name), tor_strdup(file_name));
      /* steals references */
      sandbox_cfg_allow_open_filename(&cfg, file_name);
      sandbox_cfg_allow_open_filename(&cfg, tmp_name);
    });
    SMARTLIST_FOREACH(dirs, char *, dir, {
      /* steals reference */
      sandbox_cfg_allow_stat_filename(&cfg, dir);
    });
    smartlist_free(files);
    smartlist_free(dirs);
  }

  {
    char *fname;
    if ((fname = get_controller_cookie_file_name())) {
      sandbox_cfg_allow_open_filename(&cfg, fname);
    }
    if ((fname = get_ext_or_auth_cookie_file_name())) {
      sandbox_cfg_allow_open_filename(&cfg, fname);
    }
  }

  SMARTLIST_FOREACH_BEGIN(get_configured_ports(), port_cfg_t *, port) {
    if (!port->is_unix_addr)
      continue;
    /* When we open an AF_UNIX address, we want permission to open the
     * directory that holds it. */
    char *dirname = tor_strdup(port->unix_addr);
    if (get_parent_directory(dirname) == 0) {
      OPEN(dirname);
    }
    tor_free(dirname);
    sandbox_cfg_allow_chmod_filename(&cfg, tor_strdup(port->unix_addr));
    sandbox_cfg_allow_chown_filename(&cfg, tor_strdup(port->unix_addr));
  } SMARTLIST_FOREACH_END(port);

  if (options->DirPortFrontPage) {
    sandbox_cfg_allow_open_filename(&cfg,
                                    tor_strdup(options->DirPortFrontPage));
  }

  // orport
  if (server_mode(get_options())) {

    OPEN_KEYDIR_SUFFIX("secret_id_key", ".tmp");
    OPEN_KEYDIR_SUFFIX("secret_onion_key", ".tmp");
    OPEN_KEYDIR_SUFFIX("secret_onion_key_ntor", ".tmp");
    OPEN_KEYDIR("secret_id_key.old");
    OPEN_KEYDIR("secret_onion_key.old");
    OPEN_KEYDIR("secret_onion_key_ntor.old");

    OPEN_KEYDIR_SUFFIX("ed25519_master_id_secret_key", ".tmp");
    OPEN_KEYDIR_SUFFIX("ed25519_master_id_secret_key_encrypted", ".tmp");
    OPEN_KEYDIR_SUFFIX("ed25519_master_id_public_key", ".tmp");
    OPEN_KEYDIR_SUFFIX("ed25519_signing_secret_key", ".tmp");
    OPEN_KEYDIR_SUFFIX("ed25519_signing_secret_key_encrypted", ".tmp");
    OPEN_KEYDIR_SUFFIX("ed25519_signing_public_key", ".tmp");
    OPEN_KEYDIR_SUFFIX("ed25519_signing_cert", ".tmp");

    OPEN_DATADIR2_SUFFIX("stats", "bridge-stats", ".tmp");
    OPEN_DATADIR2_SUFFIX("stats", "dirreq-stats", ".tmp");

    OPEN_DATADIR2_SUFFIX("stats", "entry-stats", ".tmp");
    OPEN_DATADIR2_SUFFIX("stats", "exit-stats", ".tmp");
    OPEN_DATADIR2_SUFFIX("stats", "buffer-stats", ".tmp");
    OPEN_DATADIR2_SUFFIX("stats", "conn-stats", ".tmp");
    OPEN_DATADIR2_SUFFIX("stats", "hidserv-stats", ".tmp");

    OPEN_DATADIR("approved-routers");
    OPEN_DATADIR_SUFFIX("fingerprint", ".tmp");
    OPEN_DATADIR_SUFFIX("hashed-fingerprint", ".tmp");
    OPEN_DATADIR_SUFFIX("router-stability", ".tmp");

    OPEN("/etc/resolv.conf");

    RENAME_SUFFIX("fingerprint", ".tmp");
    RENAME_KEYDIR_SUFFIX("secret_onion_key_ntor", ".tmp");

    RENAME_KEYDIR_SUFFIX("secret_id_key", ".tmp");
    RENAME_KEYDIR_SUFFIX("secret_id_key.old", ".tmp");
    RENAME_KEYDIR_SUFFIX("secret_onion_key", ".tmp");
    RENAME_KEYDIR_SUFFIX("secret_onion_key.old", ".tmp");

    RENAME_SUFFIX2("stats", "bridge-stats", ".tmp");
    RENAME_SUFFIX2("stats", "dirreq-stats", ".tmp");
    RENAME_SUFFIX2("stats", "entry-stats", ".tmp");
    RENAME_SUFFIX2("stats", "exit-stats", ".tmp");
    RENAME_SUFFIX2("stats", "buffer-stats", ".tmp");
    RENAME_SUFFIX2("stats", "conn-stats", ".tmp");
    RENAME_SUFFIX2("stats", "hidserv-stats", ".tmp");
    RENAME_SUFFIX("hashed-fingerprint", ".tmp");
    RENAME_SUFFIX("router-stability", ".tmp");

    RENAME_KEYDIR_SUFFIX("ed25519_master_id_secret_key", ".tmp");
    RENAME_KEYDIR_SUFFIX("ed25519_master_id_secret_key_encrypted", ".tmp");
    RENAME_KEYDIR_SUFFIX("ed25519_master_id_public_key", ".tmp");
    RENAME_KEYDIR_SUFFIX("ed25519_signing_secret_key", ".tmp");
    RENAME_KEYDIR_SUFFIX("ed25519_signing_cert", ".tmp");

    sandbox_cfg_allow_rename(&cfg,
             get_keydir_fname("secret_onion_key"),
             get_keydir_fname("secret_onion_key.old"));
    sandbox_cfg_allow_rename(&cfg,
             get_keydir_fname("secret_onion_key_ntor"),
             get_keydir_fname("secret_onion_key_ntor.old"));

    STAT_KEY_DIRECTORY();
    OPEN_DATADIR("stats");
    STAT_DATADIR("stats");
    STAT_DATADIR2("stats", "dirreq-stats");

    consdiffmgr_register_with_sandbox(&cfg);
  }

  init_addrinfo();

  return cfg;
}

/* Main entry point for the Tor process.  Called from tor_main(), and by
 * anybody embedding Tor. */
int
tor_run_main(const tor_main_configuration_t *tor_cfg)
{
  int result = 0;

  int argc = tor_cfg->argc;
  char **argv = tor_cfg->argv;

#ifdef _WIN32
#ifndef HeapEnableTerminationOnCorruption
#define HeapEnableTerminationOnCorruption 1
#endif
  /* On heap corruption, just give up; don't try to play along. */
  HeapSetInformation(NULL, HeapEnableTerminationOnCorruption, NULL, 0);
  /* Call SetProcessDEPPolicy to permanently enable DEP.
     The function will not resolve on earlier versions of Windows,
     and failure is not dangerous. */
  HMODULE hMod = GetModuleHandleA("Kernel32.dll");
  if (hMod) {
    typedef BOOL (WINAPI *PSETDEP)(DWORD);
    PSETDEP setdeppolicy = (PSETDEP)GetProcAddress(hMod,
                           "SetProcessDEPPolicy");
    if (setdeppolicy) {
      /* PROCESS_DEP_ENABLE | PROCESS_DEP_DISABLE_ATL_THUNK_EMULATION */
      setdeppolicy(3);
    }
  }
#endif /* defined(_WIN32) */

  configure_backtrace_handler(get_version());

  update_approx_time(time(NULL));
  tor_threads_init();
  tor_compress_init();
  init_logging(0);
  monotime_init();
#ifdef USE_DMALLOC
  {
    /* Instruct OpenSSL to use our internal wrappers for malloc,
       realloc and free. */
    int r = crypto_use_tor_alloc_functions();
    tor_assert(r == 0);
  }
#endif /* defined(USE_DMALLOC) */
#ifdef NT_SERVICE
  {
     int done = 0;
     result = nt_service_parse_options(argc, argv, &done);
     if (done) return result;
  }
#endif /* defined(NT_SERVICE) */
  {
    int init_rv = tor_init(argc, argv);
    if (init_rv < 0)
      return -1;
    else if (init_rv > 0)
      return 0;
  }

  if (get_options()->Sandbox && get_options()->command == CMD_RUN_TOR) {
    sandbox_cfg_t* cfg = sandbox_init_filter();

    if (sandbox_init(cfg)) {
      log_err(LD_BUG,"Failed to create syscall sandbox filter");
      return -1;
    }

    // registering libevent rng
#ifdef HAVE_EVUTIL_SECURE_RNG_SET_URANDOM_DEVICE_FILE
    evutil_secure_rng_set_urandom_device_file(
        (char*) sandbox_intern_string("/dev/urandom"));
#endif
  }

  switch (get_options()->command) {
  case CMD_RUN_TOR:
#ifdef NT_SERVICE
    nt_service_set_state(SERVICE_RUNNING);
#endif
    result = do_main_loop();
    break;
  case CMD_KEYGEN:
    result = load_ed_keys(get_options(), time(NULL)) < 0;
    break;
  case CMD_KEY_EXPIRATION:
    init_keys();
    result = log_cert_expiration();
    break;
  case CMD_LIST_FINGERPRINT:
    result = do_list_fingerprint();
    break;
  case CMD_HASH_PASSWORD:
    do_hash_password();
    result = 0;
    break;
  case CMD_VERIFY_CONFIG:
    if (quiet_level == 0)
      printf("Configuration was valid\n");
    result = 0;
    break;
  case CMD_DUMP_CONFIG:
    result = do_dump_config();
    break;
  case CMD_RUN_UNITTESTS: /* only set by test.c */
  default:
    log_warn(LD_BUG,"Illegal command number %d: internal error.",
             get_options()->command);
    result = -1;
  }
  tor_cleanup();
  return result;
}
<|MERGE_RESOLUTION|>--- conflicted
+++ resolved
@@ -3484,13 +3484,10 @@
   control_free_all();
   sandbox_free_getaddrinfo_cache();
   protover_free_all();
-<<<<<<< HEAD
   bridges_free_all();
   consdiffmgr_free_all();
   hs_free_all();
-=======
   dos_free_all();
->>>>>>> 9aca7d47
   if (!postfork) {
     config_free_all();
     or_state_free_all();
