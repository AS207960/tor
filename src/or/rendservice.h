/* Copyright (c) 2001 Matej Pfajfar.
 * Copyright (c) 2001-2004, Roger Dingledine.
 * Copyright (c) 2004-2006, Roger Dingledine, Nick Mathewson.
 * Copyright (c) 2007-2016, The Tor Project, Inc. */
/* See LICENSE for licensing information */

/**
 * \file rendservice.h
 * \brief Header file for rendservice.c.
 **/

#ifndef TOR_RENDSERVICE_H
#define TOR_RENDSERVICE_H

#include "or.h"

typedef struct rend_intro_cell_s rend_intro_cell_t;
typedef struct rend_service_port_config_s rend_service_port_config_t;

#ifdef RENDSERVICE_PRIVATE

/* This can be used for both INTRODUCE1 and INTRODUCE2 */

struct rend_intro_cell_s {
  /* Is this an INTRODUCE1 or INTRODUCE2? (set to 1 or 2) */
  uint8_t type;
  /* Public key digest */
  uint8_t pk[DIGEST_LEN];
  /* Optionally, store ciphertext here */
  uint8_t *ciphertext;
  ssize_t ciphertext_len;
  /* Optionally, store plaintext */
  uint8_t *plaintext;
  ssize_t plaintext_len;
  /* Have we parsed the plaintext? */
  uint8_t parsed;
  /* intro protocol version (0, 1, 2 or 3) */
  uint8_t version;
  /* Version-specific parts */
  union {
    struct {
      /* Rendezvous point nickname or hex-encoded key digest */
      uint8_t rp[42];
    } v0_v1;
    struct {
      /* The extend_info_t struct has everything v2 uses */
      extend_info_t *extend_info;
    } v2;
    struct {
      /* Auth type used */
      uint8_t auth_type;
      /* Length of auth data */
      uint16_t auth_len;
      /* Auth data */
      uint8_t *auth_data;
      /* Rendezvous point's IP address/port, identity digest and onion key */
      extend_info_t *extend_info;
    } v3;
  } u;
  /* Rendezvous cookie */
  uint8_t rc[REND_COOKIE_LEN];
  /* Diffie-Hellman data */
  uint8_t dh[DH_KEY_LEN];
};

/** Represents a single hidden service running at this OP. */
typedef struct rend_service_t {
  /* Fields specified in config file */
  char *directory; /**< where in the filesystem it stores it. Will be NULL if
                    * this service is ephemeral. */
  int dir_group_readable; /**< if 1, allow group read
                             permissions on directory */
  smartlist_t *ports; /**< List of rend_service_port_config_t */
  rend_auth_type_t auth_type; /**< Client authorization type or 0 if no client
                               * authorization is performed. */
  smartlist_t *clients; /**< List of rend_authorized_client_t's of
                         * clients that may access our service. Can be NULL
                         * if no client authorization is performed. */
  /* Other fields */
  crypto_pk_t *private_key; /**< Permanent hidden-service key. */
  char service_id[REND_SERVICE_ID_LEN_BASE32+1]; /**< Onion address without
                                                  * '.onion' */
  char pk_digest[DIGEST_LEN]; /**< Hash of permanent hidden-service key. */
  smartlist_t *intro_nodes; /**< List of rend_intro_point_t's we have,
                             * or are trying to establish. */
  /** List of rend_intro_point_t that are expiring. They are removed once
   * the new descriptor is successfully uploaded. A node in this list CAN
   * NOT appear in the intro_nodes list. */
  smartlist_t *expiring_nodes;
  time_t intro_period_started; /**< Start of the current period to build
                                * introduction points. */
  int n_intro_circuits_launched; /**< Count of intro circuits we have
                                  * established in this period. */
  unsigned int n_intro_points_wanted; /**< Number of intro points this
                                       * service wants to have open. */
  rend_service_descriptor_t *desc; /**< Current hidden service descriptor. */
  time_t desc_is_dirty; /**< Time at which changes to the hidden service
                         * descriptor content occurred, or 0 if it's
                         * up-to-date. */
  time_t next_upload_time; /**< Scheduled next hidden service descriptor
                            * upload time. */
  /** Replay cache for Diffie-Hellman values of INTRODUCE2 cells, to
   * detect repeats.  Clients may send INTRODUCE1 cells for the same
   * rendezvous point through two or more different introduction points;
   * when they do, this keeps us from launching multiple simultaneous attempts
   * to connect to the same rend point. */
  replaycache_t *accepted_intro_dh_parts;
  /** If true, we don't close circuits for making requests to unsupported
   * ports. */
  int allow_unknown_ports;
  /** The maximum number of simultanious streams-per-circuit that are allowed
   * to be established, or 0 if no limit is set.
   */
  int max_streams_per_circuit;
  /** If true, we close circuits that exceed the max_streams_per_circuit
   * limit.  */
  int max_streams_close_circuit;
} rend_service_t;

STATIC void rend_service_free(rend_service_t *service);
STATIC char *rend_service_sos_poison_path(const rend_service_t *service);
<<<<<<< HEAD
STATIC int rend_service_check_dir_and_add(smartlist_t *service_list,
                                          const or_options_t *options,
                                          rend_service_t *service,
                                          int validate_only);
STATIC int rend_service_verify_single_onion_poison(
                                                  const rend_service_t *s,
                                                  const or_options_t *options);
STATIC int rend_service_poison_new_single_onion_dir(
                                                  const rend_service_t *s,
                                                  const or_options_t* options);
=======
STATIC ssize_t encode_establish_intro_cell_legacy(char *cell_body_out,
                                                  crypto_pk_t *intro_key,
                                                  char *rend_circ_nonce);
>>>>>>> a4eb17ed
#endif

int num_rend_services(void);
int rend_config_services(const or_options_t *options, int validate_only);
int rend_service_load_all_keys(const smartlist_t *service_list);
void rend_services_add_filenames_to_lists(smartlist_t *open_lst,
                                          smartlist_t *stat_lst);
void rend_consider_services_intro_points(void);
void rend_consider_services_upload(time_t now);
void rend_hsdir_routers_changed(void);
void rend_consider_descriptor_republication(void);

void rend_service_intro_has_opened(origin_circuit_t *circuit);
int rend_service_intro_established(origin_circuit_t *circuit,
                                   const uint8_t *request,
                                   size_t request_len);
void rend_service_rendezvous_has_opened(origin_circuit_t *circuit);
int rend_service_receive_introduction(origin_circuit_t *circuit,
                                      const uint8_t *request,
                                      size_t request_len);
int rend_service_decrypt_intro(rend_intro_cell_t *request,
                               crypto_pk_t *key,
                               char **err_msg_out);
void rend_service_free_intro(rend_intro_cell_t *request);
rend_intro_cell_t * rend_service_begin_parse_intro(const uint8_t *request,
                                                   size_t request_len,
                                                   uint8_t type,
                                                   char **err_msg_out);
int rend_service_parse_intro_plaintext(rend_intro_cell_t *intro,
                                       char **err_msg_out);
int rend_service_validate_intro_late(const rend_intro_cell_t *intro,
                                     char **err_msg_out);
void rend_service_relaunch_rendezvous(origin_circuit_t *oldcirc);
int rend_service_set_connection_addr_port(edge_connection_t *conn,
                                          origin_circuit_t *circ);
void rend_service_dump_stats(int severity);
void rend_service_free_all(void);

rend_service_port_config_t *rend_service_parse_port_config(const char *string,
                                                           const char *sep,
                                                           char **err_msg_out);
void rend_service_port_config_free(rend_service_port_config_t *p);

void rend_authorized_client_free(rend_authorized_client_t *client);

/** Return value from rend_service_add_ephemeral. */
typedef enum {
  RSAE_BADAUTH = -5, /**< Invalid auth_type/auth_clients */
  RSAE_BADVIRTPORT = -4, /**< Invalid VIRTPORT/TARGET(s) */
  RSAE_ADDREXISTS = -3, /**< Onion address collision */
  RSAE_BADPRIVKEY = -2, /**< Invalid public key */
  RSAE_INTERNAL = -1, /**< Internal error */
  RSAE_OKAY = 0 /**< Service added as expected */
} rend_service_add_ephemeral_status_t;
rend_service_add_ephemeral_status_t rend_service_add_ephemeral(crypto_pk_t *pk,
                               smartlist_t *ports,
                               int max_streams_per_circuit,
                               int max_streams_close_circuit,
                               rend_auth_type_t auth_type,
                               smartlist_t *auth_clients,
                               char **service_id_out);
int rend_service_del_ephemeral(const char *service_id);

void directory_post_to_hs_dir(rend_service_descriptor_t *renddesc,
                              smartlist_t *descs, smartlist_t *hs_dirs,
                              const char *service_id, int seconds_valid);
void rend_service_desc_has_uploaded(const rend_data_t *rend_data);

int rend_service_allow_non_anonymous_connection(const or_options_t *options);
int rend_service_reveal_startup_time(const or_options_t *options);
int rend_service_non_anonymous_mode_enabled(const or_options_t *options);

#endif
<|MERGE_RESOLUTION|>--- conflicted
+++ resolved
@@ -119,7 +119,6 @@
 
 STATIC void rend_service_free(rend_service_t *service);
 STATIC char *rend_service_sos_poison_path(const rend_service_t *service);
-<<<<<<< HEAD
 STATIC int rend_service_check_dir_and_add(smartlist_t *service_list,
                                           const or_options_t *options,
                                           rend_service_t *service,
@@ -130,11 +129,9 @@
 STATIC int rend_service_poison_new_single_onion_dir(
                                                   const rend_service_t *s,
                                                   const or_options_t* options);
-=======
 STATIC ssize_t encode_establish_intro_cell_legacy(char *cell_body_out,
                                                   crypto_pk_t *intro_key,
                                                   char *rend_circ_nonce);
->>>>>>> a4eb17ed
 #endif
 
 int num_rend_services(void);
