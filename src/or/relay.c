--- conflicted
+++ resolved
@@ -2636,13 +2636,7 @@
       if (rend_cache_total > get_options()->MaxMemInQueues / 5) {
         const size_t bytes_to_remove =
           rend_cache_total - (size_t)(get_options()->MaxMemInQueues / 10);
-<<<<<<< HEAD
         alloc -= hs_cache_handle_oom(time(NULL), bytes_to_remove);
-=======
-        rend_cache_clean_v2_descs_as_dir(now, bytes_to_remove);
-        alloc -= rend_cache_total;
-        alloc += rend_cache_get_total_allocation();
->>>>>>> cb92d47d
       }
       if (geoip_client_cache_total > get_options()->MaxMemInQueues / 5) {
         const size_t bytes_to_remove =
