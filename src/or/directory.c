/* Copyright (c) 2001-2004, Roger Dingledine.
 * Copyright (c) 2004-2006, Roger Dingledine, Nick Mathewson.
 * Copyright (c) 2007-2015, The Tor Project, Inc. */
/* See LICENSE for licensing information */

#include "or.h"
#include "backtrace.h"
#include "buffers.h"
#include "circuitbuild.h"
#include "config.h"
#include "connection.h"
#include "connection_edge.h"
#include "control.h"
#include "directory.h"
#include "dirserv.h"
#include "dirvote.h"
#include "entrynodes.h"
#include "geoip.h"
#include "main.h"
#include "microdesc.h"
#include "networkstatus.h"
#include "nodelist.h"
#include "policies.h"
#include "relay.h"
#include "rendclient.h"
#include "rendcommon.h"
#include "rendservice.h"
#include "rephist.h"
#include "router.h"
#include "routerlist.h"
#include "routerparse.h"
#include "routerset.h"

#if defined(EXPORTMALLINFO) && defined(HAVE_MALLOC_H) && defined(HAVE_MALLINFO)
#ifndef OPENBSD
#include <malloc.h>
#endif
#endif

/**
 * \file directory.c
 * \brief Code to send and fetch directories and router
 * descriptors via HTTP.  Directories use dirserv.c to generate the
 * results; clients use routers.c to parse them.
 **/

/* In-points to directory.c:
 *
 * - directory_post_to_dirservers(), called from
 *   router_upload_dir_desc_to_dirservers() in router.c
 *   upload_service_descriptor() in rendservice.c
 * - directory_get_from_dirserver(), called from
 *   rend_client_refetch_renddesc() in rendclient.c
 *   run_scheduled_events() in main.c
 *   do_hup() in main.c
 * - connection_dir_process_inbuf(), called from
 *   connection_process_inbuf() in connection.c
 * - connection_dir_finished_flushing(), called from
 *   connection_finished_flushing() in connection.c
 * - connection_dir_finished_connecting(), called from
 *   connection_finished_connecting() in connection.c
 */
static void directory_send_command(dir_connection_t *conn,
                             int purpose, int direct, const char *resource,
                             const char *payload, size_t payload_len,
                             time_t if_modified_since);
static int directory_handle_command(dir_connection_t *conn);
static int body_is_plausible(const char *body, size_t body_len, int purpose);
static char *http_get_header(const char *headers, const char *which);
static void http_set_address_origin(const char *headers, connection_t *conn);
static void connection_dir_download_routerdesc_failed(dir_connection_t *conn);
static void connection_dir_bridge_routerdesc_failed(dir_connection_t *conn);
static void connection_dir_download_cert_failed(
                               dir_connection_t *conn, int status_code);
static void connection_dir_retry_bridges(smartlist_t *descs);
static void dir_routerdesc_download_failed(smartlist_t *failed,
                                           int status_code,
                                           int router_purpose,
                                           int was_extrainfo,
                                           int was_descriptor_digests);
static void dir_microdesc_download_failed(smartlist_t *failed,
                                          int status_code);
static void note_client_request(int purpose, int compressed, size_t bytes);
static int client_likes_consensus(networkstatus_t *v, const char *want_url);

static void directory_initiate_command_rend(
                                          const tor_addr_port_t *or_addr_port,
                                          const tor_addr_port_t *dir_addr_port,
                                          const char *digest,
                                          uint8_t dir_purpose,
                                          uint8_t router_purpose,
                                          dir_indirection_t indirection,
                                          const char *resource,
                                          const char *payload,
                                          size_t payload_len,
                                          time_t if_modified_since,
                                          const rend_data_t *rend_query);

/********* START VARIABLES **********/

/** How far in the future do we allow a directory server to tell us it is
 * before deciding that one of us has the wrong time? */
#define ALLOW_DIRECTORY_TIME_SKEW (30*60)

#define X_ADDRESS_HEADER "X-Your-Address-Is: "

/** HTTP cache control: how long do we tell proxies they can cache each
 * kind of document we serve? */
#define FULL_DIR_CACHE_LIFETIME (60*60)
#define RUNNINGROUTERS_CACHE_LIFETIME (20*60)
#define DIRPORTFRONTPAGE_CACHE_LIFETIME (20*60)
#define NETWORKSTATUS_CACHE_LIFETIME (5*60)
#define ROUTERDESC_CACHE_LIFETIME (30*60)
#define ROUTERDESC_BY_DIGEST_CACHE_LIFETIME (48*60*60)
#define ROBOTS_CACHE_LIFETIME (24*60*60)
#define MICRODESC_CACHE_LIFETIME (48*60*60)

/********* END VARIABLES ************/

/** Return true iff the directory purpose <b>dir_purpose</b> (and if it's
 * fetching descriptors, it's fetching them for <b>router_purpose</b>)
 * must use an anonymous connection to a directory. */
STATIC int
purpose_needs_anonymity(uint8_t dir_purpose, uint8_t router_purpose)
{
  if (get_options()->AllDirActionsPrivate)
    return 1;
  if (router_purpose == ROUTER_PURPOSE_BRIDGE)
    return 1; /* if no circuits yet, this might break bootstrapping, but it's
               * needed to be safe. */
  if (dir_purpose == DIR_PURPOSE_UPLOAD_DIR ||
      dir_purpose == DIR_PURPOSE_UPLOAD_VOTE ||
      dir_purpose == DIR_PURPOSE_UPLOAD_SIGNATURES ||
      dir_purpose == DIR_PURPOSE_FETCH_STATUS_VOTE ||
      dir_purpose == DIR_PURPOSE_FETCH_DETACHED_SIGNATURES ||
      dir_purpose == DIR_PURPOSE_FETCH_CONSENSUS ||
      dir_purpose == DIR_PURPOSE_FETCH_CERTIFICATE ||
      dir_purpose == DIR_PURPOSE_FETCH_SERVERDESC ||
      dir_purpose == DIR_PURPOSE_FETCH_EXTRAINFO ||
      dir_purpose == DIR_PURPOSE_FETCH_MICRODESC)
    return 0;
  return 1;
}

/** Return a newly allocated string describing <b>auth</b>. Only describes
 * authority features. */
STATIC char *
authdir_type_to_string(dirinfo_type_t auth)
{
  char *result;
  smartlist_t *lst = smartlist_new();
  if (auth & V3_DIRINFO)
    smartlist_add(lst, (void*)"V3");
  if (auth & BRIDGE_DIRINFO)
    smartlist_add(lst, (void*)"Bridge");
  if (smartlist_len(lst)) {
    result = smartlist_join_strings(lst, ", ", 0, NULL);
  } else {
    result = tor_strdup("[Not an authority]");
  }
  smartlist_free(lst);
  return result;
}

/** Return a string describing a given directory connection purpose. */
STATIC const char *
dir_conn_purpose_to_string(int purpose)
{
  switch (purpose)
    {
    case DIR_PURPOSE_UPLOAD_DIR:
      return "server descriptor upload";
    case DIR_PURPOSE_UPLOAD_VOTE:
      return "server vote upload";
    case DIR_PURPOSE_UPLOAD_SIGNATURES:
      return "consensus signature upload";
    case DIR_PURPOSE_FETCH_SERVERDESC:
      return "server descriptor fetch";
    case DIR_PURPOSE_FETCH_EXTRAINFO:
      return "extra-info fetch";
    case DIR_PURPOSE_FETCH_CONSENSUS:
      return "consensus network-status fetch";
    case DIR_PURPOSE_FETCH_CERTIFICATE:
      return "authority cert fetch";
    case DIR_PURPOSE_FETCH_STATUS_VOTE:
      return "status vote fetch";
    case DIR_PURPOSE_FETCH_DETACHED_SIGNATURES:
      return "consensus signature fetch";
    case DIR_PURPOSE_FETCH_RENDDESC_V2:
      return "hidden-service v2 descriptor fetch";
    case DIR_PURPOSE_UPLOAD_RENDDESC_V2:
      return "hidden-service v2 descriptor upload";
    case DIR_PURPOSE_FETCH_MICRODESC:
      return "microdescriptor fetch";
    }

  log_warn(LD_BUG, "Called with unknown purpose %d", purpose);
  return "(unknown)";
}

/** Return the requisite directory information types. */
STATIC dirinfo_type_t
dir_fetch_type(int dir_purpose, int router_purpose, const char *resource)
{
  dirinfo_type_t type;
  switch (dir_purpose) {
    case DIR_PURPOSE_FETCH_EXTRAINFO:
      type = EXTRAINFO_DIRINFO;
      if (router_purpose == ROUTER_PURPOSE_BRIDGE)
        type |= BRIDGE_DIRINFO;
      else
        type |= V3_DIRINFO;
      break;
    case DIR_PURPOSE_FETCH_SERVERDESC:
      if (router_purpose == ROUTER_PURPOSE_BRIDGE)
        type = BRIDGE_DIRINFO;
      else
        type = V3_DIRINFO;
      break;
    case DIR_PURPOSE_FETCH_STATUS_VOTE:
    case DIR_PURPOSE_FETCH_DETACHED_SIGNATURES:
    case DIR_PURPOSE_FETCH_CERTIFICATE:
      type = V3_DIRINFO;
      break;
    case DIR_PURPOSE_FETCH_CONSENSUS:
      type = V3_DIRINFO;
      if (resource && !strcmp(resource, "microdesc"))
        type |= MICRODESC_DIRINFO;
      break;
    case DIR_PURPOSE_FETCH_MICRODESC:
      type = MICRODESC_DIRINFO;
      break;
    default:
      log_warn(LD_BUG, "Unexpected purpose %d", (int)dir_purpose);
      type = NO_DIRINFO;
      break;
  }
  return type;
}

/** Return true iff <b>identity_digest</b> is the digest of a router which
 * says that it caches extrainfos.  (If <b>is_authority</b> we always
 * believe that to be true.) */
int
router_supports_extrainfo(const char *identity_digest, int is_authority)
{
  const node_t *node = node_get_by_id(identity_digest);

  if (node && node->ri) {
    if (node->ri->caches_extra_info)
      return 1;
  }
  if (is_authority) {
    return 1;
  }
  return 0;
}

/** Return true iff any trusted directory authority has accepted our
 * server descriptor.
 *
 * We consider any authority sufficient because waiting for all of
 * them means it never happens while any authority is down; we don't
 * go for something more complex in the middle (like \>1/3 or \>1/2 or
 * \>=1/2) because that doesn't seem necessary yet.
 */
int
directories_have_accepted_server_descriptor(void)
{
  const smartlist_t *servers = router_get_trusted_dir_servers();
  const or_options_t *options = get_options();
  SMARTLIST_FOREACH(servers, dir_server_t *, d, {
    if ((d->type & options->PublishServerDescriptor_) &&
        d->has_accepted_serverdesc) {
      return 1;
    }
  });
  return 0;
}

/** Start a connection to every suitable directory authority, using
 * connection purpose <b>dir_purpose</b> and uploading <b>payload</b>
 * (of length <b>payload_len</b>). The dir_purpose should be one of
 * 'DIR_PURPOSE_UPLOAD_{DIR|VOTE|SIGNATURES}'.
 *
 * <b>router_purpose</b> describes the type of descriptor we're
 * publishing, if we're publishing a descriptor -- e.g. general or bridge.
 *
 * <b>type</b> specifies what sort of dir authorities (V3,
 * BRIDGE, etc) we should upload to.
 *
 * If <b>extrainfo_len</b> is nonzero, the first <b>payload_len</b> bytes of
 * <b>payload</b> hold a router descriptor, and the next <b>extrainfo_len</b>
 * bytes of <b>payload</b> hold an extra-info document.  Upload the descriptor
 * to all authorities, and the extra-info document to all authorities that
 * support it.
 */
void
directory_post_to_dirservers(uint8_t dir_purpose, uint8_t router_purpose,
                             dirinfo_type_t type,
                             const char *payload,
                             size_t payload_len, size_t extrainfo_len)
{
  const or_options_t *options = get_options();
  dir_indirection_t indirection;
  const smartlist_t *dirservers = router_get_trusted_dir_servers();
  int found = 0;
  const int exclude_self = (dir_purpose == DIR_PURPOSE_UPLOAD_VOTE ||
                            dir_purpose == DIR_PURPOSE_UPLOAD_SIGNATURES);
  tor_assert(dirservers);
  /* This tries dirservers which we believe to be down, but ultimately, that's
   * harmless, and we may as well err on the side of getting things uploaded.
   */
  SMARTLIST_FOREACH_BEGIN(dirservers, dir_server_t *, ds) {
      routerstatus_t *rs = &(ds->fake_status);
      size_t upload_len = payload_len;

      if ((type & ds->type) == 0)
        continue;

      if (exclude_self && router_digest_is_me(ds->digest)) {
        /* we don't upload to ourselves, but at least there's now at least
         * one authority of this type that has what we wanted to upload. */
        found = 1;
        continue;
      }

      if (options->StrictNodes &&
          routerset_contains_routerstatus(options->ExcludeNodes, rs, -1)) {
        log_warn(LD_DIR, "Wanted to contact authority '%s' for %s, but "
                 "it's in our ExcludedNodes list and StrictNodes is set. "
                 "Skipping.",
                 ds->nickname,
                 dir_conn_purpose_to_string(dir_purpose));
        continue;
      }

      found = 1; /* at least one authority of this type was listed */
      if (dir_purpose == DIR_PURPOSE_UPLOAD_DIR)
        ds->has_accepted_serverdesc = 0;

      if (extrainfo_len && router_supports_extrainfo(ds->digest, 1)) {
        upload_len += extrainfo_len;
        log_info(LD_DIR, "Uploading an extrainfo too (length %d)",
                 (int) extrainfo_len);
      }
      if (purpose_needs_anonymity(dir_purpose, router_purpose)) {
        indirection = DIRIND_ANONYMOUS;
      } else if (!fascist_firewall_allows_dir_server(ds,
                                                     FIREWALL_DIR_CONNECTION,
                                                     0)) {
        if (fascist_firewall_allows_dir_server(ds, FIREWALL_OR_CONNECTION, 0))
          indirection = DIRIND_ONEHOP;
        else
          indirection = DIRIND_ANONYMOUS;
      } else {
        indirection = DIRIND_DIRECT_CONN;
      }
      directory_initiate_command_routerstatus(rs, dir_purpose,
                                              router_purpose,
                                              indirection,
                                              NULL, payload, upload_len, 0);
  } SMARTLIST_FOREACH_END(ds);
  if (!found) {
    char *s = authdir_type_to_string(type);
    log_warn(LD_DIR, "Publishing server descriptor to directory authorities "
             "of type '%s', but no authorities of that type listed!", s);
    tor_free(s);
  }
}

/** Return true iff, according to the values in <b>options</b>, we should be
 * using directory guards for direct downloads of directory information. */
STATIC int
should_use_directory_guards(const or_options_t *options)
{
  /* Public (non-bridge) servers never use directory guards. */
  if (public_server_mode(options))
    return 0;
  /* If guards are disabled, or directory guards are disabled, we can't
   * use directory guards.
   */
  if (!options->UseEntryGuards || !options->UseEntryGuardsAsDirGuards)
    return 0;
  /* If we're configured to fetch directory info aggressively or of a
   * nonstandard type, don't use directory guards. */
  if (options->DownloadExtraInfo || options->FetchDirInfoEarly ||
      options->FetchDirInfoExtraEarly || options->FetchUselessDescriptors)
    return 0;
  return 1;
}

/** Pick an unconstrained directory server from among our guards, the latest
 * networkstatus, or the fallback dirservers, for use in downloading
 * information of type <b>type</b>, and return its routerstatus. */
static const routerstatus_t *
directory_pick_generic_dirserver(dirinfo_type_t type, int pds_flags,
                                 uint8_t dir_purpose)
{
  const routerstatus_t *rs = NULL;
  const or_options_t *options = get_options();

  if (options->UseBridges)
    log_warn(LD_BUG, "Called when we have UseBridges set.");

  if (should_use_directory_guards(options)) {
    const node_t *node = choose_random_dirguard(type);
    if (node)
      rs = node->rs;
  } else {
    /* anybody with a non-zero dirport will do */
    rs = router_pick_directory_server(type, pds_flags);
  }
  if (!rs) {
    log_info(LD_DIR, "No router found for %s; falling back to "
             "dirserver list.", dir_conn_purpose_to_string(dir_purpose));
    rs = router_pick_fallback_dirserver(type, pds_flags);
  }

  return rs;
}

/** Start a connection to a random running directory server, using
 * connection purpose <b>dir_purpose</b>, intending to fetch descriptors
 * of purpose <b>router_purpose</b>, and requesting <b>resource</b>.
 * Use <b>pds_flags</b> as arguments to router_pick_directory_server()
 * or router_pick_trusteddirserver().
 */
MOCK_IMPL(void, directory_get_from_dirserver, (
                            uint8_t dir_purpose,
                            uint8_t router_purpose,
                            const char *resource,
                            int pds_flags,
                            download_want_authority_t want_authority))
{
  const routerstatus_t *rs = NULL;
  const or_options_t *options = get_options();
  int prefer_authority = (directory_fetches_from_authorities(options)
                          || want_authority == DL_WANT_AUTHORITY);
  int require_authority = 0;
  int get_via_tor = purpose_needs_anonymity(dir_purpose, router_purpose);
  dirinfo_type_t type = dir_fetch_type(dir_purpose, router_purpose, resource);
  time_t if_modified_since = 0;

  if (type == NO_DIRINFO)
    return;

  if (dir_purpose == DIR_PURPOSE_FETCH_CONSENSUS) {
    int flav = FLAV_NS;
    networkstatus_t *v;
    if (resource)
      flav = networkstatus_parse_flavor_name(resource);

    /* DEFAULT_IF_MODIFIED_SINCE_DELAY is 1/20 of the default consensus
     * period of 1 hour.
     */
#define DEFAULT_IF_MODIFIED_SINCE_DELAY (180)
    if (flav != -1) {
      /* IF we have a parsed consensus of this type, we can do an
       * if-modified-time based on it. */
      v = networkstatus_get_latest_consensus_by_flavor(flav);
      if (v) {
        /* In networks with particularly short V3AuthVotingIntervals,
         * ask for the consensus if it's been modified since half the
         * V3AuthVotingInterval of the most recent consensus. */
        time_t ims_delay = DEFAULT_IF_MODIFIED_SINCE_DELAY;
        if (v->fresh_until > v->valid_after
            && ims_delay > (v->fresh_until - v->valid_after)/2) {
          ims_delay = (v->fresh_until - v->valid_after)/2;
        }
        if_modified_since = v->valid_after + ims_delay;
      }
    } else {
      /* Otherwise it might be a consensus we don't parse, but which we
       * do cache.  Look at the cached copy, perhaps. */
      cached_dir_t *cd = dirserv_get_consensus(resource);
      /* We have no method of determining the voting interval from an
       * unparsed consensus, so we use the default. */
      if (cd)
        if_modified_since = cd->published + DEFAULT_IF_MODIFIED_SINCE_DELAY;
    }
  }

  if (!options->FetchServerDescriptors)
    return;

  if (!get_via_tor) {
    if (options->UseBridges && !(type & BRIDGE_DIRINFO)) {
      /* We want to ask a running bridge for which we have a descriptor.
       *
       * When we ask choose_random_entry() for a bridge, we specify what
       * sort of dir fetch we'll be doing, so it won't return a bridge
       * that can't answer our question.
       */
      /* XXX024 Not all bridges handle conditional consensus downloading,
       * so, for now, never assume the server supports that. -PP */
      const node_t *node = choose_random_dirguard(type);
      if (node && node->ri) {
        /* every bridge has a routerinfo. */
        routerinfo_t *ri = node->ri;
        /* clients always make OR connections to bridges */
        tor_addr_port_t or_ap;
        /* we are willing to use a non-preferred address if we need to */
        fascist_firewall_choose_address_node(node, FIREWALL_OR_CONNECTION, 0,
                                             &or_ap);
        directory_initiate_command(&or_ap.addr, or_ap.port,
                                   NULL, 0, /*no dirport*/
                                   ri->cache_info.identity_digest,
                                   dir_purpose,
                                   router_purpose,
                                   DIRIND_ONEHOP,
                                   resource, NULL, 0, if_modified_since);
      } else
        log_notice(LD_DIR, "Ignoring directory request, since no bridge "
                           "nodes are available yet.");
      return;
    } else {
      if (prefer_authority || (type & BRIDGE_DIRINFO)) {
        /* only ask authdirservers, and don't ask myself */
        rs = router_pick_trusteddirserver(type, pds_flags);
        if (rs == NULL && (pds_flags & (PDS_NO_EXISTING_SERVERDESC_FETCH|
                                        PDS_NO_EXISTING_MICRODESC_FETCH))) {
          /* We don't want to fetch from any authorities that we're currently
           * fetching server descriptors from, and we got no match.  Did we
           * get no match because all the authorities have connections
           * fetching server descriptors (in which case we should just
           * return,) or because all the authorities are down or on fire or
           * unreachable or something (in which case we should go on with
           * our fallback code)? */
          pds_flags &= ~(PDS_NO_EXISTING_SERVERDESC_FETCH|
                         PDS_NO_EXISTING_MICRODESC_FETCH);
          rs = router_pick_trusteddirserver(type, pds_flags);
          if (rs) {
            log_debug(LD_DIR, "Deferring serverdesc fetch: all authorities "
                      "are in use.");
            return;
          }
        }
        if (rs == NULL && require_authority) {
          log_info(LD_DIR, "No authorities were available for %s: will try "
                   "later.", dir_conn_purpose_to_string(dir_purpose));
          return;
        }
      }
      if (!rs && !(type & BRIDGE_DIRINFO)) {
        /* */
        rs = directory_pick_generic_dirserver(type, pds_flags,
                                              dir_purpose);
        if (!rs)
          get_via_tor = 1; /* last resort: try routing it via Tor */
      }
    }
  }

  if (get_via_tor) {
    /* Never use fascistfirewall; we're going via Tor. */
    pds_flags |= PDS_IGNORE_FASCISTFIREWALL;
    rs = router_pick_directory_server(type, pds_flags);
  }

  /* If we have any hope of building an indirect conn, we know some router
   * descriptors.  If (rs==NULL), we can't build circuits anyway, so
   * there's no point in falling back to the authorities in this case. */
  if (rs) {
    const dir_indirection_t indirection =
      get_via_tor ? DIRIND_ANONYMOUS : DIRIND_ONEHOP;
    directory_initiate_command_routerstatus(rs, dir_purpose,
                                            router_purpose,
                                            indirection,
                                            resource, NULL, 0,
                                            if_modified_since);
  } else {
    log_notice(LD_DIR,
               "While fetching directory info, "
               "no running dirservers known. Will try again later. "
               "(purpose %d)", dir_purpose);
    if (!purpose_needs_anonymity(dir_purpose, router_purpose)) {
      /* remember we tried them all and failed. */
      directory_all_unreachable(time(NULL));
    }
  }
}

/** As directory_get_from_dirserver, but initiates a request to <i>every</i>
 * directory authority other than ourself.  Only for use by authorities when
 * searching for missing information while voting. */
void
directory_get_from_all_authorities(uint8_t dir_purpose,
                                   uint8_t router_purpose,
                                   const char *resource)
{
  tor_assert(dir_purpose == DIR_PURPOSE_FETCH_STATUS_VOTE ||
             dir_purpose == DIR_PURPOSE_FETCH_DETACHED_SIGNATURES);

  SMARTLIST_FOREACH_BEGIN(router_get_trusted_dir_servers(),
                          dir_server_t *, ds) {
      routerstatus_t *rs;
      if (router_digest_is_me(ds->digest))
        continue;
      if (!(ds->type & V3_DIRINFO))
        continue;
      rs = &ds->fake_status;
      directory_initiate_command_routerstatus(rs, dir_purpose, router_purpose,
                                              DIRIND_ONEHOP, resource, NULL,
                                              0, 0);
  } SMARTLIST_FOREACH_END(ds);
}

/** Return true iff <b>ind</b> requires a multihop circuit. */
static int
dirind_is_anon(dir_indirection_t ind)
{
  return ind == DIRIND_ANON_DIRPORT || ind == DIRIND_ANONYMOUS;
}

/* Choose reachable OR and Dir addresses and ports from status, copying them
 * into use_or_ap and use_dir_ap. If indirection is anonymous, then we're
 * connecting via another relay, so choose the primary IPv4 address and ports.
 *
 * status should have at least one reachable address, if we can't choose a
 * reachable address, warn and return -1. Otherwise, return 0.
 */
static int
directory_choose_address_routerstatus(const routerstatus_t *status,
                                      dir_indirection_t indirection,
                                      tor_addr_port_t *use_or_ap,
                                      tor_addr_port_t *use_dir_ap)
{
  tor_assert(status != NULL);
  tor_assert(use_or_ap != NULL);
  tor_assert(use_dir_ap != NULL);

  const int anonymized_connection = dirind_is_anon(indirection);
  int have_or = 0, have_dir = 0;

  /* We expect status to have at least one reachable address if we're
   * connecting to it directly.
   *
   * Therefore, we can simply use the other address if the one we want isn't
   * allowed by the firewall.
   *
   * (When Tor uploads and downloads a hidden service descriptor, it uses
   * DIRIND_ANONYMOUS, except for Tor2Web, which uses DIRIND_ONEHOP.
   * So this code will only modify the address for Tor2Web's HS descriptor
   * fetches. Even Single Onion Servers (NYI) use DIRIND_ANONYMOUS, to avoid
   * HSDirs denying service by rejecting descriptors.)
   */

  /* Initialise the OR / Dir addresses */
  tor_addr_make_null(&use_or_ap->addr, AF_UNSPEC);
  use_or_ap->port = 0;
  tor_addr_make_null(&use_dir_ap->addr, AF_UNSPEC);
  use_dir_ap->port = 0;

  if (anonymized_connection) {
    /* Use the primary (IPv4) OR address if we're making an indirect
     * connection. */
    tor_addr_from_ipv4h(&use_or_ap->addr, status->addr);
    use_or_ap->port = status->or_port;
    have_or = 1;
  } else {
    /* We use an IPv6 address if we have one and we prefer it.
     * Use the preferred address and port if they are reachable, otherwise,
     * use the alternate address and port (if any).
     */
    have_or = fascist_firewall_choose_address_rs(status,
                                                 FIREWALL_OR_CONNECTION, 0,
                                                 use_or_ap);
  }

  have_dir = fascist_firewall_choose_address_rs(status,
                                                FIREWALL_DIR_CONNECTION, 0,
                                                use_dir_ap);

  /* We rejected both addresses. This isn't great. */
  if (!have_or && !have_dir) {
    log_warn(LD_BUG, "Rejected all OR and Dir addresses from %s when "
             "launching a directory connection to: IPv4 %s OR %d Dir %d "
             "IPv6 %s OR %d Dir %d", routerstatus_describe(status),
             fmt_addr32(status->addr), status->or_port,
             status->dir_port, fmt_addr(&status->ipv6_addr),
             status->ipv6_orport, status->dir_port);
    log_backtrace(LOG_WARN, LD_BUG, "Addresses came from");
    return -1;
  }

  return 0;
}

/** Same as directory_initiate_command_routerstatus(), but accepts
 * rendezvous data to fetch a hidden service descriptor. */
void
directory_initiate_command_routerstatus_rend(const routerstatus_t *status,
                                             uint8_t dir_purpose,
                                             uint8_t router_purpose,
                                             dir_indirection_t indirection,
                                             const char *resource,
                                             const char *payload,
                                             size_t payload_len,
                                             time_t if_modified_since,
                                             const rend_data_t *rend_query)
{
  const or_options_t *options = get_options();
  const node_t *node;
  tor_addr_port_t use_or_ap, use_dir_ap;
  const int anonymized_connection = dirind_is_anon(indirection);

  tor_assert(status != NULL);

  node = node_get_by_id(status->identity_digest);

  if (!node && anonymized_connection) {
    log_info(LD_DIR, "Not sending anonymized request to directory '%s'; we "
             "don't have its router descriptor.",
             routerstatus_describe(status));
    return;
  }

  if (options->ExcludeNodes && options->StrictNodes &&
      routerset_contains_routerstatus(options->ExcludeNodes, status, -1)) {
    log_warn(LD_DIR, "Wanted to contact directory mirror %s for %s, but "
             "it's in our ExcludedNodes list and StrictNodes is set. "
             "Skipping. This choice might make your Tor not work.",
             routerstatus_describe(status),
             dir_conn_purpose_to_string(dir_purpose));
    return;
  }

  /* At this point, if we are a clients making a direct connection to a
   * directory server, we have selected a server that has at least one address
   * allowed by ClientUseIPv4/6 and Reachable{"",OR,Dir}Addresses. This
   * selection uses the preference in ClientPreferIPv6{OR,Dir}Port, if
   * possible. (If UseBridges is set, clients always use IPv6, and prefer it
   * by default.)
   *
   * Now choose an address that we can use to connect to the directory server.
   */
  if (directory_choose_address_routerstatus(status, indirection, &use_or_ap,
                                            &use_dir_ap) < 0) {
    return;
  }

  /* We don't retry the alternate OR/Dir address for the same directory if
   * the address we choose fails (#6772).
   * Instead, we'll retry another directory on failure. */

  directory_initiate_command_rend(&use_or_ap, &use_dir_ap,
                                  status->identity_digest,
                                  dir_purpose, router_purpose,
                                  indirection, resource,
                                  payload, payload_len, if_modified_since,
                                  rend_query);
}

/** Launch a new connection to the directory server <b>status</b> to
 * upload or download a server or rendezvous
 * descriptor. <b>dir_purpose</b> determines what
 * kind of directory connection we're launching, and must be one of
 * DIR_PURPOSE_{FETCH|UPLOAD}_{DIR|RENDDESC_V2}. <b>router_purpose</b>
 * specifies the descriptor purposes we have in mind (currently only
 * used for FETCH_DIR).
 *
 * When uploading, <b>payload</b> and <b>payload_len</b> determine the content
 * of the HTTP post.  Otherwise, <b>payload</b> should be NULL.
 *
 * When fetching a rendezvous descriptor, <b>resource</b> is the service ID we
 * want to fetch.
 */
MOCK_IMPL(void, directory_initiate_command_routerstatus,
                (const routerstatus_t *status,
                 uint8_t dir_purpose,
                 uint8_t router_purpose,
                 dir_indirection_t indirection,
                 const char *resource,
                 const char *payload,
                 size_t payload_len,
                 time_t if_modified_since))
{
  directory_initiate_command_routerstatus_rend(status, dir_purpose,
                                          router_purpose,
                                          indirection, resource,
                                          payload, payload_len,
                                          if_modified_since, NULL);
}

/** Return true iff <b>conn</b> is the client side of a directory connection
 * we launched to ourself in order to determine the reachability of our
 * dir_port. */
static int
directory_conn_is_self_reachability_test(dir_connection_t *conn)
{
  if (conn->requested_resource &&
      !strcmpstart(conn->requested_resource,"authority")) {
    const routerinfo_t *me = router_get_my_routerinfo();
    if (me &&
        router_digest_is_me(conn->identity_digest) &&
        tor_addr_eq_ipv4h(&conn->base_.addr, me->addr) && /*XXXX prop 118*/
        me->dir_port == conn->base_.port)
      return 1;
  }
  return 0;
}

/** Called when we are unable to complete the client's request to a directory
 * server due to a network error: Mark the router as down and try again if
 * possible.
 */
static void
connection_dir_request_failed(dir_connection_t *conn)
{
  if (directory_conn_is_self_reachability_test(conn)) {
    return; /* this was a test fetch. don't retry. */
  }
  if (!entry_list_is_constrained(get_options()))
    router_set_status(conn->identity_digest, 0); /* don't try this one again */
  if (conn->base_.purpose == DIR_PURPOSE_FETCH_SERVERDESC ||
             conn->base_.purpose == DIR_PURPOSE_FETCH_EXTRAINFO) {
    log_info(LD_DIR, "Giving up on serverdesc/extrainfo fetch from "
             "directory server at '%s'; retrying",
             conn->base_.address);
    if (conn->router_purpose == ROUTER_PURPOSE_BRIDGE)
      connection_dir_bridge_routerdesc_failed(conn);
    connection_dir_download_routerdesc_failed(conn);
  } else if (conn->base_.purpose == DIR_PURPOSE_FETCH_CONSENSUS) {
    if (conn->requested_resource)
      networkstatus_consensus_download_failed(0, conn->requested_resource);
  } else if (conn->base_.purpose == DIR_PURPOSE_FETCH_CERTIFICATE) {
    log_info(LD_DIR, "Giving up on certificate fetch from directory server "
             "at '%s'; retrying",
             conn->base_.address);
    connection_dir_download_cert_failed(conn, 0);
  } else if (conn->base_.purpose == DIR_PURPOSE_FETCH_DETACHED_SIGNATURES) {
    log_info(LD_DIR, "Giving up downloading detached signatures from '%s'",
             conn->base_.address);
  } else if (conn->base_.purpose == DIR_PURPOSE_FETCH_STATUS_VOTE) {
    log_info(LD_DIR, "Giving up downloading votes from '%s'",
             conn->base_.address);
  } else if (conn->base_.purpose == DIR_PURPOSE_FETCH_MICRODESC) {
    log_info(LD_DIR, "Giving up on downloading microdescriptors from "
             "directory server at '%s'; will retry", conn->base_.address);
    connection_dir_download_routerdesc_failed(conn);
  }
}

/** Helper: Attempt to fetch directly the descriptors of each bridge
 * listed in <b>failed</b>.
 */
static void
connection_dir_retry_bridges(smartlist_t *descs)
{
  char digest[DIGEST_LEN];
  SMARTLIST_FOREACH(descs, const char *, cp,
  {
    if (base16_decode(digest, DIGEST_LEN, cp, strlen(cp))<0) {
      log_warn(LD_BUG, "Malformed fingerprint in list: %s",
              escaped(cp));
      continue;
    }
    retry_bridge_descriptor_fetch_directly(digest);
  });
}

/** Called when an attempt to download one or more router descriptors
 * or extra-info documents on connection <b>conn</b> failed.
 */
static void
connection_dir_download_routerdesc_failed(dir_connection_t *conn)
{
  /* No need to increment the failure count for routerdescs, since
   * it's not their fault. */

  /* No need to relaunch descriptor downloads here: we already do it
   * every 10 or 60 seconds (FOO_DESCRIPTOR_RETRY_INTERVAL) in main.c. */
  tor_assert(conn->base_.purpose == DIR_PURPOSE_FETCH_SERVERDESC ||
             conn->base_.purpose == DIR_PURPOSE_FETCH_EXTRAINFO ||
             conn->base_.purpose == DIR_PURPOSE_FETCH_MICRODESC);

  (void) conn;
}

/** Called when an attempt to download a bridge's routerdesc from
 * one of the authorities failed due to a network error. If
 * possible attempt to download descriptors from the bridge directly.
 */
static void
connection_dir_bridge_routerdesc_failed(dir_connection_t *conn)
{
  smartlist_t *which = NULL;

  /* Requests for bridge descriptors are in the form 'fp/', so ignore
     anything else. */
  if (!conn->requested_resource || strcmpstart(conn->requested_resource,"fp/"))
    return;

  which = smartlist_new();
  dir_split_resource_into_fingerprints(conn->requested_resource
                                        + strlen("fp/"),
                                       which, NULL, 0);

  tor_assert(conn->base_.purpose != DIR_PURPOSE_FETCH_EXTRAINFO);
  if (smartlist_len(which)) {
    connection_dir_retry_bridges(which);
    SMARTLIST_FOREACH(which, char *, cp, tor_free(cp));
  }
  smartlist_free(which);
}

/** Called when an attempt to fetch a certificate fails. */
static void
connection_dir_download_cert_failed(dir_connection_t *conn, int status)
{
  const char *fp_pfx = "fp/";
  const char *fpsk_pfx = "fp-sk/";
  smartlist_t *failed;
  tor_assert(conn->base_.purpose == DIR_PURPOSE_FETCH_CERTIFICATE);

  if (!conn->requested_resource)
    return;
  failed = smartlist_new();
  /*
   * We have two cases download by fingerprint (resource starts
   * with "fp/") or download by fingerprint/signing key pair
   * (resource starts with "fp-sk/").
   */
  if (!strcmpstart(conn->requested_resource, fp_pfx)) {
    /* Download by fingerprint case */
    dir_split_resource_into_fingerprints(conn->requested_resource +
                                         strlen(fp_pfx),
                                         failed, NULL, DSR_HEX);
    SMARTLIST_FOREACH_BEGIN(failed, char *, cp) {
      /* Null signing key digest indicates download by fp only */
      authority_cert_dl_failed(cp, NULL, status);
      tor_free(cp);
    } SMARTLIST_FOREACH_END(cp);
  } else if (!strcmpstart(conn->requested_resource, fpsk_pfx)) {
    /* Download by (fp,sk) pairs */
    dir_split_resource_into_fingerprint_pairs(conn->requested_resource +
                                              strlen(fpsk_pfx), failed);
    SMARTLIST_FOREACH_BEGIN(failed, fp_pair_t *, cp) {
      authority_cert_dl_failed(cp->first, cp->second, status);
      tor_free(cp);
    } SMARTLIST_FOREACH_END(cp);
  } else {
    log_warn(LD_DIR,
             "Don't know what to do with failure for cert fetch %s",
             conn->requested_resource);
  }

  smartlist_free(failed);

  update_certificate_downloads(time(NULL));
}

/** Evaluate the situation and decide if we should use an encrypted
 * "begindir-style" connection for this directory request.
 * 1) If or_port is 0, or it's a direct conn and or_port is firewalled
 *    or we're a dir mirror, no.
 * 2) If we prefer to avoid begindir conns, and we're not fetching or
 *    publishing a bridge relay descriptor, no.
 * 3) Else yes.
 */
static int
directory_command_should_use_begindir(const or_options_t *options,
                                      const tor_addr_t *addr,
                                      int or_port, uint8_t router_purpose,
                                      dir_indirection_t indirection)
{
  (void) router_purpose;
  if (!or_port)
    return 0; /* We don't know an ORPort -- no chance. */
  if (indirection == DIRIND_DIRECT_CONN || indirection == DIRIND_ANON_DIRPORT)
    return 0;
  if (indirection == DIRIND_ONEHOP)
    if (!fascist_firewall_allows_address_addr(addr, or_port,
                                              FIREWALL_OR_CONNECTION, 0) ||
        directory_fetches_from_authorities(options))
      return 0; /* We're firewalled or are acting like a relay -- also no. */
  return 1;
}

/** Helper for directory_initiate_command_rend: send the
 * command to a server whose OR address/port is <b>or_addr</b>/<b>or_port</b>,
 * whose directory address/port is <b>dir_addr</b>/<b>dir_port</b>, whose
 * identity key digest is <b>digest</b>, with purposes <b>dir_purpose</b> and
 * <b>router_purpose</b>, making an (in)direct connection as specified in
 * <b>indirection</b>, with command <b>resource</b>, <b>payload</b> of
 * <b>payload_len</b>, and asking for a result only <b>if_modified_since</b>.
 */
void
directory_initiate_command(const tor_addr_t *or_addr, uint16_t or_port,
                           const tor_addr_t *dir_addr, uint16_t dir_port,
                           const char *digest,
                           uint8_t dir_purpose, uint8_t router_purpose,
                           dir_indirection_t indirection, const char *resource,
                           const char *payload, size_t payload_len,
                           time_t if_modified_since)
{
  tor_addr_port_t or_ap, dir_ap;

  /* Use the null tor_addr and 0 port if the address or port isn't valid. */
  if (tor_addr_port_is_valid(or_addr, or_port, 0)) {
    tor_addr_copy(&or_ap.addr, or_addr);
    or_ap.port = or_port;
  } else {
    /* the family doesn't matter here, so make it IPv4 */
    tor_addr_make_null(&or_ap.addr, AF_INET);
    or_port = 0;
  }

  if (tor_addr_port_is_valid(dir_addr, dir_port, 0)) {
    tor_addr_copy(&dir_ap.addr, dir_addr);
    dir_ap.port = dir_port;
  } else {
    /* the family doesn't matter here, so make it IPv4 */
    tor_addr_make_null(&dir_ap.addr, AF_INET);
    dir_port = 0;
  }

  directory_initiate_command_rend(&or_ap, &dir_ap,
                             digest, dir_purpose,
                             router_purpose, indirection,
                             resource, payload, payload_len,
                             if_modified_since, NULL);
}

/** Return non-zero iff a directory connection with purpose
 * <b>dir_purpose</b> reveals sensitive information about a Tor
 * instance's client activities.  (Such connections must be performed
 * through normal three-hop Tor circuits.) */
static int
is_sensitive_dir_purpose(uint8_t dir_purpose)
{
  return ((dir_purpose == DIR_PURPOSE_HAS_FETCHED_RENDDESC_V2) ||
          (dir_purpose == DIR_PURPOSE_UPLOAD_RENDDESC_V2) ||
          (dir_purpose == DIR_PURPOSE_FETCH_RENDDESC_V2));
}

/** Same as directory_initiate_command(), but accepts rendezvous data to
 * fetch a hidden service descriptor, and takes its address & port arguments
 * as tor_addr_port_t. */
static void
directory_initiate_command_rend(const tor_addr_port_t *or_addr_port,
                                const tor_addr_port_t *dir_addr_port,
                                const char *digest,
                                uint8_t dir_purpose, uint8_t router_purpose,
                                dir_indirection_t indirection,
                                const char *resource,
                                const char *payload, size_t payload_len,
                                time_t if_modified_since,
                                const rend_data_t *rend_query)
{
  tor_assert(or_addr_port);
  tor_assert(dir_addr_port);
  tor_assert(or_addr_port->port || dir_addr_port->port);
  tor_assert(digest);

  dir_connection_t *conn;
  const or_options_t *options = get_options();
  int socket_error = 0;
  const int use_begindir = directory_command_should_use_begindir(options,
                                     &or_addr_port->addr, or_addr_port->port,
                                     router_purpose, indirection);
  const int anonymized_connection = dirind_is_anon(indirection);
  const int or_connection = use_begindir || anonymized_connection;

  tor_addr_t addr;
  tor_addr_copy(&addr, &(or_connection ? or_addr_port : dir_addr_port)->addr);
  uint16_t port = (or_connection ? or_addr_port : dir_addr_port)->port;
  uint16_t dir_port = dir_addr_port->port;

  log_debug(LD_DIR, "anonymized %d, use_begindir %d.",
            anonymized_connection, use_begindir);

  if (!dir_port && !use_begindir) {
    char ipaddr[TOR_ADDR_BUF_LEN];
<<<<<<< HEAD
    tor_addr_to_str(ipaddr, _addr, TOR_ADDR_BUF_LEN, 0);
    log_warn(LD_BUG, "Cannot use directory server without dirport or "
                     "begindir! Address: %s, ORPort: %d, DirPort: %d",
                     escaped_safe_str_client(ipaddr), or_port, dir_port);
=======
    tor_addr_to_str(ipaddr, &addr, TOR_ADDR_BUF_LEN, 0);
    log_warn(LD_BUG, "Cannot use directory server without dirport or "
                     "begindir! Address: %s, DirPort: %d, Connection Port: %d",
                     escaped_safe_str_client(ipaddr), dir_port, port);
>>>>>>> 73fc67bc
    return;
  }

  log_debug(LD_DIR, "Initiating %s", dir_conn_purpose_to_string(dir_purpose));

#ifndef NON_ANONYMOUS_MODE_ENABLED
  tor_assert(!(is_sensitive_dir_purpose(dir_purpose) &&
               !anonymized_connection));
#else
  (void)is_sensitive_dir_purpose;
#endif

  /* ensure that we don't make direct connections when a SOCKS server is
   * configured. */
  if (!or_connection && !options->HTTPProxy &&
      (options->Socks4Proxy || options->Socks5Proxy)) {
    log_warn(LD_DIR, "Cannot connect to a directory server through a "
                     "SOCKS proxy!");
    return;
  }

  if (or_connection && (!or_addr_port->port
                        || tor_addr_is_null(&or_addr_port->addr))) {
    log_warn(LD_DIR, "Cannot make an OR connection without an OR port.");
    log_backtrace(LOG_WARN, LD_BUG, "Address came from");
    return;
  } else if (!or_connection && (!dir_addr_port->port
                                || tor_addr_is_null(&dir_addr_port->addr))) {
    log_warn(LD_DIR, "Cannot make a Dir connection without a Dir port.");
    log_backtrace(LOG_WARN, LD_BUG, "Address came from");

    return;
  }

  /* ensure we don't make excess connections when we're already downloading
   * a consensus during bootstrap */
  if (connection_dir_avoid_extra_connection_for_purpose(dir_purpose)) {
    return;
  }

  conn = dir_connection_new(tor_addr_family(&addr));

  /* set up conn so it's got all the data we need to remember */
  tor_addr_copy(&conn->base_.addr, &addr);
  conn->base_.port = port;
  conn->base_.address = tor_dup_addr(&addr);
  memcpy(conn->identity_digest, digest, DIGEST_LEN);

  conn->base_.purpose = dir_purpose;
  conn->router_purpose = router_purpose;

  /* give it an initial state */
  conn->base_.state = DIR_CONN_STATE_CONNECTING;

  /* decide whether we can learn our IP address from this conn */
  /* XXXX This is a bad name for this field now. */
  conn->dirconn_direct = !anonymized_connection;

  /* copy rendezvous data, if any */
  if (rend_query)
    conn->rend_data = rend_data_dup(rend_query);

  if (!or_connection) {
    /* then we want to connect to dirport directly */

    if (options->HTTPProxy) {
      tor_addr_copy(&addr, &options->HTTPProxyAddr);
      dir_port = options->HTTPProxyPort;
    }

    switch (connection_connect(TO_CONN(conn), conn->base_.address, &addr,
                               dir_port, &socket_error)) {
      case -1:
        connection_mark_for_close(TO_CONN(conn));
        return;
      case 1:
        /* start flushing conn */
        conn->base_.state = DIR_CONN_STATE_CLIENT_SENDING;
        /* fall through */
      case 0:
        if (connection_dir_close_consensus_conn_if_extra(conn)) {
          return;
        }
        /* queue the command on the outbuf */
        directory_send_command(conn, dir_purpose, 1, resource,
                               payload, payload_len,
                               if_modified_since);
        connection_watch_events(TO_CONN(conn), READ_EVENT | WRITE_EVENT);
        /* writable indicates finish, readable indicates broken link,
           error indicates broken link in windowsland. */
    }
  } else { /* we want to connect via a tor connection */
    entry_connection_t *linked_conn;
    /* Anonymized tunneled connections can never share a circuit.
     * One-hop directory connections can share circuits with each other
     * but nothing else. */
    int iso_flags = anonymized_connection ? ISO_STREAM : ISO_SESSIONGRP;

    /* If it's an anonymized connection, remember the fact that we
     * wanted it for later: maybe we'll want it again soon. */
    if (anonymized_connection && use_begindir)
      rep_hist_note_used_internal(time(NULL), 0, 1);
    else if (anonymized_connection && !use_begindir)
      rep_hist_note_used_port(time(NULL), conn->base_.port);

    /* make an AP connection
     * populate it and add it at the right state
     * hook up both sides
     */
    linked_conn =
      connection_ap_make_link(TO_CONN(conn),
                              conn->base_.address, conn->base_.port,
                              digest,
                              SESSION_GROUP_DIRCONN, iso_flags,
                              use_begindir, conn->dirconn_direct);
    if (!linked_conn) {
      log_warn(LD_NET,"Making tunnel to dirserver failed.");
      connection_mark_for_close(TO_CONN(conn));
      return;
    }

    if (connection_add(TO_CONN(conn)) < 0) {
      log_warn(LD_NET,"Unable to add connection for link to dirserver.");
      connection_mark_for_close(TO_CONN(conn));
      return;
    }
    if (connection_dir_close_consensus_conn_if_extra(conn)) {
      return;
    }
    conn->base_.state = DIR_CONN_STATE_CLIENT_SENDING;
    /* queue the command on the outbuf */
    directory_send_command(conn, dir_purpose, 0, resource,
                           payload, payload_len,
                           if_modified_since);

    connection_watch_events(TO_CONN(conn), READ_EVENT|WRITE_EVENT);
    IF_HAS_BUFFEREVENT(ENTRY_TO_CONN(linked_conn), {
      connection_watch_events(ENTRY_TO_CONN(linked_conn),
                              READ_EVENT|WRITE_EVENT);
    }) ELSE_IF_NO_BUFFEREVENT
      connection_start_reading(ENTRY_TO_CONN(linked_conn));
  }
}

/** Return true iff anything we say on <b>conn</b> is being encrypted before
 * we send it to the client/server. */
int
connection_dir_is_encrypted(dir_connection_t *conn)
{
  /* Right now it's sufficient to see if conn is or has been linked, since
   * the only thing it could be linked to is an edge connection on a
   * circuit, and the only way it could have been unlinked is at the edge
   * connection getting closed.
   */
  return TO_CONN(conn)->linked;
}

/** Helper for sorting
 *
 * sort strings alphabetically
 */
static int
compare_strs_(const void **a, const void **b)
{
  const char *s1 = *a, *s2 = *b;
  return strcmp(s1, s2);
}

#define CONDITIONAL_CONSENSUS_FPR_LEN 3
#if (CONDITIONAL_CONSENSUS_FPR_LEN > DIGEST_LEN)
#error "conditional consensus fingerprint length is larger than digest length"
#endif

/** Return the URL we should use for a consensus download.
 *
 * This url depends on whether or not the server we go to
 * is sufficiently new to support conditional consensus downloading,
 * i.e. GET .../consensus/<b>fpr</b>+<b>fpr</b>+<b>fpr</b>
 *
 * If 'resource' is provided, it is the name of a consensus flavor to request.
 */
static char *
directory_get_consensus_url(const char *resource)
{
  char *url = NULL;
  const char *hyphen, *flavor;
  if (resource==NULL || strcmp(resource, "ns")==0) {
    flavor = ""; /* Request ns consensuses as "", so older servers will work*/
    hyphen = "";
  } else {
    flavor = resource;
    hyphen = "-";
  }

  {
    char *authority_id_list;
    smartlist_t *authority_digests = smartlist_new();

    SMARTLIST_FOREACH_BEGIN(router_get_trusted_dir_servers(),
                            dir_server_t *, ds) {
        char *hex;
        if (!(ds->type & V3_DIRINFO))
          continue;

        hex = tor_malloc(2*CONDITIONAL_CONSENSUS_FPR_LEN+1);
        base16_encode(hex, 2*CONDITIONAL_CONSENSUS_FPR_LEN+1,
                      ds->v3_identity_digest, CONDITIONAL_CONSENSUS_FPR_LEN);
        smartlist_add(authority_digests, hex);
    } SMARTLIST_FOREACH_END(ds);
    smartlist_sort(authority_digests, compare_strs_);
    authority_id_list = smartlist_join_strings(authority_digests,
                                               "+", 0, NULL);

    tor_asprintf(&url, "/tor/status-vote/current/consensus%s%s/%s.z",
                 hyphen, flavor, authority_id_list);

    SMARTLIST_FOREACH(authority_digests, char *, cp, tor_free(cp));
    smartlist_free(authority_digests);
    tor_free(authority_id_list);
  }
  return url;
}

/** Queue an appropriate HTTP command on conn-\>outbuf.  The other args
 * are as in directory_initiate_command().
 */
static void
directory_send_command(dir_connection_t *conn,
                       int purpose, int direct, const char *resource,
                       const char *payload, size_t payload_len,
                       time_t if_modified_since)
{
  char proxystring[256];
  char hoststring[128];
  smartlist_t *headers = smartlist_new();
  char *url;
  char request[8192];
  const char *httpcommand = NULL;

  tor_assert(conn);
  tor_assert(conn->base_.type == CONN_TYPE_DIR);

  tor_free(conn->requested_resource);
  if (resource)
    conn->requested_resource = tor_strdup(resource);

  /* come up with a string for which Host: we want */
  if (conn->base_.port == 80) {
    strlcpy(hoststring, conn->base_.address, sizeof(hoststring));
  } else {
    tor_snprintf(hoststring, sizeof(hoststring),"%s:%d",
                 conn->base_.address, conn->base_.port);
  }

  /* Format if-modified-since */
  if (if_modified_since) {
    char b[RFC1123_TIME_LEN+1];
    format_rfc1123_time(b, if_modified_since);
    smartlist_add_asprintf(headers, "If-Modified-Since: %s\r\n", b);
  }

  /* come up with some proxy lines, if we're using one. */
  if (direct && get_options()->HTTPProxy) {
    char *base64_authenticator=NULL;
    const char *authenticator = get_options()->HTTPProxyAuthenticator;

    tor_snprintf(proxystring, sizeof(proxystring),"http://%s", hoststring);
    if (authenticator) {
      base64_authenticator = alloc_http_authenticator(authenticator);
      if (!base64_authenticator)
        log_warn(LD_BUG, "Encoding http authenticator failed");
    }
    if (base64_authenticator) {
      smartlist_add_asprintf(headers,
                   "Proxy-Authorization: Basic %s\r\n",
                   base64_authenticator);
      tor_free(base64_authenticator);
    }
  } else {
    proxystring[0] = 0;
  }

  switch (purpose) {
    case DIR_PURPOSE_FETCH_CONSENSUS:
      /* resource is optional.  If present, it's a flavor name */
      tor_assert(!payload);
      httpcommand = "GET";
      url = directory_get_consensus_url(resource);
      log_info(LD_DIR, "Downloading consensus from %s using %s",
               hoststring, url);
      break;
    case DIR_PURPOSE_FETCH_CERTIFICATE:
      tor_assert(resource);
      tor_assert(!payload);
      httpcommand = "GET";
      tor_asprintf(&url, "/tor/keys/%s", resource);
      break;
    case DIR_PURPOSE_FETCH_STATUS_VOTE:
      tor_assert(resource);
      tor_assert(!payload);
      httpcommand = "GET";
      tor_asprintf(&url, "/tor/status-vote/next/%s.z", resource);
      break;
    case DIR_PURPOSE_FETCH_DETACHED_SIGNATURES:
      tor_assert(!resource);
      tor_assert(!payload);
      httpcommand = "GET";
      url = tor_strdup("/tor/status-vote/next/consensus-signatures.z");
      break;
    case DIR_PURPOSE_FETCH_SERVERDESC:
      tor_assert(resource);
      httpcommand = "GET";
      tor_asprintf(&url, "/tor/server/%s", resource);
      break;
    case DIR_PURPOSE_FETCH_EXTRAINFO:
      tor_assert(resource);
      httpcommand = "GET";
      tor_asprintf(&url, "/tor/extra/%s", resource);
      break;
    case DIR_PURPOSE_FETCH_MICRODESC:
      tor_assert(resource);
      httpcommand = "GET";
      tor_asprintf(&url, "/tor/micro/%s", resource);
      break;
    case DIR_PURPOSE_UPLOAD_DIR: {
      const char *why = router_get_descriptor_gen_reason();
      tor_assert(!resource);
      tor_assert(payload);
      httpcommand = "POST";
      url = tor_strdup("/tor/");
      if (why) {
        smartlist_add_asprintf(headers, "X-Desc-Gen-Reason: %s\r\n", why);
      }
      break;
    }
    case DIR_PURPOSE_UPLOAD_VOTE:
      tor_assert(!resource);
      tor_assert(payload);
      httpcommand = "POST";
      url = tor_strdup("/tor/post/vote");
      break;
    case DIR_PURPOSE_UPLOAD_SIGNATURES:
      tor_assert(!resource);
      tor_assert(payload);
      httpcommand = "POST";
      url = tor_strdup("/tor/post/consensus-signature");
      break;
    case DIR_PURPOSE_FETCH_RENDDESC_V2:
      tor_assert(resource);
      tor_assert(strlen(resource) <= REND_DESC_ID_V2_LEN_BASE32);
      tor_assert(!payload);
      httpcommand = "GET";
      tor_asprintf(&url, "/tor/rendezvous2/%s", resource);
      break;
    case DIR_PURPOSE_UPLOAD_RENDDESC_V2:
      tor_assert(!resource);
      tor_assert(payload);
      httpcommand = "POST";
      url = tor_strdup("/tor/rendezvous2/publish");
      break;
    default:
      tor_assert(0);
      return;
  }

  /* warn in the non-tunneled case */
  if (direct && (strlen(proxystring) + strlen(url) >= 4096)) {
    log_warn(LD_BUG,
             "Squid does not like URLs longer than 4095 bytes, and this "
             "one is %d bytes long: %s%s",
             (int)(strlen(proxystring) + strlen(url)), proxystring, url);
  }

  tor_snprintf(request, sizeof(request), "%s %s", httpcommand, proxystring);
  connection_write_to_buf(request, strlen(request), TO_CONN(conn));
  connection_write_to_buf(url, strlen(url), TO_CONN(conn));
  tor_free(url);

  if (!strcmp(httpcommand, "POST") || payload) {
    smartlist_add_asprintf(headers, "Content-Length: %lu\r\n",
                 payload ? (unsigned long)payload_len : 0);
  }

  {
    char *header = smartlist_join_strings(headers, "", 0, NULL);
    tor_snprintf(request, sizeof(request), " HTTP/1.0\r\nHost: %s\r\n%s\r\n",
                 hoststring, header);
    tor_free(header);
  }

  connection_write_to_buf(request, strlen(request), TO_CONN(conn));

  if (payload) {
    /* then send the payload afterwards too */
    connection_write_to_buf(payload, payload_len, TO_CONN(conn));
  }

  SMARTLIST_FOREACH(headers, char *, h, tor_free(h));
  smartlist_free(headers);
}

/** Parse an HTTP request string <b>headers</b> of the form
 * \verbatim
 * "\%s [http[s]://]\%s HTTP/1..."
 * \endverbatim
 * If it's well-formed, strdup the second \%s into *<b>url</b>, and
 * nul-terminate it. If the url doesn't start with "/tor/", rewrite it
 * so it does. Return 0.
 * Otherwise, return -1.
 */
STATIC int
parse_http_url(const char *headers, char **url)
{
  char *s, *start, *tmp;

  s = (char *)eat_whitespace_no_nl(headers);
  if (!*s) return -1;
  s = (char *)find_whitespace(s); /* get past GET/POST */
  if (!*s) return -1;
  s = (char *)eat_whitespace_no_nl(s);
  if (!*s) return -1;
  start = s; /* this is it, assuming it's valid */
  s = (char *)find_whitespace(start);
  if (!*s) return -1;

  /* tolerate the http[s] proxy style of putting the hostname in the url */
  if (s-start >= 4 && !strcmpstart(start,"http")) {
    tmp = start + 4;
    if (*tmp == 's')
      tmp++;
    if (s-tmp >= 3 && !strcmpstart(tmp,"://")) {
      tmp = strchr(tmp+3, '/');
      if (tmp && tmp < s) {
        log_debug(LD_DIR,"Skipping over 'http[s]://hostname/' string");
        start = tmp;
      }
    }
  }

  /* Check if the header is well formed (next sequence
   * should be HTTP/1.X\r\n). Assumes we're supporting 1.0? */
  {
    unsigned minor_ver;
    char ch;
    char *e = (char *)eat_whitespace_no_nl(s);
    if (2 != tor_sscanf(e, "HTTP/1.%u%c", &minor_ver, &ch)) {
      return -1;
    }
    if (ch != '\r')
      return -1;
  }

  if (s-start < 5 || strcmpstart(start,"/tor/")) { /* need to rewrite it */
    *url = tor_malloc(s - start + 5);
    strlcpy(*url,"/tor", s-start+5);
    strlcat((*url)+4, start, s-start+1);
  } else {
    *url = tor_strndup(start, s-start);
  }
  return 0;
}

/** Return a copy of the first HTTP header in <b>headers</b> whose key is
 * <b>which</b>.  The key should be given with a terminating colon and space;
 * this function copies everything after, up to but not including the
 * following \\r\\n. */
static char *
http_get_header(const char *headers, const char *which)
{
  const char *cp = headers;
  while (cp) {
    if (!strcasecmpstart(cp, which)) {
      char *eos;
      cp += strlen(which);
      if ((eos = strchr(cp,'\r')))
        return tor_strndup(cp, eos-cp);
      else
        return tor_strdup(cp);
    }
    cp = strchr(cp, '\n');
    if (cp)
      ++cp;
  }
  return NULL;
}

/** If <b>headers</b> indicates that a proxy was involved, then rewrite
 * <b>conn</b>-\>address to describe our best guess of the address that
 * originated this HTTP request. */
static void
http_set_address_origin(const char *headers, connection_t *conn)
{
  char *fwd;

  fwd = http_get_header(headers, "Forwarded-For: ");
  if (!fwd)
    fwd = http_get_header(headers, "X-Forwarded-For: ");
  if (fwd) {
    tor_addr_t toraddr;
    if (tor_addr_parse(&toraddr,fwd) == -1 ||
        tor_addr_is_internal(&toraddr,0)) {
      log_debug(LD_DIR, "Ignoring local/internal IP %s", escaped(fwd));
      tor_free(fwd);
      return;
    }

    tor_free(conn->address);
    conn->address = tor_strdup(fwd);
    tor_free(fwd);
  }
}

/** Parse an HTTP response string <b>headers</b> of the form
 * \verbatim
 * "HTTP/1.\%d \%d\%s\r\n...".
 * \endverbatim
 *
 * If it's well-formed, assign the status code to *<b>code</b> and
 * return 0.  Otherwise, return -1.
 *
 * On success: If <b>date</b> is provided, set *date to the Date
 * header in the http headers, or 0 if no such header is found.  If
 * <b>compression</b> is provided, set *<b>compression</b> to the
 * compression method given in the Content-Encoding header, or 0 if no
 * such header is found, or -1 if the value of the header is not
 * recognized.  If <b>reason</b> is provided, strdup the reason string
 * into it.
 */
int
parse_http_response(const char *headers, int *code, time_t *date,
                    compress_method_t *compression, char **reason)
{
  unsigned n1, n2;
  char datestr[RFC1123_TIME_LEN+1];
  smartlist_t *parsed_headers;
  tor_assert(headers);
  tor_assert(code);

  while (TOR_ISSPACE(*headers)) headers++; /* tolerate leading whitespace */

  if (tor_sscanf(headers, "HTTP/1.%u %u", &n1, &n2) < 2 ||
      (n1 != 0 && n1 != 1) ||
      (n2 < 100 || n2 >= 600)) {
    log_warn(LD_HTTP,"Failed to parse header %s",escaped(headers));
    return -1;
  }
  *code = n2;

  parsed_headers = smartlist_new();
  smartlist_split_string(parsed_headers, headers, "\n",
                         SPLIT_SKIP_SPACE|SPLIT_IGNORE_BLANK, -1);
  if (reason) {
    smartlist_t *status_line_elements = smartlist_new();
    tor_assert(smartlist_len(parsed_headers));
    smartlist_split_string(status_line_elements,
                           smartlist_get(parsed_headers, 0),
                           " ", SPLIT_SKIP_SPACE|SPLIT_IGNORE_BLANK, 3);
    tor_assert(smartlist_len(status_line_elements) <= 3);
    if (smartlist_len(status_line_elements) == 3) {
      *reason = smartlist_get(status_line_elements, 2);
      smartlist_set(status_line_elements, 2, NULL); /* Prevent free */
    }
    SMARTLIST_FOREACH(status_line_elements, char *, cp, tor_free(cp));
    smartlist_free(status_line_elements);
  }
  if (date) {
    *date = 0;
    SMARTLIST_FOREACH(parsed_headers, const char *, s,
      if (!strcmpstart(s, "Date: ")) {
        strlcpy(datestr, s+6, sizeof(datestr));
        /* This will do nothing on failure, so we don't need to check
           the result.   We shouldn't warn, since there are many other valid
           date formats besides the one we use. */
        parse_rfc1123_time(datestr, date);
        break;
      });
  }
  if (compression) {
    const char *enc = NULL;
    SMARTLIST_FOREACH(parsed_headers, const char *, s,
      if (!strcmpstart(s, "Content-Encoding: ")) {
        enc = s+18; break;
      });
    if (!enc || !strcmp(enc, "identity")) {
      *compression = NO_METHOD;
    } else if (!strcmp(enc, "deflate") || !strcmp(enc, "x-deflate")) {
      *compression = ZLIB_METHOD;
    } else if (!strcmp(enc, "gzip") || !strcmp(enc, "x-gzip")) {
      *compression = GZIP_METHOD;
    } else {
      log_info(LD_HTTP, "Unrecognized content encoding: %s. Trying to deal.",
               escaped(enc));
      *compression = UNKNOWN_METHOD;
    }
  }
  SMARTLIST_FOREACH(parsed_headers, char *, s, tor_free(s));
  smartlist_free(parsed_headers);

  return 0;
}

/** Return true iff <b>body</b> doesn't start with a plausible router or
 * network-status or microdescriptor opening.  This is a sign of possible
 * compression. */
static int
body_is_plausible(const char *body, size_t len, int purpose)
{
  int i;
  if (len == 0)
    return 1; /* empty bodies don't need decompression */
  if (len < 32)
    return 0;
  if (purpose == DIR_PURPOSE_FETCH_MICRODESC) {
    return (!strcmpstart(body,"onion-key"));
  }
  if (1) {
    if (!strcmpstart(body,"router") ||
        !strcmpstart(body,"network-status"))
      return 1;
    for (i=0;i<32;++i) {
      if (!TOR_ISPRINT(body[i]) && !TOR_ISSPACE(body[i]))
        return 0;
    }
  }
  return 1;
}

/** Called when we've just fetched a bunch of router descriptors in
 * <b>body</b>.  The list <b>which</b>, if present, holds digests for
 * descriptors we requested: descriptor digests if <b>descriptor_digests</b>
 * is true, or identity digests otherwise.  Parse the descriptors, validate
 * them, and annotate them as having purpose <b>purpose</b> and as having been
 * downloaded from <b>source</b>.
 *
 * Return the number of routers actually added. */
static int
load_downloaded_routers(const char *body, smartlist_t *which,
                        int descriptor_digests,
                        int router_purpose,
                        const char *source)
{
  char buf[256];
  char time_buf[ISO_TIME_LEN+1];
  int added = 0;
  int general = router_purpose == ROUTER_PURPOSE_GENERAL;
  format_iso_time(time_buf, time(NULL));
  tor_assert(source);

  if (tor_snprintf(buf, sizeof(buf),
                   "@downloaded-at %s\n"
                   "@source %s\n"
                   "%s%s%s", time_buf, escaped(source),
                   !general ? "@purpose " : "",
                   !general ? router_purpose_to_string(router_purpose) : "",
                   !general ? "\n" : "")<0)
    return added;

  added = router_load_routers_from_string(body, NULL, SAVED_NOWHERE, which,
                                  descriptor_digests, buf);
  if (general)
    control_event_bootstrap(BOOTSTRAP_STATUS_LOADING_DESCRIPTORS,
                            count_loading_descriptors_progress());
  return added;
}

/** We are a client, and we've finished reading the server's
 * response. Parse it and act appropriately.
 *
 * If we're still happy with using this directory server in the future, return
 * 0. Otherwise return -1; and the caller should consider trying the request
 * again.
 *
 * The caller will take care of marking the connection for close.
 */
static int
connection_dir_client_reached_eof(dir_connection_t *conn)
{
  char *body;
  char *headers;
  char *reason = NULL;
  size_t body_len = 0, orig_len = 0;
  int status_code;
  time_t date_header = 0;
  long apparent_skew;
  compress_method_t compression;
  int plausible;
  int skewed = 0;
  int allow_partial = (conn->base_.purpose == DIR_PURPOSE_FETCH_SERVERDESC ||
                       conn->base_.purpose == DIR_PURPOSE_FETCH_EXTRAINFO ||
                       conn->base_.purpose == DIR_PURPOSE_FETCH_MICRODESC);
  int was_compressed = 0;
  time_t now = time(NULL);
  int src_code;

  switch (connection_fetch_from_buf_http(TO_CONN(conn),
                              &headers, MAX_HEADERS_SIZE,
                              &body, &body_len, MAX_DIR_DL_SIZE,
                              allow_partial)) {
    case -1: /* overflow */
      log_warn(LD_PROTOCOL,
               "'fetch' response too large (server '%s:%d'). Closing.",
               conn->base_.address, conn->base_.port);
      return -1;
    case 0:
      log_info(LD_HTTP,
               "'fetch' response not all here, but we're at eof. Closing.");
      return -1;
    /* case 1, fall through */
  }
  orig_len = body_len;

  if (parse_http_response(headers, &status_code, &date_header,
                          &compression, &reason) < 0) {
    log_warn(LD_HTTP,"Unparseable headers (server '%s:%d'). Closing.",
             conn->base_.address, conn->base_.port);
    tor_free(body); tor_free(headers);
    return -1;
  }
  if (!reason) reason = tor_strdup("[no reason given]");

  log_debug(LD_DIR,
            "Received response from directory server '%s:%d': %d %s "
            "(purpose: %d)",
            conn->base_.address, conn->base_.port, status_code,
            escaped(reason),
            conn->base_.purpose);

  /* now check if it's got any hints for us about our IP address. */
  if (conn->dirconn_direct) {
    char *guess = http_get_header(headers, X_ADDRESS_HEADER);
    if (guess) {
      router_new_address_suggestion(guess, conn);
      tor_free(guess);
    }
  }

  if (date_header > 0) {
    /* The date header was written very soon after we sent our request,
     * so compute the skew as the difference between sending the request
     * and the date header.  (We used to check now-date_header, but that's
     * inaccurate if we spend a lot of time downloading.)
     */
    apparent_skew = conn->base_.timestamp_lastwritten - date_header;
    if (labs(apparent_skew)>ALLOW_DIRECTORY_TIME_SKEW) {
      int trusted = router_digest_is_trusted_dir(conn->identity_digest);
      clock_skew_warning(TO_CONN(conn), apparent_skew, trusted, LD_HTTP,
                         "directory", "DIRSERV");
      skewed = 1; /* don't check the recommended-versions line */
    } else {
      log_debug(LD_HTTP, "Time on received directory is within tolerance; "
                "we are %ld seconds skewed.  (That's okay.)", apparent_skew);
    }
  }
  (void) skewed; /* skewed isn't used yet. */

  if (status_code == 503) {
    routerstatus_t *rs;
    dir_server_t *ds;
    const char *id_digest = conn->identity_digest;
    log_info(LD_DIR,"Received http status code %d (%s) from server "
             "'%s:%d'. I'll try again soon.",
             status_code, escaped(reason), conn->base_.address,
             conn->base_.port);
    if ((rs = router_get_mutable_consensus_status_by_id(id_digest)))
      rs->last_dir_503_at = now;
    if ((ds = router_get_fallback_dirserver_by_digest(id_digest)))
      ds->fake_status.last_dir_503_at = now;

    tor_free(body); tor_free(headers); tor_free(reason);
    return -1;
  }

  plausible = body_is_plausible(body, body_len, conn->base_.purpose);
  if (compression != NO_METHOD || !plausible) {
    char *new_body = NULL;
    size_t new_len = 0;
    compress_method_t guessed = detect_compression_method(body, body_len);
    if (compression == UNKNOWN_METHOD || guessed != compression) {
      /* Tell the user if we don't believe what we're told about compression.*/
      const char *description1, *description2;
      if (compression == ZLIB_METHOD)
        description1 = "as deflated";
      else if (compression == GZIP_METHOD)
        description1 = "as gzipped";
      else if (compression == NO_METHOD)
        description1 = "as uncompressed";
      else
        description1 = "with an unknown Content-Encoding";
      if (guessed == ZLIB_METHOD)
        description2 = "deflated";
      else if (guessed == GZIP_METHOD)
        description2 = "gzipped";
      else if (!plausible)
        description2 = "confusing binary junk";
      else
        description2 = "uncompressed";

      log_info(LD_HTTP, "HTTP body from server '%s:%d' was labeled %s, "
               "but it seems to be %s.%s",
               conn->base_.address, conn->base_.port, description1,
               description2,
               (compression>0 && guessed>0)?"  Trying both.":"");
    }
    /* Try declared compression first if we can. */
    if (compression == GZIP_METHOD  || compression == ZLIB_METHOD)
      tor_gzip_uncompress(&new_body, &new_len, body, body_len, compression,
                          !allow_partial, LOG_PROTOCOL_WARN);
    /* Okay, if that didn't work, and we think that it was compressed
     * differently, try that. */
    if (!new_body &&
        (guessed == GZIP_METHOD || guessed == ZLIB_METHOD) &&
        compression != guessed)
      tor_gzip_uncompress(&new_body, &new_len, body, body_len, guessed,
                          !allow_partial, LOG_PROTOCOL_WARN);
    /* If we're pretty sure that we have a compressed directory, and
     * we didn't manage to uncompress it, then warn and bail. */
    if (!plausible && !new_body) {
      log_fn(LOG_PROTOCOL_WARN, LD_HTTP,
             "Unable to decompress HTTP body (server '%s:%d').",
             conn->base_.address, conn->base_.port);
      tor_free(body); tor_free(headers); tor_free(reason);
      return -1;
    }
    if (new_body) {
      tor_free(body);
      body = new_body;
      body_len = new_len;
      was_compressed = 1;
    }
  }

  if (conn->base_.purpose == DIR_PURPOSE_FETCH_CONSENSUS) {
    int r;
    const char *flavname = conn->requested_resource;
    if (status_code != 200) {
      int severity = (status_code == 304) ? LOG_INFO : LOG_WARN;
      tor_log(severity, LD_DIR,
          "Received http status code %d (%s) from server "
          "'%s:%d' while fetching consensus directory.",
           status_code, escaped(reason), conn->base_.address,
           conn->base_.port);
      tor_free(body); tor_free(headers); tor_free(reason);
      networkstatus_consensus_download_failed(status_code, flavname);
      return -1;
    }
    log_info(LD_DIR,"Received consensus directory (size %d) from server "
             "'%s:%d'", (int)body_len, conn->base_.address, conn->base_.port);
    if ((r=networkstatus_set_current_consensus(body, flavname, 0))<0) {
      log_fn(r<-1?LOG_WARN:LOG_INFO, LD_DIR,
             "Unable to load %s consensus directory downloaded from "
             "server '%s:%d'. I'll try again soon.",
             flavname, conn->base_.address, conn->base_.port);
      tor_free(body); tor_free(headers); tor_free(reason);
      networkstatus_consensus_download_failed(0, flavname);
      return -1;
    }
    /* launches router downloads as needed */
    routers_update_all_from_networkstatus(now, 3);
    update_microdescs_from_networkstatus(now);
    update_microdesc_downloads(now);
    directory_info_has_arrived(now, 0);
    log_info(LD_DIR, "Successfully loaded consensus.");
  }

  if (conn->base_.purpose == DIR_PURPOSE_FETCH_CERTIFICATE) {
    if (status_code != 200) {
      log_warn(LD_DIR,
          "Received http status code %d (%s) from server "
          "'%s:%d' while fetching \"/tor/keys/%s\".",
           status_code, escaped(reason), conn->base_.address,
           conn->base_.port, conn->requested_resource);
      connection_dir_download_cert_failed(conn, status_code);
      tor_free(body); tor_free(headers); tor_free(reason);
      return -1;
    }
    log_info(LD_DIR,"Received authority certificates (size %d) from server "
             "'%s:%d'", (int)body_len, conn->base_.address, conn->base_.port);

    /*
     * Tell trusted_dirs_load_certs_from_string() whether it was by fp
     * or fp-sk pair.
     */
    src_code = -1;
    if (!strcmpstart(conn->requested_resource, "fp/")) {
      src_code = TRUSTED_DIRS_CERTS_SRC_DL_BY_ID_DIGEST;
    } else if (!strcmpstart(conn->requested_resource, "fp-sk/")) {
      src_code = TRUSTED_DIRS_CERTS_SRC_DL_BY_ID_SK_DIGEST;
    }

    if (src_code != -1) {
      if (trusted_dirs_load_certs_from_string(body, src_code, 1)<0) {
        log_warn(LD_DIR, "Unable to parse fetched certificates");
        /* if we fetched more than one and only some failed, the successful
         * ones got flushed to disk so it's safe to call this on them */
        connection_dir_download_cert_failed(conn, status_code);
      } else {
        directory_info_has_arrived(now, 0);
        log_info(LD_DIR, "Successfully loaded certificates from fetch.");
      }
    } else {
      log_warn(LD_DIR,
               "Couldn't figure out what to do with fetched certificates for "
               "unknown resource %s",
               conn->requested_resource);
      connection_dir_download_cert_failed(conn, status_code);
    }
  }
  if (conn->base_.purpose == DIR_PURPOSE_FETCH_STATUS_VOTE) {
    const char *msg;
    int st;
    log_info(LD_DIR,"Got votes (size %d) from server %s:%d",
             (int)body_len, conn->base_.address, conn->base_.port);
    if (status_code != 200) {
      log_warn(LD_DIR,
             "Received http status code %d (%s) from server "
             "'%s:%d' while fetching \"/tor/status-vote/next/%s.z\".",
             status_code, escaped(reason), conn->base_.address,
             conn->base_.port, conn->requested_resource);
      tor_free(body); tor_free(headers); tor_free(reason);
      return -1;
    }
    dirvote_add_vote(body, &msg, &st);
    if (st > 299) {
      log_warn(LD_DIR, "Error adding retrieved vote: %s", msg);
    } else {
      log_info(LD_DIR, "Added vote(s) successfully [msg: %s]", msg);
    }
  }
  if (conn->base_.purpose == DIR_PURPOSE_FETCH_DETACHED_SIGNATURES) {
    const char *msg = NULL;
    log_info(LD_DIR,"Got detached signatures (size %d) from server %s:%d",
             (int)body_len, conn->base_.address, conn->base_.port);
    if (status_code != 200) {
      log_warn(LD_DIR,
        "Received http status code %d (%s) from server '%s:%d' while fetching "
        "\"/tor/status-vote/next/consensus-signatures.z\".",
             status_code, escaped(reason), conn->base_.address,
             conn->base_.port);
      tor_free(body); tor_free(headers); tor_free(reason);
      return -1;
    }
    if (dirvote_add_signatures(body, conn->base_.address, &msg)<0) {
      log_warn(LD_DIR, "Problem adding detached signatures from %s:%d: %s",
               conn->base_.address, conn->base_.port, msg?msg:"???");
    }
  }

  if (conn->base_.purpose == DIR_PURPOSE_FETCH_SERVERDESC ||
      conn->base_.purpose == DIR_PURPOSE_FETCH_EXTRAINFO) {
    int was_ei = conn->base_.purpose == DIR_PURPOSE_FETCH_EXTRAINFO;
    smartlist_t *which = NULL;
    int n_asked_for = 0;
    int descriptor_digests = conn->requested_resource &&
                             !strcmpstart(conn->requested_resource,"d/");
    log_info(LD_DIR,"Received %s (size %d) from server '%s:%d'",
             was_ei ? "extra server info" : "server info",
             (int)body_len, conn->base_.address, conn->base_.port);
    if (conn->requested_resource &&
        (!strcmpstart(conn->requested_resource,"d/") ||
         !strcmpstart(conn->requested_resource,"fp/"))) {
      which = smartlist_new();
      dir_split_resource_into_fingerprints(conn->requested_resource +
                                             (descriptor_digests ? 2 : 3),
                                           which, NULL, 0);
      n_asked_for = smartlist_len(which);
    }
    if (status_code != 200) {
      int dir_okay = status_code == 404 ||
        (status_code == 400 && !strcmp(reason, "Servers unavailable."));
      /* 404 means that it didn't have them; no big deal.
       * Older (pre-0.1.1.8) servers said 400 Servers unavailable instead. */
      log_fn(dir_okay ? LOG_INFO : LOG_WARN, LD_DIR,
             "Received http status code %d (%s) from server '%s:%d' "
             "while fetching \"/tor/server/%s\". I'll try again soon.",
             status_code, escaped(reason), conn->base_.address,
             conn->base_.port, conn->requested_resource);
      if (!which) {
        connection_dir_download_routerdesc_failed(conn);
      } else {
        dir_routerdesc_download_failed(which, status_code,
                                       conn->router_purpose,
                                       was_ei, descriptor_digests);
        SMARTLIST_FOREACH(which, char *, cp, tor_free(cp));
        smartlist_free(which);
      }
      tor_free(body); tor_free(headers); tor_free(reason);
      return dir_okay ? 0 : -1;
    }
    /* Learn the routers, assuming we requested by fingerprint or "all"
     * or "authority".
     *
     * We use "authority" to fetch our own descriptor for
     * testing, and to fetch bridge descriptors for bootstrapping. Ignore
     * the output of "authority" requests unless we are using bridges,
     * since otherwise they'll be the response from reachability tests,
     * and we don't really want to add that to our routerlist. */
    if (which || (conn->requested_resource &&
                  (!strcmpstart(conn->requested_resource, "all") ||
                   (!strcmpstart(conn->requested_resource, "authority") &&
                    get_options()->UseBridges)))) {
      /* as we learn from them, we remove them from 'which' */
      if (was_ei) {
        router_load_extrainfo_from_string(body, NULL, SAVED_NOWHERE, which,
                                          descriptor_digests);
      } else {
        //router_load_routers_from_string(body, NULL, SAVED_NOWHERE, which,
        //                       descriptor_digests, conn->router_purpose);
        if (load_downloaded_routers(body, which, descriptor_digests,
                                conn->router_purpose,
                                conn->base_.address))
          directory_info_has_arrived(now, 0);
      }
    }
    if (which) { /* mark remaining ones as failed */
      log_info(LD_DIR, "Received %d/%d %s requested from %s:%d",
               n_asked_for-smartlist_len(which), n_asked_for,
               was_ei ? "extra-info documents" : "router descriptors",
               conn->base_.address, (int)conn->base_.port);
      if (smartlist_len(which)) {
        dir_routerdesc_download_failed(which, status_code,
                                       conn->router_purpose,
                                       was_ei, descriptor_digests);
      }
      SMARTLIST_FOREACH(which, char *, cp, tor_free(cp));
      smartlist_free(which);
    }
    if (directory_conn_is_self_reachability_test(conn))
      router_dirport_found_reachable();
  }
  if (conn->base_.purpose == DIR_PURPOSE_FETCH_MICRODESC) {
    smartlist_t *which = NULL;
    log_info(LD_DIR,"Received answer to microdescriptor request (status %d, "
             "size %d) from server '%s:%d'",
             status_code, (int)body_len, conn->base_.address,
             conn->base_.port);
    tor_assert(conn->requested_resource &&
               !strcmpstart(conn->requested_resource, "d/"));
    which = smartlist_new();
    dir_split_resource_into_fingerprints(conn->requested_resource+2,
                                         which, NULL,
                                         DSR_DIGEST256|DSR_BASE64);
    if (status_code != 200) {
      log_info(LD_DIR, "Received status code %d (%s) from server "
               "'%s:%d' while fetching \"/tor/micro/%s\".  I'll try again "
               "soon.",
               status_code, escaped(reason), conn->base_.address,
               (int)conn->base_.port, conn->requested_resource);
      dir_microdesc_download_failed(which, status_code);
      SMARTLIST_FOREACH(which, char *, cp, tor_free(cp));
      smartlist_free(which);
      tor_free(body); tor_free(headers); tor_free(reason);
      return 0;
    } else {
      smartlist_t *mds;
      mds = microdescs_add_to_cache(get_microdesc_cache(),
                                    body, body+body_len, SAVED_NOWHERE, 0,
                                    now, which);
      if (smartlist_len(which)) {
        /* Mark remaining ones as failed. */
        dir_microdesc_download_failed(which, status_code);
      }
      control_event_bootstrap(BOOTSTRAP_STATUS_LOADING_DESCRIPTORS,
                              count_loading_descriptors_progress());
      SMARTLIST_FOREACH(which, char *, cp, tor_free(cp));
      smartlist_free(which);
      smartlist_free(mds);
    }
  }

  if (conn->base_.purpose == DIR_PURPOSE_UPLOAD_DIR) {
    switch (status_code) {
      case 200: {
          dir_server_t *ds =
            router_get_trusteddirserver_by_digest(conn->identity_digest);
          char *rejected_hdr = http_get_header(headers,
                                               "X-Descriptor-Not-New: ");
          if (rejected_hdr) {
            if (!strcmp(rejected_hdr, "Yes")) {
              log_info(LD_GENERAL,
                       "Authority '%s' declined our descriptor (not new)",
                       ds->nickname);
              /* XXXX use this information; be sure to upload next one
               * sooner. -NM */
              /* XXXX023 On further thought, the task above implies that we're
               * basing our regenerate-descriptor time on when we uploaded the
               * last descriptor, not on the published time of the last
               * descriptor.  If those are different, that's a bad thing to
               * do. -NM */
            }
            tor_free(rejected_hdr);
          }
          log_info(LD_GENERAL,"eof (status 200) after uploading server "
                   "descriptor: finished.");
          control_event_server_status(
                      LOG_NOTICE, "ACCEPTED_SERVER_DESCRIPTOR DIRAUTH=%s:%d",
                      conn->base_.address, conn->base_.port);

          ds->has_accepted_serverdesc = 1;
          if (directories_have_accepted_server_descriptor())
            control_event_server_status(LOG_NOTICE, "GOOD_SERVER_DESCRIPTOR");
        }
        break;
      case 400:
        log_warn(LD_GENERAL,"http status 400 (%s) response from "
                 "dirserver '%s:%d'. Please correct.",
                 escaped(reason), conn->base_.address, conn->base_.port);
        control_event_server_status(LOG_WARN,
                      "BAD_SERVER_DESCRIPTOR DIRAUTH=%s:%d REASON=\"%s\"",
                      conn->base_.address, conn->base_.port, escaped(reason));
        break;
      default:
        log_warn(LD_GENERAL,
             "http status %d (%s) reason unexpected while uploading "
             "descriptor to server '%s:%d').",
             status_code, escaped(reason), conn->base_.address,
             conn->base_.port);
        break;
    }
    /* return 0 in all cases, since we don't want to mark any
     * dirservers down just because they don't like us. */
  }

  if (conn->base_.purpose == DIR_PURPOSE_UPLOAD_VOTE) {
    switch (status_code) {
      case 200: {
        log_notice(LD_DIR,"Uploaded a vote to dirserver %s:%d",
                   conn->base_.address, conn->base_.port);
        }
        break;
      case 400:
        log_warn(LD_DIR,"http status 400 (%s) response after uploading "
                 "vote to dirserver '%s:%d'. Please correct.",
                 escaped(reason), conn->base_.address, conn->base_.port);
        break;
      default:
        log_warn(LD_GENERAL,
             "http status %d (%s) reason unexpected while uploading "
             "vote to server '%s:%d').",
             status_code, escaped(reason), conn->base_.address,
             conn->base_.port);
        break;
    }
    /* return 0 in all cases, since we don't want to mark any
     * dirservers down just because they don't like us. */
  }

  if (conn->base_.purpose == DIR_PURPOSE_UPLOAD_SIGNATURES) {
    switch (status_code) {
      case 200: {
        log_notice(LD_DIR,"Uploaded signature(s) to dirserver %s:%d",
                   conn->base_.address, conn->base_.port);
        }
        break;
      case 400:
        log_warn(LD_DIR,"http status 400 (%s) response after uploading "
                 "signatures to dirserver '%s:%d'. Please correct.",
                 escaped(reason), conn->base_.address, conn->base_.port);
        break;
      default:
        log_warn(LD_GENERAL,
             "http status %d (%s) reason unexpected while uploading "
             "signatures to server '%s:%d').",
             status_code, escaped(reason), conn->base_.address,
             conn->base_.port);
        break;
    }
    /* return 0 in all cases, since we don't want to mark any
     * dirservers down just because they don't like us. */
  }

  if (conn->base_.purpose == DIR_PURPOSE_FETCH_RENDDESC_V2) {
    #define SEND_HS_DESC_FAILED_EVENT(reason) ( \
      control_event_hs_descriptor_failed(conn->rend_data, \
                                         conn->identity_digest, \
                                         reason) )
    #define SEND_HS_DESC_FAILED_CONTENT() ( \
      control_event_hs_descriptor_content(conn->rend_data->onion_address, \
                                          conn->requested_resource, \
                                          conn->identity_digest, \
                                          NULL) )
    tor_assert(conn->rend_data);
    log_info(LD_REND,"Received rendezvous descriptor (size %d, status %d "
             "(%s))",
             (int)body_len, status_code, escaped(reason));
    switch (status_code) {
      case 200:
      {
        rend_cache_entry_t *entry = NULL;

        switch (rend_cache_store_v2_desc_as_client(body,
                                  conn->requested_resource, conn->rend_data,
                                  &entry)) {
          case RCS_BADDESC:
          case RCS_NOTDIR: /* Impossible */
            log_warn(LD_REND,"Fetching v2 rendezvous descriptor failed. "
                     "Retrying at another directory.");
            /* We'll retry when connection_about_to_close_connection()
             * cleans this dir conn up. */
            SEND_HS_DESC_FAILED_EVENT("BAD_DESC");
            SEND_HS_DESC_FAILED_CONTENT();
            break;
          case RCS_OKAY:
          default:
          {
            char service_id[REND_SERVICE_ID_LEN_BASE32 + 1];
            /* Should never be NULL here for an OKAY returned code. */
            tor_assert(entry);
            rend_get_service_id(entry->parsed->pk, service_id);

            /* success. notify pending connections about this. */
            log_info(LD_REND, "Successfully fetched v2 rendezvous "
                     "descriptor.");
            control_event_hs_descriptor_received(service_id,
                                                 conn->rend_data,
                                                 conn->identity_digest);
            control_event_hs_descriptor_content(service_id,
                                                conn->requested_resource,
                                                conn->identity_digest,
                                                body);
            conn->base_.purpose = DIR_PURPOSE_HAS_FETCHED_RENDDESC_V2;
            rend_client_desc_trynow(service_id);
            memwipe(service_id, 0, sizeof(service_id));
            break;
          }
        }
        break;
      }
      case 404:
        /* Not there. We'll retry when
         * connection_about_to_close_connection() cleans this conn up. */
        log_info(LD_REND,"Fetching v2 rendezvous descriptor failed: "
                         "Retrying at another directory.");
        SEND_HS_DESC_FAILED_EVENT("NOT_FOUND");
        SEND_HS_DESC_FAILED_CONTENT();
        break;
      case 400:
        log_warn(LD_REND, "Fetching v2 rendezvous descriptor failed: "
                 "http status 400 (%s). Dirserver didn't like our "
                 "v2 rendezvous query? Retrying at another directory.",
                 escaped(reason));
        SEND_HS_DESC_FAILED_EVENT("QUERY_REJECTED");
        SEND_HS_DESC_FAILED_CONTENT();
        break;
      default:
        log_warn(LD_REND, "Fetching v2 rendezvous descriptor failed: "
                 "http status %d (%s) response unexpected while "
                 "fetching v2 hidden service descriptor (server '%s:%d'). "
                 "Retrying at another directory.",
                 status_code, escaped(reason), conn->base_.address,
                 conn->base_.port);
        SEND_HS_DESC_FAILED_EVENT("UNEXPECTED");
        SEND_HS_DESC_FAILED_CONTENT();
        break;
    }
  }

  if (conn->base_.purpose == DIR_PURPOSE_UPLOAD_RENDDESC_V2) {
    #define SEND_HS_DESC_UPLOAD_FAILED_EVENT(reason) ( \
      control_event_hs_descriptor_upload_failed(conn->identity_digest, \
                                                reason) )
    log_info(LD_REND,"Uploaded rendezvous descriptor (status %d "
             "(%s))",
             status_code, escaped(reason));
    switch (status_code) {
      case 200:
        log_info(LD_REND,
                 "Uploading rendezvous descriptor: finished with status "
                 "200 (%s)", escaped(reason));
        control_event_hs_descriptor_uploaded(conn->identity_digest);
        rend_service_desc_has_uploaded(conn->rend_data);
        break;
      case 400:
        log_warn(LD_REND,"http status 400 (%s) response from dirserver "
                 "'%s:%d'. Malformed rendezvous descriptor?",
                 escaped(reason), conn->base_.address, conn->base_.port);
        SEND_HS_DESC_UPLOAD_FAILED_EVENT("UPLOAD_REJECTED");
        break;
      default:
        log_warn(LD_REND,"http status %d (%s) response unexpected (server "
                 "'%s:%d').",
                 status_code, escaped(reason), conn->base_.address,
                 conn->base_.port);
        SEND_HS_DESC_UPLOAD_FAILED_EVENT("UNEXPECTED");
        break;
    }
  }
  note_client_request(conn->base_.purpose, was_compressed, orig_len);
  tor_free(body); tor_free(headers); tor_free(reason);
  return 0;
}

/** Called when a directory connection reaches EOF. */
int
connection_dir_reached_eof(dir_connection_t *conn)
{
  int retval;
  if (conn->base_.state != DIR_CONN_STATE_CLIENT_READING) {
    log_info(LD_HTTP,"conn reached eof, not reading. [state=%d] Closing.",
             conn->base_.state);
    connection_close_immediate(TO_CONN(conn)); /* error: give up on flushing */
    connection_mark_for_close(TO_CONN(conn));
    return -1;
  }

  retval = connection_dir_client_reached_eof(conn);
  if (retval == 0) /* success */
    conn->base_.state = DIR_CONN_STATE_CLIENT_FINISHED;
  connection_mark_for_close(TO_CONN(conn));
  return retval;
}

/** If any directory object is arriving, and it's over 10MB large, we're
 * getting DoS'd.  (As of 0.1.2.x, raw directories are about 1MB, and we never
 * ask for more than 96 router descriptors at a time.)
 */
#define MAX_DIRECTORY_OBJECT_SIZE (10*(1<<20))

#define MAX_VOTE_DL_SIZE (MAX_DIRECTORY_OBJECT_SIZE * 5)

/** Read handler for directory connections.  (That's connections <em>to</em>
 * directory servers and connections <em>at</em> directory servers.)
 */
int
connection_dir_process_inbuf(dir_connection_t *conn)
{
  size_t max_size;
  tor_assert(conn);
  tor_assert(conn->base_.type == CONN_TYPE_DIR);

  /* Directory clients write, then read data until they receive EOF;
   * directory servers read data until they get an HTTP command, then
   * write their response (when it's finished flushing, they mark for
   * close).
   */

  /* If we're on the dirserver side, look for a command. */
  if (conn->base_.state == DIR_CONN_STATE_SERVER_COMMAND_WAIT) {
    if (directory_handle_command(conn) < 0) {
      connection_mark_for_close(TO_CONN(conn));
      return -1;
    }
    return 0;
  }

  max_size =
    (TO_CONN(conn)->purpose == DIR_PURPOSE_FETCH_STATUS_VOTE) ?
    MAX_VOTE_DL_SIZE : MAX_DIRECTORY_OBJECT_SIZE;

  if (connection_get_inbuf_len(TO_CONN(conn)) > max_size) {
    log_warn(LD_HTTP,
             "Too much data received from directory connection (%s): "
             "denial of service attempt, or you need to upgrade?",
             conn->base_.address);
    connection_mark_for_close(TO_CONN(conn));
    return -1;
  }

  if (!conn->base_.inbuf_reached_eof)
    log_debug(LD_HTTP,"Got data, not eof. Leaving on inbuf.");
  return 0;
}

/** Called when we're about to finally unlink and free a directory connection:
 * perform necessary accounting and cleanup */
void
connection_dir_about_to_close(dir_connection_t *dir_conn)
{
  connection_t *conn = TO_CONN(dir_conn);

  if (conn->state < DIR_CONN_STATE_CLIENT_FINISHED) {
    /* It's a directory connection and connecting or fetching
     * failed: forget about this router, and maybe try again. */
    connection_dir_request_failed(dir_conn);
  }
  /* If we were trying to fetch a v2 rend desc and did not succeed,
   * retry as needed. (If a fetch is successful, the connection state
   * is changed to DIR_PURPOSE_HAS_FETCHED_RENDDESC_V2 to mark that
   * refetching is unnecessary.) */
  if (conn->purpose == DIR_PURPOSE_FETCH_RENDDESC_V2 &&
      dir_conn->rend_data &&
      strlen(dir_conn->rend_data->onion_address) == REND_SERVICE_ID_LEN_BASE32)
    rend_client_refetch_v2_renddesc(dir_conn->rend_data);
}

/** Create an http response for the client <b>conn</b> out of
 * <b>status</b> and <b>reason_phrase</b>. Write it to <b>conn</b>.
 */
static void
write_http_status_line(dir_connection_t *conn, int status,
                       const char *reason_phrase)
{
  char buf[256];
  if (tor_snprintf(buf, sizeof(buf), "HTTP/1.0 %d %s\r\n\r\n",
      status, reason_phrase ? reason_phrase : "OK") < 0) {
    log_warn(LD_BUG,"status line too long.");
    return;
  }
  log_debug(LD_DIRSERV,"Wrote status 'HTTP/1.0 %d %s'", status, reason_phrase);
  connection_write_to_buf(buf, strlen(buf), TO_CONN(conn));
}

/** Write the header for an HTTP/1.0 response onto <b>conn</b>-\>outbuf,
 * with <b>type</b> as the Content-Type.
 *
 * If <b>length</b> is nonnegative, it is the Content-Length.
 * If <b>encoding</b> is provided, it is the Content-Encoding.
 * If <b>cache_lifetime</b> is greater than 0, the content may be cached for
 * up to cache_lifetime seconds.  Otherwise, the content may not be cached. */
static void
write_http_response_header_impl(dir_connection_t *conn, ssize_t length,
                           const char *type, const char *encoding,
                           const char *extra_headers,
                           long cache_lifetime)
{
  char date[RFC1123_TIME_LEN+1];
  char tmp[1024];
  char *cp;
  time_t now = time(NULL);

  tor_assert(conn);

  format_rfc1123_time(date, now);
  cp = tmp;
  tor_snprintf(cp, sizeof(tmp),
               "HTTP/1.0 200 OK\r\nDate: %s\r\n",
               date);
  cp += strlen(tmp);
  if (type) {
    tor_snprintf(cp, sizeof(tmp)-(cp-tmp), "Content-Type: %s\r\n", type);
    cp += strlen(cp);
  }
  if (!is_local_addr(&conn->base_.addr)) {
    /* Don't report the source address for a nearby/private connection.
     * Otherwise we tend to mis-report in cases where incoming ports are
     * being forwarded to a Tor server running behind the firewall. */
    tor_snprintf(cp, sizeof(tmp)-(cp-tmp),
                 X_ADDRESS_HEADER "%s\r\n", conn->base_.address);
    cp += strlen(cp);
  }
  if (encoding) {
    tor_snprintf(cp, sizeof(tmp)-(cp-tmp),
                 "Content-Encoding: %s\r\n", encoding);
    cp += strlen(cp);
  }
  if (length >= 0) {
    tor_snprintf(cp, sizeof(tmp)-(cp-tmp),
                 "Content-Length: %ld\r\n", (long)length);
    cp += strlen(cp);
  }
  if (cache_lifetime > 0) {
    char expbuf[RFC1123_TIME_LEN+1];
    format_rfc1123_time(expbuf, (time_t)(now + cache_lifetime));
    /* We could say 'Cache-control: max-age=%d' here if we start doing
     * http/1.1 */
    tor_snprintf(cp, sizeof(tmp)-(cp-tmp),
                 "Expires: %s\r\n", expbuf);
    cp += strlen(cp);
  } else if (cache_lifetime == 0) {
    /* We could say 'Cache-control: no-cache' here if we start doing
     * http/1.1 */
    strlcpy(cp, "Pragma: no-cache\r\n", sizeof(tmp)-(cp-tmp));
    cp += strlen(cp);
  }
  if (extra_headers) {
    strlcpy(cp, extra_headers, sizeof(tmp)-(cp-tmp));
    cp += strlen(cp);
  }
  if (sizeof(tmp)-(cp-tmp) > 3)
    memcpy(cp, "\r\n", 3);
  else
    tor_assert(0);
  connection_write_to_buf(tmp, strlen(tmp), TO_CONN(conn));
}

/** As write_http_response_header_impl, but sets encoding and content-typed
 * based on whether the response will be <b>compressed</b> or not. */
static void
write_http_response_header(dir_connection_t *conn, ssize_t length,
                           int compressed, long cache_lifetime)
{
  write_http_response_header_impl(conn, length,
                          compressed?"application/octet-stream":"text/plain",
                          compressed?"deflate":"identity",
                             NULL,
                             cache_lifetime);
}

#if defined(INSTRUMENT_DOWNLOADS) || defined(RUNNING_DOXYGEN)
/* DOCDOC */
typedef struct request_t {
  uint64_t bytes; /**< How many bytes have we transferred? */
  uint64_t count; /**< How many requests have we made? */
} request_t;

/** Map used to keep track of how much data we've up/downloaded in what kind
 * of request.  Maps from request type to pointer to request_t. */
static strmap_t *request_map = NULL;

/** Record that a client request of <b>purpose</b> was made, and that
 * <b>bytes</b> bytes of possibly <b>compressed</b> data were sent/received.
 * Used to keep track of how much we've up/downloaded in what kind of
 * request. */
static void
note_client_request(int purpose, int compressed, size_t bytes)
{
  char *key;
  const char *kind = NULL;
  switch (purpose) {
    case DIR_PURPOSE_FETCH_CONSENSUS:     kind = "dl/consensus"; break;
    case DIR_PURPOSE_FETCH_CERTIFICATE:   kind = "dl/cert"; break;
    case DIR_PURPOSE_FETCH_STATUS_VOTE:   kind = "dl/vote"; break;
    case DIR_PURPOSE_FETCH_DETACHED_SIGNATURES: kind = "dl/detached_sig";
         break;
    case DIR_PURPOSE_FETCH_SERVERDESC:    kind = "dl/server"; break;
    case DIR_PURPOSE_FETCH_EXTRAINFO:     kind = "dl/extra"; break;
    case DIR_PURPOSE_UPLOAD_DIR:          kind = "dl/ul-dir"; break;
    case DIR_PURPOSE_UPLOAD_VOTE:         kind = "dl/ul-vote"; break;
    case DIR_PURPOSE_UPLOAD_SIGNATURES:   kind = "dl/ul-sig"; break;
    case DIR_PURPOSE_FETCH_RENDDESC_V2:   kind = "dl/rend2"; break;
    case DIR_PURPOSE_UPLOAD_RENDDESC_V2:  kind = "dl/ul-rend2"; break;
  }
  if (kind) {
    tor_asprintf(&key, "%s%s", kind, compressed?".z":"");
  } else {
    tor_asprintf(&key, "unknown purpose (%d)%s",
                 purpose, compressed?".z":"");
  }
  note_request(key, bytes);
  tor_free(key);
}

/** Helper: initialize the request map to instrument downloads. */
static void
ensure_request_map_initialized(void)
{
  if (!request_map)
    request_map = strmap_new();
}

/** Called when we just transmitted or received <b>bytes</b> worth of data
 * because of a request of type <b>key</b> (an arbitrary identifier): adds
 * <b>bytes</b> to the total associated with key. */
void
note_request(const char *key, size_t bytes)
{
  request_t *r;
  ensure_request_map_initialized();

  r = strmap_get(request_map, key);
  if (!r) {
    r = tor_malloc_zero(sizeof(request_t));
    strmap_set(request_map, key, r);
  }
  r->bytes += bytes;
  r->count++;
}

/** Return a newly allocated string holding a summary of bytes used per
 * request type. */
char *
directory_dump_request_log(void)
{
  smartlist_t *lines;
  char *result;
  strmap_iter_t *iter;

  ensure_request_map_initialized();

  lines = smartlist_new();

  for (iter = strmap_iter_init(request_map);
       !strmap_iter_done(iter);
       iter = strmap_iter_next(request_map, iter)) {
    const char *key;
    void *val;
    request_t *r;
    strmap_iter_get(iter, &key, &val);
    r = val;
    smartlist_add_asprintf(lines, "%s  "U64_FORMAT"  "U64_FORMAT"\n",
                 key, U64_PRINTF_ARG(r->bytes), U64_PRINTF_ARG(r->count));
  }
  smartlist_sort_strings(lines);
  result = smartlist_join_strings(lines, "", 0, NULL);
  SMARTLIST_FOREACH(lines, char *, cp, tor_free(cp));
  smartlist_free(lines);
  return result;
}
#else
static void
note_client_request(int purpose, int compressed, size_t bytes)
{
  (void)purpose;
  (void)compressed;
  (void)bytes;
}

void
note_request(const char *key, size_t bytes)
{
  (void)key;
  (void)bytes;
}

char *
directory_dump_request_log(void)
{
  return tor_strdup("Not supported.");
}
#endif

/** Decide whether a client would accept the consensus we have.
 *
 * Clients can say they only want a consensus if it's signed by more
 * than half the authorities in a list.  They pass this list in
 * the url as "...consensus/<b>fpr</b>+<b>fpr</b>+<b>fpr</b>".
 *
 * <b>fpr</b> may be an abbreviated fingerprint, i.e. only a left substring
 * of the full authority identity digest. (Only strings of even length,
 * i.e. encodings of full bytes, are handled correctly.  In the case
 * of an odd number of hex digits the last one is silently ignored.)
 *
 * Returns 1 if more than half of the requested authorities signed the
 * consensus, 0 otherwise.
 */
int
client_likes_consensus(networkstatus_t *v, const char *want_url)
{
  smartlist_t *want_authorities = smartlist_new();
  int need_at_least;
  int have = 0;

  dir_split_resource_into_fingerprints(want_url, want_authorities, NULL, 0);
  need_at_least = smartlist_len(want_authorities)/2+1;
  SMARTLIST_FOREACH_BEGIN(want_authorities, const char *, d) {
    char want_digest[DIGEST_LEN];
    size_t want_len = strlen(d)/2;
    if (want_len > DIGEST_LEN)
      want_len = DIGEST_LEN;

    if (base16_decode(want_digest, DIGEST_LEN, d, want_len*2) < 0) {
      log_fn(LOG_PROTOCOL_WARN, LD_DIR,
             "Failed to decode requested authority digest %s.", escaped(d));
      continue;
    };

    SMARTLIST_FOREACH_BEGIN(v->voters, networkstatus_voter_info_t *, vi) {
      if (smartlist_len(vi->sigs) &&
          tor_memeq(vi->identity_digest, want_digest, want_len)) {
        have++;
        break;
      };
    } SMARTLIST_FOREACH_END(vi);

    /* early exit, if we already have enough */
    if (have >= need_at_least)
      break;
  } SMARTLIST_FOREACH_END(d);

  SMARTLIST_FOREACH(want_authorities, char *, d, tor_free(d));
  smartlist_free(want_authorities);
  return (have >= need_at_least);
}

/** Return the compression level we should use for sending a compressed
 * response of size <b>n_bytes</b>. */
STATIC zlib_compression_level_t
choose_compression_level(ssize_t n_bytes)
{
  if (! have_been_under_memory_pressure()) {
    return HIGH_COMPRESSION; /* we have plenty of RAM. */
  } else if (n_bytes < 0) {
    return HIGH_COMPRESSION; /* unknown; might be big. */
  } else if (n_bytes < 1024) {
    return LOW_COMPRESSION;
  } else if (n_bytes < 2048) {
    return MEDIUM_COMPRESSION;
  } else {
    return HIGH_COMPRESSION;
  }
}

/** Helper function: called when a dirserver gets a complete HTTP GET
 * request.  Look for a request for a directory or for a rendezvous
 * service descriptor.  On finding one, write a response into
 * conn-\>outbuf.  If the request is unrecognized, send a 400.
 * Always return 0. */
STATIC int
directory_handle_command_get(dir_connection_t *conn, const char *headers,
                             const char *req_body, size_t req_body_len)
{
  size_t dlen;
  char *url, *url_mem, *header;
  const or_options_t *options = get_options();
  time_t if_modified_since = 0;
  int compressed;
  size_t url_len;

  /* We ignore the body of a GET request. */
  (void)req_body;
  (void)req_body_len;

  log_debug(LD_DIRSERV,"Received GET command.");

  conn->base_.state = DIR_CONN_STATE_SERVER_WRITING;

  if (parse_http_url(headers, &url) < 0) {
    write_http_status_line(conn, 400, "Bad request");
    return 0;
  }
  if ((header = http_get_header(headers, "If-Modified-Since: "))) {
    struct tm tm;
    if (parse_http_time(header, &tm) == 0) {
      if (tor_timegm(&tm, &if_modified_since)<0) {
        if_modified_since = 0;
      } else {
        log_debug(LD_DIRSERV, "If-Modified-Since is '%s'.", escaped(header));
      }
    }
    /* The correct behavior on a malformed If-Modified-Since header is to
     * act as if no If-Modified-Since header had been given. */
    tor_free(header);
  }
  log_debug(LD_DIRSERV,"rewritten url as '%s'.", escaped(url));

  url_mem = url;
  url_len = strlen(url);
  compressed = url_len > 2 && !strcmp(url+url_len-2, ".z");
  if (compressed) {
    url[url_len-2] = '\0';
    url_len -= 2;
  }

  if (!strcmp(url,"/tor/")) {
    const char *frontpage = get_dirportfrontpage();

    if (frontpage) {
      dlen = strlen(frontpage);
      /* Let's return a disclaimer page (users shouldn't use V1 anymore,
         and caches don't fetch '/', so this is safe). */

      /* [We don't check for write_bucket_low here, since we want to serve
       *  this page no matter what.] */
      note_request(url, dlen);
      write_http_response_header_impl(conn, dlen, "text/html", "identity",
                                      NULL, DIRPORTFRONTPAGE_CACHE_LIFETIME);
      connection_write_to_buf(frontpage, dlen, TO_CONN(conn));
      goto done;
    }
    /* if no disclaimer file, fall through and continue */
  }

  if (!strcmpstart(url, "/tor/status-vote/current/consensus")) {
    /* v3 network status fetch. */
    smartlist_t *dir_fps = smartlist_new();
    const char *request_type = NULL;
    long lifetime = NETWORKSTATUS_CACHE_LIFETIME;

    if (1) {
      networkstatus_t *v;
      time_t now = time(NULL);
      const char *want_fps = NULL;
      char *flavor = NULL;
      int flav = FLAV_NS;
      #define CONSENSUS_URL_PREFIX "/tor/status-vote/current/consensus/"
      #define CONSENSUS_FLAVORED_PREFIX "/tor/status-vote/current/consensus-"
      /* figure out the flavor if any, and who we wanted to sign the thing */
      if (!strcmpstart(url, CONSENSUS_FLAVORED_PREFIX)) {
        const char *f, *cp;
        f = url + strlen(CONSENSUS_FLAVORED_PREFIX);
        cp = strchr(f, '/');
        if (cp) {
          want_fps = cp+1;
          flavor = tor_strndup(f, cp-f);
        } else {
          flavor = tor_strdup(f);
        }
        flav = networkstatus_parse_flavor_name(flavor);
        if (flav < 0)
          flav = FLAV_NS;
      } else {
        if (!strcmpstart(url, CONSENSUS_URL_PREFIX))
          want_fps = url+strlen(CONSENSUS_URL_PREFIX);
      }

      v = networkstatus_get_latest_consensus_by_flavor(flav);

      if (v && want_fps &&
          !client_likes_consensus(v, want_fps)) {
        write_http_status_line(conn, 404, "Consensus not signed by sufficient "
                                          "number of requested authorities");
        smartlist_free(dir_fps);
        geoip_note_ns_response(GEOIP_REJECT_NOT_ENOUGH_SIGS);
        tor_free(flavor);
        goto done;
      }

      {
        char *fp = tor_malloc_zero(DIGEST_LEN);
        if (flavor)
          strlcpy(fp, flavor, DIGEST_LEN);
        tor_free(flavor);
        smartlist_add(dir_fps, fp);
      }
      request_type = compressed?"v3.z":"v3";
      lifetime = (v && v->fresh_until > now) ? v->fresh_until - now : 0;
    }

    if (!smartlist_len(dir_fps)) { /* we failed to create/cache cp */
      write_http_status_line(conn, 503, "Network status object unavailable");
      smartlist_free(dir_fps);
      geoip_note_ns_response(GEOIP_REJECT_UNAVAILABLE);
      goto done;
    }

    if (!dirserv_remove_old_statuses(dir_fps, if_modified_since)) {
      write_http_status_line(conn, 404, "Not found");
      SMARTLIST_FOREACH(dir_fps, char *, cp, tor_free(cp));
      smartlist_free(dir_fps);
      geoip_note_ns_response(GEOIP_REJECT_NOT_FOUND);
      goto done;
    } else if (!smartlist_len(dir_fps)) {
      write_http_status_line(conn, 304, "Not modified");
      SMARTLIST_FOREACH(dir_fps, char *, cp, tor_free(cp));
      smartlist_free(dir_fps);
      geoip_note_ns_response(GEOIP_REJECT_NOT_MODIFIED);
      goto done;
    }

    dlen = dirserv_estimate_data_size(dir_fps, 0, compressed);
    if (global_write_bucket_low(TO_CONN(conn), dlen, 2)) {
      log_debug(LD_DIRSERV,
               "Client asked for network status lists, but we've been "
               "writing too many bytes lately. Sending 503 Dir busy.");
      write_http_status_line(conn, 503, "Directory busy, try again later");
      SMARTLIST_FOREACH(dir_fps, char *, fp, tor_free(fp));
      smartlist_free(dir_fps);

      geoip_note_ns_response(GEOIP_REJECT_BUSY);
      goto done;
    }

    if (1) {
      struct in_addr in;
      tor_addr_t addr;
      if (tor_inet_aton((TO_CONN(conn))->address, &in)) {
        tor_addr_from_ipv4h(&addr, ntohl(in.s_addr));
        geoip_note_client_seen(GEOIP_CLIENT_NETWORKSTATUS,
                               &addr, NULL,
                               time(NULL));
        geoip_note_ns_response(GEOIP_SUCCESS);
        /* Note that a request for a network status has started, so that we
         * can measure the download time later on. */
        if (conn->dirreq_id)
          geoip_start_dirreq(conn->dirreq_id, dlen, DIRREQ_TUNNELED);
        else
          geoip_start_dirreq(TO_CONN(conn)->global_identifier, dlen,
                             DIRREQ_DIRECT);
      }
    }

    // note_request(request_type,dlen);
    (void) request_type;
    write_http_response_header(conn, -1, compressed,
                               smartlist_len(dir_fps) == 1 ? lifetime : 0);
    conn->fingerprint_stack = dir_fps;
    if (! compressed)
      conn->zlib_state = tor_zlib_new(0, ZLIB_METHOD, HIGH_COMPRESSION);

    /* Prime the connection with some data. */
    conn->dir_spool_src = DIR_SPOOL_NETWORKSTATUS;
    connection_dirserv_flushed_some(conn);
    goto done;
  }

  if (!strcmpstart(url,"/tor/status-vote/current/") ||
      !strcmpstart(url,"/tor/status-vote/next/")) {
    /* XXXX If-modified-since is only implemented for the current
     * consensus: that's probably fine, since it's the only vote document
     * people fetch much. */
    int current;
    ssize_t body_len = 0;
    ssize_t estimated_len = 0;
    smartlist_t *items = smartlist_new();
    smartlist_t *dir_items = smartlist_new();
    int lifetime = 60; /* XXXX023 should actually use vote intervals. */
    url += strlen("/tor/status-vote/");
    current = !strcmpstart(url, "current/");
    url = strchr(url, '/');
    tor_assert(url);
    ++url;
    if (!strcmp(url, "consensus")) {
      const char *item;
      tor_assert(!current); /* we handle current consensus specially above,
                             * since it wants to be spooled. */
      if ((item = dirvote_get_pending_consensus(FLAV_NS)))
        smartlist_add(items, (char*)item);
    } else if (!current && !strcmp(url, "consensus-signatures")) {
      /* XXXX the spec says that we should implement
       * current/consensus-signatures too.  It doesn't seem to be needed,
       * though. */
      const char *item;
      if ((item=dirvote_get_pending_detached_signatures()))
        smartlist_add(items, (char*)item);
    } else if (!strcmp(url, "authority")) {
      const cached_dir_t *d;
      int flags = DGV_BY_ID |
        (current ? DGV_INCLUDE_PREVIOUS : DGV_INCLUDE_PENDING);
      if ((d=dirvote_get_vote(NULL, flags)))
        smartlist_add(dir_items, (cached_dir_t*)d);
    } else {
      const cached_dir_t *d;
      smartlist_t *fps = smartlist_new();
      int flags;
      if (!strcmpstart(url, "d/")) {
        url += 2;
        flags = DGV_INCLUDE_PENDING | DGV_INCLUDE_PREVIOUS;
      } else {
        flags = DGV_BY_ID |
          (current ? DGV_INCLUDE_PREVIOUS : DGV_INCLUDE_PENDING);
      }
      dir_split_resource_into_fingerprints(url, fps, NULL,
                                           DSR_HEX|DSR_SORT_UNIQ);
      SMARTLIST_FOREACH(fps, char *, fp, {
          if ((d = dirvote_get_vote(fp, flags)))
            smartlist_add(dir_items, (cached_dir_t*)d);
          tor_free(fp);
        });
      smartlist_free(fps);
    }
    if (!smartlist_len(dir_items) && !smartlist_len(items)) {
      write_http_status_line(conn, 404, "Not found");
      goto vote_done;
    }
    SMARTLIST_FOREACH(dir_items, cached_dir_t *, d,
                      body_len += compressed ? d->dir_z_len : d->dir_len);
    estimated_len += body_len;
    SMARTLIST_FOREACH(items, const char *, item, {
        size_t ln = strlen(item);
        if (compressed) {
          estimated_len += ln/2;
        } else {
          body_len += ln; estimated_len += ln;
        }
      });

    if (global_write_bucket_low(TO_CONN(conn), estimated_len, 2)) {
      write_http_status_line(conn, 503, "Directory busy, try again later");
      goto vote_done;
    }
    write_http_response_header(conn, body_len ? body_len : -1, compressed,
                 lifetime);

    if (smartlist_len(items)) {
      if (compressed) {
        conn->zlib_state = tor_zlib_new(1, ZLIB_METHOD,
                                    choose_compression_level(estimated_len));
        SMARTLIST_FOREACH(items, const char *, c,
                 connection_write_to_buf_zlib(c, strlen(c), conn, 0));
        connection_write_to_buf_zlib("", 0, conn, 1);
      } else {
        SMARTLIST_FOREACH(items, const char *, c,
                         connection_write_to_buf(c, strlen(c), TO_CONN(conn)));
      }
    } else {
      SMARTLIST_FOREACH(dir_items, cached_dir_t *, d,
          connection_write_to_buf(compressed ? d->dir_z : d->dir,
                                  compressed ? d->dir_z_len : d->dir_len,
                                  TO_CONN(conn)));
    }
  vote_done:
    smartlist_free(items);
    smartlist_free(dir_items);
    goto done;
  }

  if (!strcmpstart(url, "/tor/micro/d/")) {
    smartlist_t *fps = smartlist_new();

    dir_split_resource_into_fingerprints(url+strlen("/tor/micro/d/"),
                                      fps, NULL,
                                      DSR_DIGEST256|DSR_BASE64|DSR_SORT_UNIQ);

    if (!dirserv_have_any_microdesc(fps)) {
      write_http_status_line(conn, 404, "Not found");
      SMARTLIST_FOREACH(fps, char *, fp, tor_free(fp));
      smartlist_free(fps);
      goto done;
    }
    dlen = dirserv_estimate_microdesc_size(fps, compressed);
    if (global_write_bucket_low(TO_CONN(conn), dlen, 2)) {
      log_info(LD_DIRSERV,
               "Client asked for server descriptors, but we've been "
               "writing too many bytes lately. Sending 503 Dir busy.");
      write_http_status_line(conn, 503, "Directory busy, try again later");
      SMARTLIST_FOREACH(fps, char *, fp, tor_free(fp));
      smartlist_free(fps);
      goto done;
    }

    write_http_response_header(conn, -1, compressed, MICRODESC_CACHE_LIFETIME);
    conn->dir_spool_src = DIR_SPOOL_MICRODESC;
    conn->fingerprint_stack = fps;

    if (compressed)
      conn->zlib_state = tor_zlib_new(1, ZLIB_METHOD,
                                      choose_compression_level(dlen));

    connection_dirserv_flushed_some(conn);
    goto done;
  }

  if (!strcmpstart(url,"/tor/server/") ||
      (!options->BridgeAuthoritativeDir &&
       !options->BridgeRelay && !strcmpstart(url,"/tor/extra/"))) {
    int res;
    const char *msg;
    const char *request_type = NULL;
    int cache_lifetime = 0;
    int is_extra = !strcmpstart(url,"/tor/extra/");
    url += is_extra ? strlen("/tor/extra/") : strlen("/tor/server/");
    conn->fingerprint_stack = smartlist_new();
    res = dirserv_get_routerdesc_fingerprints(conn->fingerprint_stack, url,
                                          &msg,
                                          !connection_dir_is_encrypted(conn),
                                          is_extra);

    if (!strcmpstart(url, "fp/")) {
      request_type = compressed?"/tor/server/fp.z":"/tor/server/fp";
      if (smartlist_len(conn->fingerprint_stack) == 1)
        cache_lifetime = ROUTERDESC_CACHE_LIFETIME;
    } else if (!strcmpstart(url, "authority")) {
      request_type = compressed?"/tor/server/authority.z":
        "/tor/server/authority";
      cache_lifetime = ROUTERDESC_CACHE_LIFETIME;
    } else if (!strcmpstart(url, "all")) {
      request_type = compressed?"/tor/server/all.z":"/tor/server/all";
      cache_lifetime = FULL_DIR_CACHE_LIFETIME;
    } else if (!strcmpstart(url, "d/")) {
      request_type = compressed?"/tor/server/d.z":"/tor/server/d";
      if (smartlist_len(conn->fingerprint_stack) == 1)
        cache_lifetime = ROUTERDESC_BY_DIGEST_CACHE_LIFETIME;
    } else {
      request_type = "/tor/server/?";
    }
    (void) request_type; /* usable for note_request. */
    if (!strcmpstart(url, "d/"))
      conn->dir_spool_src =
        is_extra ? DIR_SPOOL_EXTRA_BY_DIGEST : DIR_SPOOL_SERVER_BY_DIGEST;
    else
      conn->dir_spool_src =
        is_extra ? DIR_SPOOL_EXTRA_BY_FP : DIR_SPOOL_SERVER_BY_FP;

    if (!dirserv_have_any_serverdesc(conn->fingerprint_stack,
                                     conn->dir_spool_src)) {
      res = -1;
      msg = "Not found";
    }

    if (res < 0)
      write_http_status_line(conn, 404, msg);
    else {
      dlen = dirserv_estimate_data_size(conn->fingerprint_stack,
                                        1, compressed);
      if (global_write_bucket_low(TO_CONN(conn), dlen, 2)) {
        log_info(LD_DIRSERV,
                 "Client asked for server descriptors, but we've been "
                 "writing too many bytes lately. Sending 503 Dir busy.");
        write_http_status_line(conn, 503, "Directory busy, try again later");
        conn->dir_spool_src = DIR_SPOOL_NONE;
        goto done;
      }
      write_http_response_header(conn, -1, compressed, cache_lifetime);
      if (compressed)
        conn->zlib_state = tor_zlib_new(1, ZLIB_METHOD,
                                        choose_compression_level(dlen));
      /* Prime the connection with some data. */
      connection_dirserv_flushed_some(conn);
    }
    goto done;
  }

  if (!strcmpstart(url,"/tor/keys/")) {
    smartlist_t *certs = smartlist_new();
    ssize_t len = -1;
    if (!strcmp(url, "/tor/keys/all")) {
      authority_cert_get_all(certs);
    } else if (!strcmp(url, "/tor/keys/authority")) {
      authority_cert_t *cert = get_my_v3_authority_cert();
      if (cert)
        smartlist_add(certs, cert);
    } else if (!strcmpstart(url, "/tor/keys/fp/")) {
      smartlist_t *fps = smartlist_new();
      dir_split_resource_into_fingerprints(url+strlen("/tor/keys/fp/"),
                                           fps, NULL,
                                           DSR_HEX|DSR_SORT_UNIQ);
      SMARTLIST_FOREACH(fps, char *, d, {
          authority_cert_t *c = authority_cert_get_newest_by_id(d);
          if (c) smartlist_add(certs, c);
          tor_free(d);
      });
      smartlist_free(fps);
    } else if (!strcmpstart(url, "/tor/keys/sk/")) {
      smartlist_t *fps = smartlist_new();
      dir_split_resource_into_fingerprints(url+strlen("/tor/keys/sk/"),
                                           fps, NULL,
                                           DSR_HEX|DSR_SORT_UNIQ);
      SMARTLIST_FOREACH(fps, char *, d, {
          authority_cert_t *c = authority_cert_get_by_sk_digest(d);
          if (c) smartlist_add(certs, c);
          tor_free(d);
      });
      smartlist_free(fps);
    } else if (!strcmpstart(url, "/tor/keys/fp-sk/")) {
      smartlist_t *fp_sks = smartlist_new();
      dir_split_resource_into_fingerprint_pairs(url+strlen("/tor/keys/fp-sk/"),
                                                fp_sks);
      SMARTLIST_FOREACH(fp_sks, fp_pair_t *, pair, {
          authority_cert_t *c = authority_cert_get_by_digests(pair->first,
                                                              pair->second);
          if (c) smartlist_add(certs, c);
          tor_free(pair);
      });
      smartlist_free(fp_sks);
    } else {
      write_http_status_line(conn, 400, "Bad request");
      goto keys_done;
    }
    if (!smartlist_len(certs)) {
      write_http_status_line(conn, 404, "Not found");
      goto keys_done;
    }
    SMARTLIST_FOREACH(certs, authority_cert_t *, c,
      if (c->cache_info.published_on < if_modified_since)
        SMARTLIST_DEL_CURRENT(certs, c));
    if (!smartlist_len(certs)) {
      write_http_status_line(conn, 304, "Not modified");
      goto keys_done;
    }
    len = 0;
    SMARTLIST_FOREACH(certs, authority_cert_t *, c,
                      len += c->cache_info.signed_descriptor_len);

    if (global_write_bucket_low(TO_CONN(conn), compressed?len/2:len, 2)) {
      write_http_status_line(conn, 503, "Directory busy, try again later");
      goto keys_done;
    }

    write_http_response_header(conn, compressed?-1:len, compressed, 60*60);
    if (compressed) {
      conn->zlib_state = tor_zlib_new(1, ZLIB_METHOD,
                                      choose_compression_level(len));
      SMARTLIST_FOREACH(certs, authority_cert_t *, c,
            connection_write_to_buf_zlib(c->cache_info.signed_descriptor_body,
                                         c->cache_info.signed_descriptor_len,
                                         conn, 0));
      connection_write_to_buf_zlib("", 0, conn, 1);
    } else {
      SMARTLIST_FOREACH(certs, authority_cert_t *, c,
            connection_write_to_buf(c->cache_info.signed_descriptor_body,
                                    c->cache_info.signed_descriptor_len,
                                    TO_CONN(conn)));
    }
  keys_done:
    smartlist_free(certs);
    goto done;
  }

  if (connection_dir_is_encrypted(conn) &&
       !strcmpstart(url,"/tor/rendezvous2/")) {
    /* Handle v2 rendezvous descriptor fetch request. */
    const char *descp;
    const char *query = url + strlen("/tor/rendezvous2/");
    if (rend_valid_descriptor_id(query)) {
      log_info(LD_REND, "Got a v2 rendezvous descriptor request for ID '%s'",
               safe_str(escaped(query)));
      switch (rend_cache_lookup_v2_desc_as_dir(query, &descp)) {
        case 1: /* valid */
          write_http_response_header(conn, strlen(descp), 0, 0);
          connection_write_to_buf(descp, strlen(descp), TO_CONN(conn));
          break;
        case 0: /* well-formed but not present */
          write_http_status_line(conn, 404, "Not found");
          break;
        case -1: /* not well-formed */
          write_http_status_line(conn, 400, "Bad request");
          break;
      }
    } else { /* not well-formed */
      write_http_status_line(conn, 400, "Bad request");
    }
    goto done;
  }

  if (options->BridgeAuthoritativeDir &&
      options->BridgePassword_AuthDigest_ &&
      connection_dir_is_encrypted(conn) &&
      !strcmp(url,"/tor/networkstatus-bridges")) {
    char *status;
    char digest[DIGEST256_LEN];

    header = http_get_header(headers, "Authorization: Basic ");
    if (header)
      crypto_digest256(digest, header, strlen(header), DIGEST_SHA256);

    /* now make sure the password is there and right */
    if (!header ||
        tor_memneq(digest,
                   options->BridgePassword_AuthDigest_, DIGEST256_LEN)) {
      write_http_status_line(conn, 404, "Not found");
      tor_free(header);
      goto done;
    }
    tor_free(header);

    /* all happy now. send an answer. */
    status = networkstatus_getinfo_by_purpose("bridge", time(NULL));
    dlen = strlen(status);
    write_http_response_header(conn, dlen, 0, 0);
    connection_write_to_buf(status, dlen, TO_CONN(conn));
    tor_free(status);
    goto done;
  }

  if (!strcmpstart(url,"/tor/bytes.txt")) {
    char *bytes = directory_dump_request_log();
    size_t len = strlen(bytes);
    write_http_response_header(conn, len, 0, 0);
    connection_write_to_buf(bytes, len, TO_CONN(conn));
    tor_free(bytes);
    goto done;
  }

  if (!strcmp(url,"/tor/robots.txt")) { /* /robots.txt will have been
                                           rewritten to /tor/robots.txt */
    char robots[] = "User-agent: *\r\nDisallow: /\r\n";
    size_t len = strlen(robots);
    write_http_response_header(conn, len, 0, ROBOTS_CACHE_LIFETIME);
    connection_write_to_buf(robots, len, TO_CONN(conn));
    goto done;
  }

#if defined(EXPORTMALLINFO) && defined(HAVE_MALLOC_H) && defined(HAVE_MALLINFO)
#define ADD_MALLINFO_LINE(x) do {                               \
    smartlist_add_asprintf(lines, "%s %d\n", #x, mi.x);        \
  }while(0);

  if (!strcmp(url,"/tor/mallinfo.txt") &&
      (tor_addr_eq_ipv4h(&conn->base_.addr, 0x7f000001ul))) {
    char *result;
    size_t len;
    struct mallinfo mi;
    smartlist_t *lines;

    memset(&mi, 0, sizeof(mi));
    mi = mallinfo();
    lines = smartlist_new();

    ADD_MALLINFO_LINE(arena)
    ADD_MALLINFO_LINE(ordblks)
    ADD_MALLINFO_LINE(smblks)
    ADD_MALLINFO_LINE(hblks)
    ADD_MALLINFO_LINE(hblkhd)
    ADD_MALLINFO_LINE(usmblks)
    ADD_MALLINFO_LINE(fsmblks)
    ADD_MALLINFO_LINE(uordblks)
    ADD_MALLINFO_LINE(fordblks)
    ADD_MALLINFO_LINE(keepcost)

    result = smartlist_join_strings(lines, "", 0, NULL);
    SMARTLIST_FOREACH(lines, char *, cp, tor_free(cp));
    smartlist_free(lines);

    len = strlen(result);
    write_http_response_header(conn, len, 0, 0);
    connection_write_to_buf(result, len, TO_CONN(conn));
    tor_free(result);
    goto done;
  }
#endif

  /* we didn't recognize the url */
  write_http_status_line(conn, 404, "Not found");

 done:
  tor_free(url_mem);
  return 0;
}

/** Helper function: called when a dirserver gets a complete HTTP POST
 * request.  Look for an uploaded server descriptor or rendezvous
 * service descriptor.  On finding one, process it and write a
 * response into conn-\>outbuf.  If the request is unrecognized, send a
 * 400.  Always return 0. */
static int
directory_handle_command_post(dir_connection_t *conn, const char *headers,
                              const char *body, size_t body_len)
{
  char *url = NULL;
  const or_options_t *options = get_options();

  log_debug(LD_DIRSERV,"Received POST command.");

  conn->base_.state = DIR_CONN_STATE_SERVER_WRITING;

  if (parse_http_url(headers, &url) < 0) {
    write_http_status_line(conn, 400, "Bad request");
    return 0;
  }
  log_debug(LD_DIRSERV,"rewritten url as '%s'.", escaped(url));

  /* Handle v2 rendezvous service publish request. */
  if (connection_dir_is_encrypted(conn) &&
      !strcmpstart(url,"/tor/rendezvous2/publish")) {
    switch (rend_cache_store_v2_desc_as_dir(body)) {
      case RCS_NOTDIR:
        log_info(LD_REND, "Rejected v2 rend descriptor (length %d) from %s "
                 "since we're not currently a hidden service directory.",
                 (int)body_len, conn->base_.address);
        write_http_status_line(conn, 503, "Currently not acting as v2 "
                               "hidden service directory");
        break;
      case RCS_BADDESC:
        log_warn(LD_REND, "Rejected v2 rend descriptor (length %d) from %s.",
                 (int)body_len, conn->base_.address);
        write_http_status_line(conn, 400,
                               "Invalid v2 service descriptor rejected");
        break;
      case RCS_OKAY:
      default:
        write_http_status_line(conn, 200, "Service descriptor (v2) stored");
        log_info(LD_REND, "Handled v2 rendezvous descriptor post: accepted");
    }
    goto done;
  }

  if (!authdir_mode(options)) {
    /* we just provide cached directories; we don't want to
     * receive anything. */
    write_http_status_line(conn, 400, "Nonauthoritative directory does not "
                           "accept posted server descriptors");
    goto done;
  }

  if (authdir_mode_handles_descs(options, -1) &&
      !strcmp(url,"/tor/")) { /* server descriptor post */
    const char *msg = "[None]";
    uint8_t purpose = authdir_mode_bridge(options) ?
                      ROUTER_PURPOSE_BRIDGE : ROUTER_PURPOSE_GENERAL;
    was_router_added_t r = dirserv_add_multiple_descriptors(body, purpose,
                                             conn->base_.address, &msg);
    tor_assert(msg);

    if (r == ROUTER_ADDED_NOTIFY_GENERATOR) {
      /* Accepted with a message. */
      log_info(LD_DIRSERV,
               "Problematic router descriptor or extra-info from %s "
               "(\"%s\").",
               conn->base_.address, msg);
      write_http_status_line(conn, 400, msg);
    } else if (r == ROUTER_ADDED_SUCCESSFULLY) {
      write_http_status_line(conn, 200, msg);
    } else if (WRA_WAS_OUTDATED(r)) {
      write_http_response_header_impl(conn, -1, NULL, NULL,
                                      "X-Descriptor-Not-New: Yes\r\n", -1);
    } else {
      log_info(LD_DIRSERV,
               "Rejected router descriptor or extra-info from %s "
               "(\"%s\").",
               conn->base_.address, msg);
      write_http_status_line(conn, 400, msg);
    }
    goto done;
  }

  if (authdir_mode_v3(options) &&
      !strcmp(url,"/tor/post/vote")) { /* v3 networkstatus vote */
    const char *msg = "OK";
    int status;
    if (dirvote_add_vote(body, &msg, &status)) {
      write_http_status_line(conn, status, "Vote stored");
    } else {
      tor_assert(msg);
      log_warn(LD_DIRSERV, "Rejected vote from %s (\"%s\").",
               conn->base_.address, msg);
      write_http_status_line(conn, status, msg);
    }
    goto done;
  }

  if (authdir_mode_v3(options) &&
      !strcmp(url,"/tor/post/consensus-signature")) { /* sigs on consensus. */
    const char *msg = NULL;
    if (dirvote_add_signatures(body, conn->base_.address, &msg)>=0) {
      write_http_status_line(conn, 200, msg?msg:"Signatures stored");
    } else {
      log_warn(LD_DIR, "Unable to store signatures posted by %s: %s",
               conn->base_.address, msg?msg:"???");
      write_http_status_line(conn, 400, msg?msg:"Unable to store signatures");
    }
    goto done;
  }

  /* we didn't recognize the url */
  write_http_status_line(conn, 404, "Not found");

 done:
  tor_free(url);
  return 0;
}

/** Called when a dirserver receives data on a directory connection;
 * looks for an HTTP request.  If the request is complete, remove it
 * from the inbuf, try to process it; otherwise, leave it on the
 * buffer.  Return a 0 on success, or -1 on error.
 */
static int
directory_handle_command(dir_connection_t *conn)
{
  char *headers=NULL, *body=NULL;
  size_t body_len=0;
  int r;

  tor_assert(conn);
  tor_assert(conn->base_.type == CONN_TYPE_DIR);

  switch (connection_fetch_from_buf_http(TO_CONN(conn),
                              &headers, MAX_HEADERS_SIZE,
                              &body, &body_len, MAX_DIR_UL_SIZE, 0)) {
    case -1: /* overflow */
      log_warn(LD_DIRSERV,
               "Request too large from address '%s' to DirPort. Closing.",
               safe_str(conn->base_.address));
      return -1;
    case 0:
      log_debug(LD_DIRSERV,"command not all here yet.");
      return 0;
    /* case 1, fall through */
  }

  http_set_address_origin(headers, TO_CONN(conn));
  // we should escape headers here as well,
  // but we can't call escaped() twice, as it uses the same buffer
  //log_debug(LD_DIRSERV,"headers %s, body %s.", headers, escaped(body));

  if (!strncasecmp(headers,"GET",3))
    r = directory_handle_command_get(conn, headers, body, body_len);
  else if (!strncasecmp(headers,"POST",4))
    r = directory_handle_command_post(conn, headers, body, body_len);
  else {
    log_fn(LOG_PROTOCOL_WARN, LD_PROTOCOL,
           "Got headers %s with unknown command. Closing.",
           escaped(headers));
    r = -1;
  }

  tor_free(headers); tor_free(body);
  return r;
}

/** Write handler for directory connections; called when all data has
 * been flushed.  Close the connection or wait for a response as
 * appropriate.
 */
int
connection_dir_finished_flushing(dir_connection_t *conn)
{
  tor_assert(conn);
  tor_assert(conn->base_.type == CONN_TYPE_DIR);

  /* Note that we have finished writing the directory response. For direct
   * connections this means we're done; for tunneled connections it's only
   * an intermediate step. */
  if (conn->dirreq_id)
    geoip_change_dirreq_state(conn->dirreq_id, DIRREQ_TUNNELED,
                              DIRREQ_FLUSHING_DIR_CONN_FINISHED);
  else
    geoip_change_dirreq_state(TO_CONN(conn)->global_identifier,
                              DIRREQ_DIRECT,
                              DIRREQ_FLUSHING_DIR_CONN_FINISHED);
  switch (conn->base_.state) {
    case DIR_CONN_STATE_CONNECTING:
    case DIR_CONN_STATE_CLIENT_SENDING:
      log_debug(LD_DIR,"client finished sending command.");
      conn->base_.state = DIR_CONN_STATE_CLIENT_READING;
      return 0;
    case DIR_CONN_STATE_SERVER_WRITING:
      if (conn->dir_spool_src != DIR_SPOOL_NONE) {
#ifdef USE_BUFFEREVENTS
        /* This can happen with paired bufferevents, since a paired connection
         * can flush immediately when you write to it, making the subsequent
         * check in connection_handle_write_cb() decide that the connection
         * is flushed. */
        log_debug(LD_DIRSERV, "Emptied a dirserv buffer, but still spooling.");
#else
        log_warn(LD_BUG, "Emptied a dirserv buffer, but it's still spooling!");
        connection_mark_for_close(TO_CONN(conn));
#endif
      } else {
        log_debug(LD_DIRSERV, "Finished writing server response. Closing.");
        connection_mark_for_close(TO_CONN(conn));
      }
      return 0;
    default:
      log_warn(LD_BUG,"called in unexpected state %d.",
               conn->base_.state);
      tor_fragile_assert();
      return -1;
  }
  return 0;
}

/* A helper function for connection_dir_close_consensus_conn_if_extra()
 * and connection_dir_close_extra_consensus_conns() that returns 0 if
 * we can't have, or don't want to close, excess consensus connections. */
STATIC int
connection_dir_would_close_consensus_conn_helper(void)
{
  const or_options_t *options = get_options();

  /* we're only interested in closing excess connections if we could
   * have created any in the first place */
  if (!networkstatus_consensus_can_use_multiple_directories(options)) {
    return 0;
  }

  /* We want to close excess connections downloading a consensus.
   * If there aren't any excess, we don't have anything to close. */
  if (!networkstatus_consensus_has_excess_connections()) {
    return 0;
  }

  /* If we have excess connections, but none of them are downloading a
   * consensus, and we are still bootstrapping (that is, we have no usable
   * consensus), we don't want to close any until one starts downloading. */
  if (!networkstatus_consensus_is_downloading_usable_flavor()
      && networkstatus_consensus_is_boostrapping(time(NULL))) {
    return 0;
  }

  /* If we have just stopped bootstrapping (that is, just parsed a consensus),
   * we might still have some excess connections hanging around. So we still
   * have to check if we want to close any, even if we've stopped
   * bootstrapping. */
  return 1;
}

/* Check if we would close excess consensus connections. If we would, any
 * new consensus connection would become excess immediately, so return 1.
 * Otherwise, return 0. */
int
connection_dir_avoid_extra_connection_for_purpose(unsigned int purpose)
{
  const or_options_t *options = get_options();

  /* We're not interested in connections that aren't fetching a consensus. */
  if (purpose != DIR_PURPOSE_FETCH_CONSENSUS) {
    return 0;
  }

  /* we're only interested in avoiding excess connections if we could
   * have created any in the first place */
  if (!networkstatus_consensus_can_use_multiple_directories(options)) {
    return 0;
  }

  /* If there are connections downloading a consensus, and we are still
   * bootstrapping (that is, we have no usable consensus), we can be sure that
   * any further connections would be excess. */
  if (networkstatus_consensus_is_downloading_usable_flavor()
      && networkstatus_consensus_is_boostrapping(time(NULL))) {
    return 1;
  }

  return 0;
}

/* Check if we have excess consensus download connection attempts, and close
 * conn:
 * - if we don't have a consensus, and we're downloading a consensus, and conn
 *   is not downloading a consensus yet, close it;
 * - if we do have a consensus, conn is excess, close it. */
int
connection_dir_close_consensus_conn_if_extra(dir_connection_t *conn)
{
  tor_assert(conn);
  tor_assert(conn->base_.type == CONN_TYPE_DIR);

  /* We're not interested in connections that aren't fetching a consensus. */
  if (conn->base_.purpose != DIR_PURPOSE_FETCH_CONSENSUS) {
    return 0;
  }

  /* The connection has already been closed */
  if (conn->base_.marked_for_close) {
    return 0;
  }

  if (!connection_dir_would_close_consensus_conn_helper()) {
    return 0;
  }

  const int we_are_bootstrapping = networkstatus_consensus_is_boostrapping(
                                                                  time(NULL));

  /* We don't want to check other connections to see if they are downloading,
   * as this is prone to race-conditions. So leave it for
   * connection_dir_consider_close_extra_consensus_conns() to clean up.
   *
   * But if conn has just started connecting, or we have a consensus already,
   * we can be sure it's not needed any more. */
  if (!we_are_bootstrapping
      || conn->base_.state == DIR_CONN_STATE_CONNECTING) {
    connection_close_immediate(&conn->base_);
    connection_mark_for_close(&conn->base_);
    return -1;
  }

  return 0;
}

/* Check if we have excess consensus download connection attempts, and close
 * them:
 * - if we don't have a consensus, and we're downloading a consensus, keep an
 *   earlier connection, or a connection to a fallback directory, and close
 *   all other connections;
 * - if we do have a consensus, close all connections: they are all excess. */
void
connection_dir_close_extra_consensus_conns(void)
{
  if (!connection_dir_would_close_consensus_conn_helper()) {
    return;
  }

  int we_are_bootstrapping = networkstatus_consensus_is_boostrapping(
                                                                  time(NULL));

  const char *usable_resource = networkstatus_get_flavor_name(
                                                  usable_consensus_flavor());
  smartlist_t *consens_usable_conns =
                 connection_dir_list_by_purpose_and_resource(
                                                  DIR_PURPOSE_FETCH_CONSENSUS,
                                                  usable_resource);

  /* If we want to keep a connection that's downloading, find a connection to
   * keep, favouring:
   * - connections opened earlier (they are likely to have progressed further)
   * - connections to fallbacks (to reduce the load on authorities) */
  dir_connection_t *kept_download_conn = NULL;
  int kept_is_authority = 0;
  if (we_are_bootstrapping) {
    SMARTLIST_FOREACH_BEGIN(consens_usable_conns,
                            dir_connection_t *, d) {
      tor_assert(d);
      int d_is_authority = router_digest_is_trusted_dir(d->identity_digest);
      /* keep the first connection that is past the connecting state, but
       * prefer fallbacks. */
      if (d->base_.state != DIR_CONN_STATE_CONNECTING) {
        if (!kept_download_conn || (kept_is_authority && !d_is_authority)) {
          kept_download_conn = d;
          kept_is_authority = d_is_authority;
          /* we've found the earliest fallback, and want to keep it regardless
           * of any other connections */
          if (!kept_is_authority)
            break;
        }
      }
    } SMARTLIST_FOREACH_END(d);
  }

  SMARTLIST_FOREACH_BEGIN(consens_usable_conns,
                          dir_connection_t *, d) {
    tor_assert(d);
    /* don't close this connection if it's the one we want to keep */
    if (kept_download_conn && d == kept_download_conn)
      continue;
    /* mark all other connections for close */
    if (!d->base_.marked_for_close) {
      connection_close_immediate(&d->base_);
      connection_mark_for_close(&d->base_);
    }
  } SMARTLIST_FOREACH_END(d);

  smartlist_free(consens_usable_conns);
  consens_usable_conns = NULL;

  /* make sure we've closed all excess connections */
  const int final_connecting_conn_count =
              connection_dir_count_by_purpose_resource_and_state(
                                                DIR_PURPOSE_FETCH_CONSENSUS,
                                                usable_resource,
                                                DIR_CONN_STATE_CONNECTING);
  if (final_connecting_conn_count > 0) {
    log_warn(LD_BUG, "Expected 0 consensus connections connecting after "
             "cleanup, got %d.", final_connecting_conn_count);
  }
  const int expected_final_conn_count = (we_are_bootstrapping ? 1 : 0);
  const int final_conn_count =
              connection_dir_count_by_purpose_and_resource(
                                                DIR_PURPOSE_FETCH_CONSENSUS,
                                                usable_resource);
  if (final_conn_count > expected_final_conn_count) {
    log_warn(LD_BUG, "Expected %d consensus connections after cleanup, got "
             "%d.", expected_final_conn_count, final_connecting_conn_count);
  }
}

/** Connected handler for directory connections: begin sending data to the
 * server, and return 0, or, if the connection is an excess bootstrap
 * connection, close all excess bootstrap connections.
 * Only used when connections don't immediately connect. */
int
connection_dir_finished_connecting(dir_connection_t *conn)
{
  tor_assert(conn);
  tor_assert(conn->base_.type == CONN_TYPE_DIR);
  tor_assert(conn->base_.state == DIR_CONN_STATE_CONNECTING);

  log_debug(LD_HTTP,"Dir connection to router %s:%u established.",
            conn->base_.address,conn->base_.port);

  if (connection_dir_close_consensus_conn_if_extra(conn)) {
    return -1;
  }

  /* start flushing conn */
  conn->base_.state = DIR_CONN_STATE_CLIENT_SENDING;
  return 0;
}

/** Decide which download schedule we want to use based on descriptor type
 * in <b>dls</b> and <b>options</b>.
 * Then return a list of int pointers defining download delays in seconds.
 * Helper function for download_status_increment_failure(),
 * download_status_reset(), and download_status_increment_attempt(). */
STATIC const smartlist_t *
find_dl_schedule(download_status_t *dls, const or_options_t *options)
{
  const int dir_server = dir_server_mode(options);
  const int multi_d = networkstatus_consensus_can_use_multiple_directories(
                                                                    options);
  const int we_are_bootstrapping = networkstatus_consensus_is_boostrapping(
                                                                 time(NULL));
  const int use_fallbacks = networkstatus_consensus_can_use_extra_fallbacks(
                                                                    options);
  switch (dls->schedule) {
    case DL_SCHED_GENERIC:
      if (dir_server) {
        return options->TestingServerDownloadSchedule;
      } else {
        return options->TestingClientDownloadSchedule;
      }
    case DL_SCHED_CONSENSUS:
      if (!multi_d) {
        return options->TestingServerConsensusDownloadSchedule;
      } else {
        if (we_are_bootstrapping) {
          if (!use_fallbacks) {
            /* A bootstrapping client without extra fallback directories */
            return
         options->TestingClientBootstrapConsensusAuthorityOnlyDownloadSchedule;
          } else if (dls->want_authority) {
            /* A bootstrapping client with extra fallback directories, but
             * connecting to an authority */
            return
             options->TestingClientBootstrapConsensusAuthorityDownloadSchedule;
          } else {
            /* A bootstrapping client connecting to extra fallback directories
             */
            return
              options->TestingClientBootstrapConsensusFallbackDownloadSchedule;
          }
        } else {
          return options->TestingClientConsensusDownloadSchedule;
        }
      }
    case DL_SCHED_BRIDGE:
      return options->TestingBridgeDownloadSchedule;
    default:
      tor_assert(0);
  }

  /* Impossible, but gcc will fail with -Werror without a `return`. */
  return NULL;
}

/* Find the current delay for dls based on schedule.
 * Set dls->next_attempt_at based on now, and return the delay.
 * Helper for download_status_increment_failure and
 * download_status_increment_attempt. */
STATIC int
download_status_schedule_get_delay(download_status_t *dls,
                                   const smartlist_t *schedule,
                                   time_t now)
{
  tor_assert(dls);
  tor_assert(schedule);

  int delay = INT_MAX;
  uint8_t dls_schedule_position = (dls->increment_on
                                   == DL_SCHED_INCREMENT_ATTEMPT
                                   ? dls->n_download_attempts
                                   : dls->n_download_failures);

  if (dls_schedule_position < smartlist_len(schedule))
    delay = *(int *)smartlist_get(schedule, dls_schedule_position);
  else if (dls_schedule_position == IMPOSSIBLE_TO_DOWNLOAD)
    delay = INT_MAX;
  else
    delay = *(int *)smartlist_get(schedule, smartlist_len(schedule) - 1);

  /* A negative delay makes no sense. Knowing that delay is
   * non-negative allows us to safely do the wrapping check below. */
  tor_assert(delay >= 0);

  /* Avoid now+delay overflowing INT_MAX, by comparing with a subtraction
   * that won't overflow (since delay is non-negative). */
  if (delay < INT_MAX && now <= INT_MAX - delay) {
    dls->next_attempt_at = now+delay;
  } else {
    dls->next_attempt_at = TIME_MAX;
  }

  return delay;
}

/* Log a debug message about item, which increments on increment_action, has
 * incremented dls_n_download_increments times. The message varies based on
 * was_schedule_incremented (if not, not_incremented_response is logged), and
 * the values of increment, dls_next_attempt_at, and now.
 * Helper for download_status_increment_failure and
 * download_status_increment_attempt. */
static void
download_status_log_helper(const char *item, int was_schedule_incremented,
                           const char *increment_action,
                           const char *not_incremented_response,
                           uint8_t dls_n_download_increments, int increment,
                           time_t dls_next_attempt_at, time_t now)
{
  if (item) {
    if (!was_schedule_incremented)
      log_debug(LD_DIR, "%s %s %d time(s); I'll try again %s.",
                item, increment_action, (int)dls_n_download_increments,
                not_incremented_response);
    else if (increment == 0)
      log_debug(LD_DIR, "%s %s %d time(s); I'll try again immediately.",
                item, increment_action, (int)dls_n_download_increments);
    else if (dls_next_attempt_at < TIME_MAX)
      log_debug(LD_DIR, "%s %s %d time(s); I'll try again in %d seconds.",
                item, increment_action, (int)dls_n_download_increments,
                (int)(dls_next_attempt_at-now));
    else
      log_debug(LD_DIR, "%s %s %d time(s); Giving up for a while.",
                item, increment_action, (int)dls_n_download_increments);
  }
}

/** Determine when a failed download attempt should be retried.
 * Called when an attempt to download <b>dls</b> has failed with HTTP status
 * <b>status_code</b>.  Increment the failure count (if the code indicates a
 * real failure, or if we're a server) and set <b>dls</b>-\>next_attempt_at to
 * an appropriate time in the future and return it.
 * If <b>dls->increment_on</b> is DL_SCHED_INCREMENT_ATTEMPT, increment the
 * failure count, and return a time in the far future for the next attempt (to
 * avoid an immediate retry). */
time_t
download_status_increment_failure(download_status_t *dls, int status_code,
                                  const char *item, int server, time_t now)
{
  int increment = -1;
  tor_assert(dls);

  /* only count the failure if it's permanent, or we're a server */
  if (status_code != 503 || server) {
    if (dls->n_download_failures < IMPOSSIBLE_TO_DOWNLOAD-1)
      ++dls->n_download_failures;
  }

  if (dls->increment_on == DL_SCHED_INCREMENT_FAILURE) {
    /* We don't find out that a failure-based schedule has attempted a
     * connection until that connection fails.
     * We'll never find out about successful connections, but this doesn't
     * matter, because schedules are reset after a successful download.
     */
    if (dls->n_download_attempts < IMPOSSIBLE_TO_DOWNLOAD-1)
      ++dls->n_download_attempts;

    /* only return a failure retry time if this schedule increments on failures
     */
    const smartlist_t *schedule = find_dl_schedule(dls, get_options());
    increment = download_status_schedule_get_delay(dls, schedule, now);
  }

  download_status_log_helper(item, !dls->increment_on, "failed",
                             "concurrently", dls->n_download_failures,
                             increment, dls->next_attempt_at, now);

  if (dls->increment_on == DL_SCHED_INCREMENT_ATTEMPT) {
    /* stop this schedule retrying on failure, it will launch concurrent
     * connections instead */
    return TIME_MAX;
  } else {
    return dls->next_attempt_at;
  }
}

/** Determine when the next download attempt should be made when using an
 * attempt-based (potentially concurrent) download schedule.
 * Called when an attempt to download <b>dls</b> is being initiated.
 * Increment the attempt count and set <b>dls</b>-\>next_attempt_at to an
 * appropriate time in the future and return it.
 * If <b>dls->increment_on</b> is DL_SCHED_INCREMENT_FAILURE, don't increment
 * the attempts, and return a time in the far future (to avoid launching a
 * concurrent attempt). */
time_t
download_status_increment_attempt(download_status_t *dls, const char *item,
                                  time_t now)
{
  int delay = -1;
  tor_assert(dls);

  if (dls->increment_on == DL_SCHED_INCREMENT_FAILURE) {
    /* this schedule should retry on failure, and not launch any concurrent
     attempts */
    log_info(LD_BUG, "Tried to launch an attempt-based connection on a "
             "failure-based schedule.");
    return TIME_MAX;
  }

  if (dls->n_download_attempts < IMPOSSIBLE_TO_DOWNLOAD-1)
    ++dls->n_download_attempts;

  const smartlist_t *schedule = find_dl_schedule(dls, get_options());
  delay = download_status_schedule_get_delay(dls, schedule, now);

  download_status_log_helper(item, dls->increment_on, "attempted",
                             "on failure", dls->n_download_attempts,
                             delay, dls->next_attempt_at, now);

  return dls->next_attempt_at;
}

/** Reset <b>dls</b> so that it will be considered downloadable
 * immediately, and/or to show that we don't need it anymore.
 *
 * Must be called to initialise a download schedule, otherwise the zeroth item
 * in the schedule will never be used.
 *
 * (We find the zeroth element of the download schedule, and set
 * next_attempt_at to be the appropriate offset from 'now'. In most
 * cases this means setting it to 'now', so the item will be immediately
 * downloadable; in the case of bridge descriptors, the zeroth element
 * is an hour from now.) */
void
download_status_reset(download_status_t *dls)
{
  if (dls->n_download_failures == IMPOSSIBLE_TO_DOWNLOAD
      || dls->n_download_attempts == IMPOSSIBLE_TO_DOWNLOAD)
    return; /* Don't reset this. */

  const smartlist_t *schedule = find_dl_schedule(dls, get_options());

  dls->n_download_failures = 0;
  dls->n_download_attempts = 0;
  dls->next_attempt_at = time(NULL) + *(int *)smartlist_get(schedule, 0);
  /* Don't reset dls->want_authority or dls->increment_on */
}

/** Return the number of failures on <b>dls</b> since the last success (if
 * any). */
int
download_status_get_n_failures(const download_status_t *dls)
{
  return dls->n_download_failures;
}

/** Return the number of attempts to download <b>dls</b> since the last success
 * (if any). This can differ from download_status_get_n_failures() due to
 * outstanding concurrent attempts. */
int
download_status_get_n_attempts(const download_status_t *dls)
{
  return dls->n_download_attempts;
}

/** Return the next time to attempt to download <b>dls</b>. */
time_t
download_status_get_next_attempt_at(const download_status_t *dls)
{
  return dls->next_attempt_at;
}

/** Called when one or more routerdesc (or extrainfo, if <b>was_extrainfo</b>)
 * fetches have failed (with uppercase fingerprints listed in <b>failed</b>,
 * either as descriptor digests or as identity digests based on
 * <b>was_descriptor_digests</b>).
 */
static void
dir_routerdesc_download_failed(smartlist_t *failed, int status_code,
                               int router_purpose,
                               int was_extrainfo, int was_descriptor_digests)
{
  char digest[DIGEST_LEN];
  time_t now = time(NULL);
  int server = directory_fetches_from_authorities(get_options());
  if (!was_descriptor_digests) {
    if (router_purpose == ROUTER_PURPOSE_BRIDGE) {
      tor_assert(!was_extrainfo);
      connection_dir_retry_bridges(failed);
    }
    return; /* FFFF should implement for other-than-router-purpose someday */
  }
  SMARTLIST_FOREACH_BEGIN(failed, const char *, cp) {
    download_status_t *dls = NULL;
    if (base16_decode(digest, DIGEST_LEN, cp, strlen(cp)) < 0) {
      log_warn(LD_BUG, "Malformed fingerprint in list: %s", escaped(cp));
      continue;
    }
    if (was_extrainfo) {
      signed_descriptor_t *sd =
        router_get_by_extrainfo_digest(digest);
      if (sd)
        dls = &sd->ei_dl_status;
    } else {
      dls = router_get_dl_status_by_descriptor_digest(digest);
    }
    if (!dls || dls->n_download_failures >=
                get_options()->TestingDescriptorMaxDownloadTries)
      continue;
    download_status_increment_failure(dls, status_code, cp, server, now);
  } SMARTLIST_FOREACH_END(cp);

  /* No need to relaunch descriptor downloads here: we already do it
   * every 10 or 60 seconds (FOO_DESCRIPTOR_RETRY_INTERVAL) in main.c. */
}

/** Called when a connection to download microdescriptors has failed in whole
 * or in part. <b>failed</b> is a list of every microdesc digest we didn't
 * get. <b>status_code</b> is the http status code we received. Reschedule the
 * microdesc downloads as appropriate. */
static void
dir_microdesc_download_failed(smartlist_t *failed,
                              int status_code)
{
  networkstatus_t *consensus
    = networkstatus_get_latest_consensus_by_flavor(FLAV_MICRODESC);
  routerstatus_t *rs;
  download_status_t *dls;
  time_t now = time(NULL);
  int server = directory_fetches_from_authorities(get_options());

  if (! consensus)
    return;
  SMARTLIST_FOREACH_BEGIN(failed, const char *, d) {
    rs = router_get_mutable_consensus_status_by_descriptor_digest(consensus,d);
    if (!rs)
      continue;
    dls = &rs->dl_status;
    if (dls->n_download_failures >=
        get_options()->TestingMicrodescMaxDownloadTries)
      continue;
    {
      char buf[BASE64_DIGEST256_LEN+1];
      digest256_to_base64(buf, d);
      download_status_increment_failure(dls, status_code, buf,
                                        server, now);
    }
  } SMARTLIST_FOREACH_END(d);
}

/** Helper.  Compare two fp_pair_t objects, and return negative, 0, or
 * positive as appropriate. */
static int
compare_pairs_(const void **a, const void **b)
{
  const fp_pair_t *fp1 = *a, *fp2 = *b;
  int r;
  if ((r = fast_memcmp(fp1->first, fp2->first, DIGEST_LEN)))
    return r;
  else
    return fast_memcmp(fp1->second, fp2->second, DIGEST_LEN);
}

/** Divide a string <b>res</b> of the form FP1-FP2+FP3-FP4...[.z], where each
 * FP is a hex-encoded fingerprint, into a sequence of distinct sorted
 * fp_pair_t. Skip malformed pairs. On success, return 0 and add those
 * fp_pair_t into <b>pairs_out</b>.  On failure, return -1. */
int
dir_split_resource_into_fingerprint_pairs(const char *res,
                                          smartlist_t *pairs_out)
{
  smartlist_t *pairs_tmp = smartlist_new();
  smartlist_t *pairs_result = smartlist_new();

  smartlist_split_string(pairs_tmp, res, "+", 0, 0);
  if (smartlist_len(pairs_tmp)) {
    char *last = smartlist_get(pairs_tmp,smartlist_len(pairs_tmp)-1);
    size_t last_len = strlen(last);
    if (last_len > 2 && !strcmp(last+last_len-2, ".z")) {
      last[last_len-2] = '\0';
    }
  }
  SMARTLIST_FOREACH_BEGIN(pairs_tmp, char *, cp) {
    if (strlen(cp) != HEX_DIGEST_LEN*2+1) {
      log_info(LD_DIR,
             "Skipping digest pair %s with non-standard length.", escaped(cp));
    } else if (cp[HEX_DIGEST_LEN] != '-') {
      log_info(LD_DIR,
             "Skipping digest pair %s with missing dash.", escaped(cp));
    } else {
      fp_pair_t pair;
      if (base16_decode(pair.first, DIGEST_LEN, cp, HEX_DIGEST_LEN)<0 ||
          base16_decode(pair.second,
                        DIGEST_LEN, cp+HEX_DIGEST_LEN+1, HEX_DIGEST_LEN)<0) {
        log_info(LD_DIR, "Skipping non-decodable digest pair %s", escaped(cp));
      } else {
        smartlist_add(pairs_result, tor_memdup(&pair, sizeof(pair)));
      }
    }
    tor_free(cp);
  } SMARTLIST_FOREACH_END(cp);
  smartlist_free(pairs_tmp);

  /* Uniq-and-sort */
  smartlist_sort(pairs_result, compare_pairs_);
  smartlist_uniq(pairs_result, compare_pairs_, tor_free_);

  smartlist_add_all(pairs_out, pairs_result);
  smartlist_free(pairs_result);
  return 0;
}

/** Given a directory <b>resource</b> request, containing zero
 * or more strings separated by plus signs, followed optionally by ".z", store
 * the strings, in order, into <b>fp_out</b>.  If <b>compressed_out</b> is
 * non-NULL, set it to 1 if the resource ends in ".z", else set it to 0.
 *
 * If (flags & DSR_HEX), then delete all elements that aren't hex digests, and
 * decode the rest.  If (flags & DSR_BASE64), then use "-" rather than "+" as
 * a separator, delete all the elements that aren't base64-encoded digests,
 * and decode the rest.  If (flags & DSR_DIGEST256), these digests should be
 * 256 bits long; else they should be 160.
 *
 * If (flags & DSR_SORT_UNIQ), then sort the list and remove all duplicates.
 */
int
dir_split_resource_into_fingerprints(const char *resource,
                                     smartlist_t *fp_out, int *compressed_out,
                                     int flags)
{
  const int decode_hex = flags & DSR_HEX;
  const int decode_base64 = flags & DSR_BASE64;
  const int digests_are_256 = flags & DSR_DIGEST256;
  const int sort_uniq = flags & DSR_SORT_UNIQ;

  const int digest_len = digests_are_256 ? DIGEST256_LEN : DIGEST_LEN;
  const int hex_digest_len = digests_are_256 ?
    HEX_DIGEST256_LEN : HEX_DIGEST_LEN;
  const int base64_digest_len = digests_are_256 ?
    BASE64_DIGEST256_LEN : BASE64_DIGEST_LEN;
  smartlist_t *fp_tmp = smartlist_new();

  tor_assert(!(decode_hex && decode_base64));
  tor_assert(fp_out);

  smartlist_split_string(fp_tmp, resource, decode_base64?"-":"+", 0, 0);
  if (compressed_out)
    *compressed_out = 0;
  if (smartlist_len(fp_tmp)) {
    char *last = smartlist_get(fp_tmp,smartlist_len(fp_tmp)-1);
    size_t last_len = strlen(last);
    if (last_len > 2 && !strcmp(last+last_len-2, ".z")) {
      last[last_len-2] = '\0';
      if (compressed_out)
        *compressed_out = 1;
    }
  }
  if (decode_hex || decode_base64) {
    const size_t encoded_len = decode_hex ? hex_digest_len : base64_digest_len;
    int i;
    char *cp, *d = NULL;
    for (i = 0; i < smartlist_len(fp_tmp); ++i) {
      cp = smartlist_get(fp_tmp, i);
      if (strlen(cp) != encoded_len) {
        log_info(LD_DIR,
                 "Skipping digest %s with non-standard length.", escaped(cp));
        smartlist_del_keeporder(fp_tmp, i--);
        goto again;
      }
      d = tor_malloc_zero(digest_len);
      if (decode_hex ?
          (base16_decode(d, digest_len, cp, hex_digest_len)<0) :
          (base64_decode(d, digest_len, cp, base64_digest_len)<0)) {
          log_info(LD_DIR, "Skipping non-decodable digest %s", escaped(cp));
          smartlist_del_keeporder(fp_tmp, i--);
          goto again;
      }
      smartlist_set(fp_tmp, i, d);
      d = NULL;
    again:
      tor_free(cp);
      tor_free(d);
    }
  }
  if (sort_uniq) {
    if (decode_hex || decode_base64) {
      if (digests_are_256) {
        smartlist_sort_digests256(fp_tmp);
        smartlist_uniq_digests256(fp_tmp);
      } else {
        smartlist_sort_digests(fp_tmp);
        smartlist_uniq_digests(fp_tmp);
      }
    } else {
      smartlist_sort_strings(fp_tmp);
      smartlist_uniq_strings(fp_tmp);
    }
  }
  smartlist_add_all(fp_out, fp_tmp);
  smartlist_free(fp_tmp);
  return 0;
}
<|MERGE_RESOLUTION|>--- conflicted
+++ resolved
@@ -1073,17 +1073,10 @@
 
   if (!dir_port && !use_begindir) {
     char ipaddr[TOR_ADDR_BUF_LEN];
-<<<<<<< HEAD
-    tor_addr_to_str(ipaddr, _addr, TOR_ADDR_BUF_LEN, 0);
-    log_warn(LD_BUG, "Cannot use directory server without dirport or "
-                     "begindir! Address: %s, ORPort: %d, DirPort: %d",
-                     escaped_safe_str_client(ipaddr), or_port, dir_port);
-=======
     tor_addr_to_str(ipaddr, &addr, TOR_ADDR_BUF_LEN, 0);
     log_warn(LD_BUG, "Cannot use directory server without dirport or "
                      "begindir! Address: %s, DirPort: %d, Connection Port: %d",
                      escaped_safe_str_client(ipaddr), dir_port, port);
->>>>>>> 73fc67bc
     return;
   }
 
