--- conflicted
+++ resolved
@@ -3,22 +3,13 @@
 
 set -e
 
-<<<<<<< HEAD
-export LSAN_OPTIONS=suppressions=${abs_top_srcdir}/src/test/rust_supp.txt
-=======
 export LSAN_OPTIONS=suppressions=${abs_top_srcdir:-../../..}/src/test/rust_supp.txt
->>>>>>> e1291aa8
 
 for cargo_toml_dir in "${abs_top_srcdir:-../../..}"/src/rust/*; do
     if [ -e "${cargo_toml_dir}/Cargo.toml" ]; then
 	cd "${abs_top_builddir:-../../..}/src/rust" && \
 	    CARGO_TARGET_DIR="${abs_top_builddir:-../../..}/src/rust/target" \
-<<<<<<< HEAD
-	    CARGO_HOME="${abs_top_builddir:-../../..}/src/rust/.cargo" \
-	    "${CARGO:-cargo}" test ${CARGO_ONLINE-"--frozen"} \
-=======
 	    "${CARGO:-cargo}" test --all-features ${CARGO_ONLINE-"--frozen"} \
->>>>>>> e1291aa8
 	    ${EXTRA_CARGO_OPTIONS} \
 	    --manifest-path "${cargo_toml_dir}/Cargo.toml" || exitcode=1
     fi
