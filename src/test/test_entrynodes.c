/* Copyright (c) 2014-2015, The Tor Project, Inc. */
/* See LICENSE for licensing information */

#include "orconfig.h"

#define STATEFILE_PRIVATE
#define ENTRYNODES_PRIVATE
#define ROUTERLIST_PRIVATE

#include "or.h"
#include "test.h"
#include "entrynodes.h"
#include "routerparse.h"
#include "nodelist.h"
#include "util.h"
#include "routerlist.h"
#include "routerset.h"
#include "statefile.h"
#include "config.h"

<<<<<<< HEAD
#include "testhelper.h"
=======
#include "test_descriptors.inc"
#include "test_helpers.h"
>>>>>>> 5c34a530

/* TODO:
 * choose_random_entry() test with state set.
 *
 * parse_state() tests with more than one guards.
 *
 * More tests for set_from_config(): Multiple nodes, use fingerprints,
 *                                   use country codes.
 */

/** Dummy Tor state used in unittests. */
static or_state_t *dummy_state = NULL;
static or_state_t *
get_or_state_replacement(void)
{
  return dummy_state;
}

/* Unittest cleanup function: Cleanup the fake network. */
static int
fake_network_cleanup(const struct testcase_t *testcase, void *ptr)
{
  (void) testcase;
  (void) ptr;

  routerlist_free_all();
  nodelist_free_all();
  entry_guards_free_all();
  or_state_free(dummy_state);

  return 1; /* NOP */
}

/* Unittest setup function: Setup a fake network. */
static void *
fake_network_setup(const struct testcase_t *testcase)
{
  (void) testcase;

  /* Setup fake state */
  dummy_state = tor_malloc_zero(sizeof(or_state_t));
  MOCK(get_or_state,
       get_or_state_replacement);

  /* Setup fake routerlist. */
  helper_setup_fake_routerlist();

  /* Return anything but NULL (it's interpreted as test fail) */
  return dummy_state;
}

/** Test choose_random_entry() with none of our routers being guard nodes. */
static void
test_choose_random_entry_no_guards(void *arg)
{
  const node_t *chosen_entry = NULL;

  (void) arg;

  /* Try to pick an entry even though none of our routers are guards. */
  chosen_entry = choose_random_entry(NULL);

  /* Unintuitively, we actually pick a random node as our entry,
     because router_choose_random_node() relaxes its constraints if it
     can't find a proper entry guard. */
  tt_assert(chosen_entry);

 done:
  ;
}

/** Test choose_random_entry() with only one of our routers being a
    guard node. */
static void
test_choose_random_entry_one_possible_guard(void *arg)
{
  const node_t *chosen_entry = NULL;
  node_t *the_guard = NULL;
  smartlist_t *our_nodelist = NULL;

  (void) arg;

  /* Set one of the nodes to be a guard. */
  our_nodelist = nodelist_get_list();
  the_guard = smartlist_get(our_nodelist, 4); /* chosen by fair dice roll */
  the_guard->is_possible_guard = 1;

  /* Pick an entry. Make sure we pick the node we marked as guard. */
  chosen_entry = choose_random_entry(NULL);
  tt_ptr_op(chosen_entry, OP_EQ, the_guard);

 done:
  ;
}

/** Helper to conduct tests for populate_live_entry_guards().

   This test adds some entry guards to our list, and then tests
   populate_live_entry_guards() to mke sure it filters them correctly.

   <b>num_needed</b> is the number of guard nodes we support. It's
   configurable to make sure we function properly with 1 or 3 guard
   nodes configured.
*/
static void
populate_live_entry_guards_test_helper(int num_needed)
{
  smartlist_t *our_nodelist = NULL;
  smartlist_t *live_entry_guards = smartlist_new();
  const smartlist_t *all_entry_guards = get_entry_guards();
  or_options_t *options = get_options_mutable();
  int retval;

  /* Set NumEntryGuards to the provided number. */
  options->NumEntryGuards = num_needed;
  tt_int_op(num_needed, OP_EQ, decide_num_guards(options, 0));

  /* The global entry guards smartlist should be empty now. */
  tt_int_op(smartlist_len(all_entry_guards), OP_EQ, 0);

  /* Walk the nodelist and add all nodes as entry guards. */
  our_nodelist = nodelist_get_list();
  tt_int_op(smartlist_len(our_nodelist), OP_EQ, HELPER_NUMBER_OF_DESCRIPTORS);

  SMARTLIST_FOREACH_BEGIN(our_nodelist, const node_t *, node) {
    const node_t *node_tmp;
    node_tmp = add_an_entry_guard(node, 0, 1, 0, 0);
    tt_assert(node_tmp);
  } SMARTLIST_FOREACH_END(node);

  /* Make sure the nodes were added as entry guards. */
  tt_int_op(smartlist_len(all_entry_guards), OP_EQ,
            HELPER_NUMBER_OF_DESCRIPTORS);

  /* Ensure that all the possible entry guards are enough to satisfy us. */
  tt_int_op(smartlist_len(all_entry_guards), OP_GE, num_needed);

  /* Walk the entry guard list for some sanity checking */
  SMARTLIST_FOREACH_BEGIN(all_entry_guards, const entry_guard_t *, entry) {
    /* Since we called add_an_entry_guard() with 'for_discovery' being
       False, all guards should have made_contact enabled. */
    tt_int_op(entry->made_contact, OP_EQ, 1);

    /* Since we don't have a routerstatus, all of the entry guards are
       not directory servers. */
    tt_int_op(entry->is_dir_cache, OP_EQ, 0);
  } SMARTLIST_FOREACH_END(entry);

  /* First, try to get some fast guards. This should fail. */
  retval = populate_live_entry_guards(live_entry_guards,
                                      all_entry_guards,
                                      NULL,
                                      NO_DIRINFO, /* Don't care about DIRINFO*/
                                      0, 0,
                                      1); /* We want fast guard! */
  tt_int_op(retval, OP_EQ, 0);
  tt_int_op(smartlist_len(live_entry_guards), OP_EQ, 0);

  /* Now try to get some stable guards. This should fail too. */
  retval = populate_live_entry_guards(live_entry_guards,
                                      all_entry_guards,
                                      NULL,
                                      NO_DIRINFO,
                                      0,
                                      1, /* We want stable guard! */
                                      0);
  tt_int_op(retval, OP_EQ, 0);
  tt_int_op(smartlist_len(live_entry_guards), OP_EQ, 0);

  /* Now try to get any guard we can find. This should succeed. */
  retval = populate_live_entry_guards(live_entry_guards,
                                      all_entry_guards,
                                      NULL,
                                      NO_DIRINFO,
                                      0, 0, 0); /* No restrictions! */

  /* Since we had more than enough guards in 'all_entry_guards', we
     should have added 'num_needed' of them to live_entry_guards.
     'retval' should be 1 since we now have enough live entry guards
     to pick one.  */
  tt_int_op(retval, OP_EQ, 1);
  tt_int_op(smartlist_len(live_entry_guards), OP_EQ, num_needed);

 done:
  smartlist_free(live_entry_guards);
}

/* Test populate_live_entry_guards() for 1 guard node. */
static void
test_populate_live_entry_guards_1guard(void *arg)
{
  (void) arg;

  populate_live_entry_guards_test_helper(1);
}

/* Test populate_live_entry_guards() for 3 guard nodes. */
static void
test_populate_live_entry_guards_3guards(void *arg)
{
  (void) arg;

  populate_live_entry_guards_test_helper(3);
}

/** Append some EntryGuard lines to the Tor state at <b>state</b>.

   <b>entry_guard_lines</b> is a smartlist containing 2-tuple
   smartlists that carry the key and values of the statefile.
   As an example:
   entry_guard_lines =
     (("EntryGuard", "name 67E72FF33D7D41BF11C569646A0A7B4B188340DF DirCache"),
      ("EntryGuardDownSince", "2014-06-07 16:02:46 2014-06-07 16:02:46"))
*/
static void
state_insert_entry_guard_helper(or_state_t *state,
                                smartlist_t *entry_guard_lines)
{
  config_line_t **next, *line;

  next = &state->EntryGuards;
  *next = NULL;

  /* Loop over all the state lines in the smartlist */
  SMARTLIST_FOREACH_BEGIN(entry_guard_lines, const smartlist_t *,state_lines) {
    /* Get key and value for each line */
    const char *state_key = smartlist_get(state_lines, 0);
    const char *state_value = smartlist_get(state_lines, 1);

    *next = line = tor_malloc_zero(sizeof(config_line_t));
    line->key = tor_strdup(state_key);
    tor_asprintf(&line->value, "%s", state_value);
    next = &(line->next);
  } SMARTLIST_FOREACH_END(state_lines);
}

/** Free memory occupied by <b>entry_guard_lines</b>. */
static void
state_lines_free(smartlist_t *entry_guard_lines)
{
  SMARTLIST_FOREACH_BEGIN(entry_guard_lines, smartlist_t *, state_lines) {
    char *state_key = smartlist_get(state_lines, 0);
    char *state_value = smartlist_get(state_lines, 1);

    tor_free(state_key);
    tor_free(state_value);
    smartlist_free(state_lines);
  } SMARTLIST_FOREACH_END(state_lines);

  smartlist_free(entry_guard_lines);
}

/* Tests entry_guards_parse_state(). It creates a fake Tor state with
   a saved entry guard and makes sure that Tor can parse it and
   creates the right entry node out of it.
*/
static void
test_entry_guards_parse_state_simple(void *arg)
{
  or_state_t *state = or_state_new();
  const smartlist_t *all_entry_guards = get_entry_guards();
  smartlist_t *entry_state_lines = smartlist_new();
  char *msg = NULL;
  int retval;

  /* Details of our fake guard node */
  const char *nickname = "hagbard";
  const char *fpr = "B29D536DD1752D542E1FBB3C9CE4449D51298212";
  const char *tor_version = "0.2.5.3-alpha-dev";
  const char *added_at = get_yesterday_date_str();
  const char *unlisted_since = "2014-06-08 16:16:50";

  (void) arg;

  /* The global entry guards smartlist should be empty now. */
  tt_int_op(smartlist_len(all_entry_guards), OP_EQ, 0);

  { /* Prepare the state entry */

    /* Prepare the smartlist to hold the key/value of each line */
    smartlist_t *state_line = smartlist_new();
    smartlist_add_asprintf(state_line, "EntryGuard");
    smartlist_add_asprintf(state_line, "%s %s %s", nickname, fpr, "DirCache");
    smartlist_add(entry_state_lines, state_line);

    state_line = smartlist_new();
    smartlist_add_asprintf(state_line, "EntryGuardAddedBy");
    smartlist_add_asprintf(state_line, "%s %s %s", fpr, tor_version, added_at);
    smartlist_add(entry_state_lines, state_line);

    state_line = smartlist_new();
    smartlist_add_asprintf(state_line, "EntryGuardUnlistedSince");
    smartlist_add_asprintf(state_line, "%s", unlisted_since);
    smartlist_add(entry_state_lines, state_line);
  }

  /* Inject our lines in the state */
  state_insert_entry_guard_helper(state, entry_state_lines);

  /* Parse state */
  retval = entry_guards_parse_state(state, 1, &msg);
  tt_int_op(retval, OP_GE, 0);

  /* Test that the guard was registered.
     We need to re-get the entry guard list since its pointer was
     overwritten in entry_guards_parse_state(). */
  all_entry_guards = get_entry_guards();
  tt_int_op(smartlist_len(all_entry_guards), OP_EQ, 1);

  { /* Test the entry guard structure */
    char hex_digest[1024];
    char str_time[1024];

    const entry_guard_t *e = smartlist_get(all_entry_guards, 0);
    tt_str_op(e->nickname, OP_EQ, nickname); /* Verify nickname */

    base16_encode(hex_digest, sizeof(hex_digest),
                  e->identity, DIGEST_LEN);
    tt_str_op(hex_digest, OP_EQ, fpr); /* Verify fingerprint */

    tt_assert(e->is_dir_cache); /* Verify dirness */

    tt_str_op(e->chosen_by_version, OP_EQ, tor_version); /* Verify version */

    tt_assert(e->made_contact); /* All saved guards have been contacted */

    tt_assert(e->bad_since); /* Verify bad_since timestamp */
    format_iso_time(str_time, e->bad_since);
    tt_str_op(str_time, OP_EQ, unlisted_since);

    /* The rest should be unset */
    tt_assert(!e->unreachable_since);
    tt_assert(!e->can_retry);
    tt_assert(!e->path_bias_noticed);
    tt_assert(!e->path_bias_warned);
    tt_assert(!e->path_bias_extreme);
    tt_assert(!e->path_bias_disabled);
    tt_assert(!e->path_bias_use_noticed);
    tt_assert(!e->path_bias_use_extreme);
    tt_assert(!e->last_attempted);
  }

 done:
  state_lines_free(entry_state_lines);
  or_state_free(state);
  tor_free(msg);
}

/** Similar to test_entry_guards_parse_state_simple() but aims to test
    the PathBias-related details of the entry guard. */
static void
test_entry_guards_parse_state_pathbias(void *arg)
{
  or_state_t *state = or_state_new();
  const smartlist_t *all_entry_guards = get_entry_guards();
  char *msg = NULL;
  int retval;
  smartlist_t *entry_state_lines = smartlist_new();

  /* Path bias details of the fake guard */
  const double circ_attempts = 9;
  const double circ_successes = 8;
  const double successful_closed = 4;
  const double collapsed = 2;
  const double unusable = 0;
  const double timeouts = 1;

  (void) arg;

  /* The global entry guards smartlist should be empty now. */
  tt_int_op(smartlist_len(all_entry_guards), OP_EQ, 0);

  { /* Prepare the state entry */

    /* Prepare the smartlist to hold the key/value of each line */
    smartlist_t *state_line = smartlist_new();
    smartlist_add_asprintf(state_line, "EntryGuard");
    smartlist_add_asprintf(state_line,
             "givethanks B29D536DD1752D542E1FBB3C9CE4449D51298212 NoDirCache");
    smartlist_add(entry_state_lines, state_line);

    state_line = smartlist_new();
    smartlist_add_asprintf(state_line, "EntryGuardAddedBy");
    smartlist_add_asprintf(state_line,
      "B29D536DD1752D542E1FBB3C9CE4449D51298212 0.2.5.3-alpha-dev "
                           "%s", get_yesterday_date_str());
    smartlist_add(entry_state_lines, state_line);

    state_line = smartlist_new();
    smartlist_add_asprintf(state_line, "EntryGuardUnlistedSince");
    smartlist_add_asprintf(state_line, "2014-06-08 16:16:50");
    smartlist_add(entry_state_lines, state_line);

    state_line = smartlist_new();
    smartlist_add_asprintf(state_line, "EntryGuardPathBias");
    smartlist_add_asprintf(state_line, "%f %f %f %f %f %f",
                           circ_attempts, circ_successes, successful_closed,
                           collapsed, unusable, timeouts);
    smartlist_add(entry_state_lines, state_line);
  }

  /* Inject our lines in the state */
  state_insert_entry_guard_helper(state, entry_state_lines);

  /* Parse state */
  retval = entry_guards_parse_state(state, 1, &msg);
  tt_int_op(retval, OP_GE, 0);

  /* Test that the guard was registered */
  all_entry_guards = get_entry_guards();
  tt_int_op(smartlist_len(all_entry_guards), OP_EQ, 1);

  { /* Test the path bias of this guard */
    const entry_guard_t *e = smartlist_get(all_entry_guards, 0);

    tt_assert(!e->is_dir_cache);
    tt_assert(!e->can_retry);

    /* XXX tt_double_op doesn't support equality. Cast to int for now. */
    tt_int_op((int)e->circ_attempts, OP_EQ, (int)circ_attempts);
    tt_int_op((int)e->circ_successes, OP_EQ, (int)circ_successes);
    tt_int_op((int)e->successful_circuits_closed, OP_EQ,
              (int)successful_closed);
    tt_int_op((int)e->timeouts, OP_EQ, (int)timeouts);
    tt_int_op((int)e->collapsed_circuits, OP_EQ, (int)collapsed);
    tt_int_op((int)e->unusable_circuits, OP_EQ, (int)unusable);
  }

 done:
  or_state_free(state);
  state_lines_free(entry_state_lines);
  tor_free(msg);
}

/* Simple test of entry_guards_set_from_config() by specifying a
   particular EntryNode and making sure it gets picked. */
static void
test_entry_guards_set_from_config(void *arg)
{
  or_options_t *options = get_options_mutable();
  const smartlist_t *all_entry_guards = get_entry_guards();
  const char *entrynodes_str = "test003r";
  const node_t *chosen_entry = NULL;
  int retval;

  (void) arg;

  /* Prase EntryNodes as a routerset. */
  options->EntryNodes = routerset_new();
  retval = routerset_parse(options->EntryNodes,
                           entrynodes_str,
                           "test_entrynodes");
  tt_int_op(retval, OP_GE, 0);

  /* Read nodes from EntryNodes */
  entry_guards_set_from_config(options);

  /* Test that only one guard was added. */
  tt_int_op(smartlist_len(all_entry_guards), OP_EQ, 1);

  /* Make sure it was the guard we specified. */
  chosen_entry = choose_random_entry(NULL);
  tt_str_op(chosen_entry->ri->nickname, OP_EQ, entrynodes_str);

 done:
  routerset_free(options->EntryNodes);
}

static void
test_entry_is_time_to_retry(void *arg)
{
  entry_guard_t *test_guard;
  time_t now;
  int retval;
  (void)arg;

  now = time(NULL);

  test_guard = tor_malloc_zero(sizeof(entry_guard_t));

  test_guard->last_attempted = now - 10;
  test_guard->unreachable_since = now - 1;

  retval = entry_is_time_to_retry(test_guard,now);
  tt_int_op(retval,OP_EQ,1);

  test_guard->unreachable_since = now - (6*60*60 - 1);
  test_guard->last_attempted = now - (60*60 + 1);

  retval = entry_is_time_to_retry(test_guard,now);
  tt_int_op(retval,OP_EQ,1);

  test_guard->last_attempted = now - (60*60 - 1);

  retval = entry_is_time_to_retry(test_guard,now);
  tt_int_op(retval,OP_EQ,0);

  test_guard->unreachable_since = now - (6*60*60 + 1);
  test_guard->last_attempted = now - (4*60*60 + 1);

  retval = entry_is_time_to_retry(test_guard,now);
  tt_int_op(retval,OP_EQ,1);

  test_guard->unreachable_since = now - (3*24*60*60 - 1);
  test_guard->last_attempted = now - (4*60*60 + 1);

  retval = entry_is_time_to_retry(test_guard,now);
  tt_int_op(retval,OP_EQ,1);

  test_guard->unreachable_since = now - (3*24*60*60 + 1);
  test_guard->last_attempted = now - (18*60*60 + 1);

  retval = entry_is_time_to_retry(test_guard,now);
  tt_int_op(retval,OP_EQ,1);

  test_guard->unreachable_since = now - (7*24*60*60 - 1);
  test_guard->last_attempted = now - (18*60*60 + 1);

  retval = entry_is_time_to_retry(test_guard,now);
  tt_int_op(retval,OP_EQ,1);

  test_guard->last_attempted = now - (18*60*60 - 1);

  retval = entry_is_time_to_retry(test_guard,now);
  tt_int_op(retval,OP_EQ,0);

  test_guard->unreachable_since = now - (7*24*60*60 + 1);
  test_guard->last_attempted = now - (36*60*60 + 1);

  retval = entry_is_time_to_retry(test_guard,now);
  tt_int_op(retval,OP_EQ,1);

  test_guard->unreachable_since = now - (7*24*60*60 + 1);
  test_guard->last_attempted = now - (36*60*60 + 1);

  retval = entry_is_time_to_retry(test_guard,now);
  tt_int_op(retval,OP_EQ,1);

 done:
  tor_free(test_guard);
}

/** XXX Do some tests that entry_is_live() */
static void
test_entry_is_live(void *arg)
{
  smartlist_t *our_nodelist = NULL;
  const smartlist_t *all_entry_guards = get_entry_guards();
  const node_t *test_node = NULL;
  const entry_guard_t *test_entry = NULL;
  const char *msg;
  int which_node;

  (void) arg;

  /* The global entry guards smartlist should be empty now. */
  tt_int_op(smartlist_len(all_entry_guards), OP_EQ, 0);

  /* Walk the nodelist and add all nodes as entry guards. */
  our_nodelist = nodelist_get_list();
  tt_int_op(smartlist_len(our_nodelist), OP_EQ, HELPER_NUMBER_OF_DESCRIPTORS);

  SMARTLIST_FOREACH_BEGIN(our_nodelist, const node_t *, node) {
    const node_t *node_tmp;
    node_tmp = add_an_entry_guard(node, 0, 1, 0, 0);
    tt_assert(node_tmp);

    tt_int_op(node->is_stable, OP_EQ, 0);
    tt_int_op(node->is_fast, OP_EQ, 0);
  } SMARTLIST_FOREACH_END(node);

  /* Make sure the nodes were added as entry guards. */
  tt_int_op(smartlist_len(all_entry_guards), OP_EQ,
            HELPER_NUMBER_OF_DESCRIPTORS);

  /* Now get a random test entry that we will use for this unit test. */
  which_node = 3;  /* (chosen by fair dice roll) */
  test_entry = smartlist_get(all_entry_guards, which_node);

  /* Let's do some entry_is_live() tests! */

  /* Require the node to be stable, but it's not. Should fail.
     Also enable 'assume_reachable' because why not. */
  test_node = entry_is_live(test_entry,
                            ENTRY_NEED_UPTIME | ENTRY_ASSUME_REACHABLE,
                            &msg);
  tt_assert(!test_node);

  /* Require the node to be fast, but it's not. Should fail. */
  test_node = entry_is_live(test_entry,
                            ENTRY_NEED_CAPACITY | ENTRY_ASSUME_REACHABLE,
                            &msg);
  tt_assert(!test_node);

  /* Don't impose any restrictions on the node. Should succeed. */
  test_node = entry_is_live(test_entry, 0, &msg);
  tt_assert(test_node);
  tt_ptr_op(test_node, OP_EQ, node_get_by_id(test_entry->identity));

  /* Require descriptor for this node. It has one so it should succeed. */
  test_node = entry_is_live(test_entry, ENTRY_NEED_DESCRIPTOR, &msg);
  tt_assert(test_node);
  tt_ptr_op(test_node, OP_EQ, node_get_by_id(test_entry->identity));

 done:
  ; /* XXX */
}

static const struct testcase_setup_t fake_network = {
  fake_network_setup, fake_network_cleanup
};

struct testcase_t entrynodes_tests[] = {
  { "entry_is_time_to_retry", test_entry_is_time_to_retry,
    TT_FORK, NULL, NULL },
  { "choose_random_entry_no_guards", test_choose_random_entry_no_guards,
    TT_FORK, &fake_network, NULL },
  { "choose_random_entry_one_possibleguard",
    test_choose_random_entry_one_possible_guard,
    TT_FORK, &fake_network, NULL },
  { "populate_live_entry_guards_1guard",
    test_populate_live_entry_guards_1guard,
    TT_FORK, &fake_network, NULL },
  { "populate_live_entry_guards_3guards",
    test_populate_live_entry_guards_3guards,
    TT_FORK, &fake_network, NULL },
  { "entry_guards_parse_state_simple",
    test_entry_guards_parse_state_simple,
    TT_FORK, &fake_network, NULL },
  { "entry_guards_parse_state_pathbias",
    test_entry_guards_parse_state_pathbias,
    TT_FORK, &fake_network, NULL },
  { "entry_guards_set_from_config",
    test_entry_guards_set_from_config,
    TT_FORK, &fake_network, NULL },
  { "entry_is_live",
    test_entry_is_live,
    TT_FORK, &fake_network, NULL },
  END_OF_TESTCASES
};
<|MERGE_RESOLUTION|>--- conflicted
+++ resolved
@@ -18,12 +18,8 @@
 #include "statefile.h"
 #include "config.h"
 
-<<<<<<< HEAD
 #include "testhelper.h"
-=======
-#include "test_descriptors.inc"
 #include "test_helpers.h"
->>>>>>> 5c34a530
 
 /* TODO:
  * choose_random_entry() test with state set.
