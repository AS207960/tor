/* Copyright (c) 2001-2004, Roger Dingledine.
 * Copyright (c) 2004-2006, Roger Dingledine, Nick Mathewson.
 * Copyright (c) 2007-2016, The Tor Project, Inc. */
/* See LICENSE for licensing information */

#define CONFIG_PRIVATE
#include "or.h"
#include "confparse.h"
#include "config.h"
#include "test.h"
#include "geoip.h"

#define ROUTERSET_PRIVATE
#include "routerset.h"
#include "main.h"
#include "log_test_helpers.h"

#include "sandbox.h"
#include "memarea.h"
#include "policies.h"

#define NS_MODULE test_options

typedef struct {
  int severity;
  uint32_t domain;
  char *msg;
} logmsg_t;

static smartlist_t *messages = NULL;

static void
log_cback(int severity, uint32_t domain, const char *msg)
{
  logmsg_t *x = tor_malloc(sizeof(*x));
  x->severity = severity;
  x->domain = domain;
  x->msg = tor_strdup(msg);
  if (!messages)
    messages = smartlist_new();
  smartlist_add(messages, x);
}

static void
setup_log_callback(void)
{
  log_severity_list_t lst;
  memset(&lst, 0, sizeof(lst));
  lst.masks[LOG_ERR - LOG_ERR] = ~0;
  lst.masks[LOG_WARN - LOG_ERR] = ~0;
  lst.masks[LOG_NOTICE - LOG_ERR] = ~0;
  add_callback_log(&lst, log_cback);
  mark_logs_temp();
}

static char *
dump_logs(void)
{
  smartlist_t *msgs;
  char *out;
  if (! messages)
    return tor_strdup("");
  msgs = smartlist_new();
  SMARTLIST_FOREACH_BEGIN(messages, logmsg_t *, x) {
    smartlist_add_asprintf(msgs, "[%s] %s",
                           log_level_to_string(x->severity), x->msg);
  } SMARTLIST_FOREACH_END(x);
  out = smartlist_join_strings(msgs, "", 0, NULL);
  SMARTLIST_FOREACH(msgs, char *, cp, tor_free(cp));
  smartlist_free(msgs);
  return out;
}

static void
clear_log_messages(void)
{
  if (!messages)
    return;
  SMARTLIST_FOREACH(messages, logmsg_t *, m,
                    { tor_free(m->msg); tor_free(m); });
  smartlist_free(messages);
  messages = NULL;
}

#define setup_options(opt,dflt)              \
  do {                                       \
    opt = options_new();                     \
    opt->command = CMD_RUN_TOR;              \
    options_init(opt);                       \
                                             \
    dflt = config_dup(&options_format, opt); \
    clear_log_messages();                    \
  } while (0)

#define VALID_DIR_AUTH "DirAuthority dizum orport=443 v3ident=E8A9C45"  \
  "EDE6D711294FADF8E7951F4DE6CA56B58 194.109.206.212:80 7EA6 EAD6 FD83" \
  " 083C 538F 4403 8BBF A077 587D D755\n"
#define VALID_ALT_BRIDGE_AUTH \
  "AlternateBridgeAuthority dizum orport=443 v3ident=E8A9C45"           \
  "EDE6D711294FADF8E7951F4DE6CA56B58 194.109.206.212:80 7EA6 EAD6 FD83" \
  " 083C 538F 4403 8BBF A077 587D D755\n"
#define VALID_ALT_DIR_AUTH \
  "AlternateDirAuthority dizum orport=443 v3ident=E8A9C45"           \
  "EDE6D711294FADF8E7951F4DE6CA56B58 194.109.206.212:80 7EA6 EAD6 FD83" \
  " 083C 538F 4403 8BBF A077 587D D755\n"

static void
test_options_validate_impl(const char *configuration,
                           const char *expect_errmsg,
                           int expect_log_severity,
                           const char *expect_log)
{
  or_options_t *opt=NULL;
  or_options_t *dflt;
  config_line_t *cl=NULL;
  char *msg=NULL;
  int r;

  setup_options(opt, dflt);

  r = config_get_lines(configuration, &cl, 1);
  tt_int_op(r, OP_EQ, 0);

  r = config_assign(&options_format, opt, cl, 0, &msg);
  tt_int_op(r, OP_EQ, 0);

  r = options_validate(NULL, opt, dflt, 0, &msg);
  if (expect_errmsg && !msg) {
    TT_DIE(("Expected error message <%s> from <%s>, but got none.",
            expect_errmsg, configuration));
  } else if (expect_errmsg && !strstr(msg, expect_errmsg)) {
    TT_DIE(("Expected error message <%s> from <%s>, but got <%s>.",
            expect_errmsg, configuration, msg));
  } else if (!expect_errmsg && msg) {
    TT_DIE(("Expected no error message from <%s> but got <%s>.",
            configuration, msg));
  }
  tt_int_op((r == 0), OP_EQ, (msg == NULL));

  if (expect_log) {
    int found = 0;
    if (messages) {
      SMARTLIST_FOREACH_BEGIN(messages, logmsg_t *, m) {
        if (m->severity == expect_log_severity &&
            strstr(m->msg, expect_log)) {
          found = 1;
          break;
        }
      } SMARTLIST_FOREACH_END(m);
    }
    if (!found) {
      tor_free(msg);
      msg = dump_logs();
      TT_DIE(("Expected log message [%s] %s from <%s>, but got <%s>.",
              log_level_to_string(expect_log_severity), expect_log,
              configuration, msg));
    }
  }

 done:
  escaped(NULL);
  policies_free_all();
  config_free_lines(cl);
  or_options_free(opt);
  or_options_free(dflt);
  tor_free(msg);
  clear_log_messages();
}

#define WANT_ERR(config, msg)                           \
  test_options_validate_impl((config), (msg), 0, NULL)
#define WANT_LOG(config, severity, msg)                         \
  test_options_validate_impl((config), NULL, (severity), (msg))
#define WANT_ERR_LOG(config, msg, severity, logmsg)                     \
  test_options_validate_impl((config), (msg), (severity), (logmsg))
#define OK(config)                                      \
  test_options_validate_impl((config), NULL, 0, NULL)

static void
test_options_validate(void *arg)
{
  (void)arg;
  setup_log_callback();
  sandbox_disable_getaddrinfo_cache();

  WANT_ERR("ExtORPort 500000", "Invalid ExtORPort");

  WANT_ERR_LOG("ServerTransportOptions trebuchet",
               "ServerTransportOptions did not parse",
               LOG_WARN, "Too few arguments");
  OK("ServerTransportOptions trebuchet sling=snappy");
  OK("ServerTransportOptions trebuchet sling=");
  WANT_ERR_LOG("ServerTransportOptions trebuchet slingsnappy",
               "ServerTransportOptions did not parse",
               LOG_WARN, "\"slingsnappy\" is not a k=v");

  WANT_ERR("DirPort 8080\nDirCache 0",
           "DirPort configured but DirCache disabled.");
  WANT_ERR("BridgeRelay 1\nDirCache 0",
           "We're a bridge but DirCache is disabled.");

  close_temp_logs();
  clear_log_messages();
  return;
}

#define MEGABYTEIFY(mb) (U64_LITERAL(mb) << 20)
static void
test_have_enough_mem_for_dircache(void *arg)
{
  (void)arg;
  or_options_t *opt=NULL;
  or_options_t *dflt=NULL;
  config_line_t *cl=NULL;
  char *msg=NULL;;
  int r;
  const char *configuration = "ORPort 8080\nDirCache 1", *expect_errmsg;

  setup_options(opt, dflt);
  setup_log_callback();
  (void)dflt;

  r = config_get_lines(configuration, &cl, 1);
  tt_int_op(r, OP_EQ, 0);

  r = config_assign(&options_format, opt, cl, 0, &msg);
  tt_int_op(r, OP_EQ, 0);

  /* 300 MB RAM available, DirCache enabled */
  r = have_enough_mem_for_dircache(opt, MEGABYTEIFY(300), &msg);
  tt_int_op(r, OP_EQ, 0);
  tt_assert(!msg);

  /* 200 MB RAM available, DirCache enabled */
  r = have_enough_mem_for_dircache(opt, MEGABYTEIFY(200), &msg);
  tt_int_op(r, OP_EQ, -1);
  expect_errmsg = "Being a directory cache (default) with less than ";
  if (!strstr(msg, expect_errmsg)) {
    TT_DIE(("Expected error message <%s> from <%s>, but got <%s>.",
            expect_errmsg, configuration, msg));
  }
  tor_free(msg);

  config_free_lines(cl); cl = NULL;
  configuration = "ORPort 8080\nDirCache 1\nBridgeRelay 1";
  r = config_get_lines(configuration, &cl, 1);
  tt_int_op(r, OP_EQ, 0);

  r = config_assign(&options_format, opt, cl, 0, &msg);
  tt_int_op(r, OP_EQ, 0);

  /* 300 MB RAM available, DirCache enabled, Bridge */
  r = have_enough_mem_for_dircache(opt, MEGABYTEIFY(300), &msg);
  tt_int_op(r, OP_EQ, 0);
  tt_assert(!msg);

  /* 200 MB RAM available, DirCache enabled, Bridge */
  r = have_enough_mem_for_dircache(opt, MEGABYTEIFY(200), &msg);
  tt_int_op(r, OP_EQ, -1);
  expect_errmsg = "Running a Bridge with less than ";
  if (!strstr(msg, expect_errmsg)) {
    TT_DIE(("Expected error message <%s> from <%s>, but got <%s>.",
            expect_errmsg, configuration, msg));
  }
  tor_free(msg);

  config_free_lines(cl); cl = NULL;
  configuration = "ORPort 8080\nDirCache 0";
  r = config_get_lines(configuration, &cl, 1);
  tt_int_op(r, OP_EQ, 0);

  r = config_assign(&options_format, opt, cl, 0, &msg);
  tt_int_op(r, OP_EQ, 0);

  /* 200 MB RAM available, DirCache disabled */
  r = have_enough_mem_for_dircache(opt, MEGABYTEIFY(200), &msg);
  tt_int_op(r, OP_EQ, 0);
  tt_assert(!msg);

  /* 300 MB RAM available, DirCache disabled */
  r = have_enough_mem_for_dircache(opt, MEGABYTEIFY(300), &msg);
  tt_int_op(r, OP_EQ, -1);
  expect_errmsg = "DirCache is disabled and we are configured as a ";
  if (!strstr(msg, expect_errmsg)) {
    TT_DIE(("Expected error message <%s> from <%s>, but got <%s>.",
            expect_errmsg, configuration, msg));
  }
  tor_free(msg);

  clear_log_messages();

 done:
  if (msg)
    tor_free(msg);
  or_options_free(dflt);
  or_options_free(opt);
  config_free_lines(cl);
  return;
}

static const char *fixed_get_uname_result = NULL;

static const char *
fixed_get_uname(void)
{
  return fixed_get_uname_result;
}

#define TEST_OPTIONS_OLD_VALUES   "TestingV3AuthInitialVotingInterval 1800\n" \
  "ClientBootstrapConsensusMaxDownloadTries 7\n" \
  "ClientBootstrapConsensusAuthorityOnlyMaxDownloadTries 4\n" \
  "ClientBootstrapConsensusMaxInProgressTries 3\n" \
  "TestingV3AuthInitialVoteDelay 300\n"   \
  "TestingV3AuthInitialDistDelay 300\n" \
  "TestingClientMaxIntervalWithoutRequest 600\n" \
  "TestingDirConnectionMaxStall 600\n" \
  "TestingConsensusMaxDownloadTries 8\n" \
  "TestingDescriptorMaxDownloadTries 8\n" \
  "TestingMicrodescMaxDownloadTries 8\n" \
  "TestingCertMaxDownloadTries 8\n"

#define TEST_OPTIONS_DEFAULT_VALUES TEST_OPTIONS_OLD_VALUES \
  "MaxClientCircuitsPending 1\n"                                        \
  "RendPostPeriod 1000\n"                                               \
  "KeepAlivePeriod 1\n"                                                 \
  "ConnLimit 1\n"                                                       \
  "V3AuthVotingInterval 300\n"                                          \
  "V3AuthVoteDelay 20\n"                                                \
  "V3AuthDistDelay 20\n"                                                \
  "V3AuthNIntervalsValid 3\n"                                           \
  "ClientUseIPv4 1\n"                                                     \
  "VirtualAddrNetworkIPv4 127.192.0.0/10\n"                             \
  "VirtualAddrNetworkIPv6 [FE80::]/10\n"                                \
  "SchedulerHighWaterMark__ 42\n"                                       \
  "SchedulerLowWaterMark__ 10\n"

typedef struct {
  or_options_t *old_opt;
  or_options_t *opt;
  or_options_t *def_opt;
} options_test_data_t;

static void free_options_test_data(options_test_data_t *td);

static options_test_data_t *
get_options_test_data(const char *conf)
{
  int rv = -1;
  char *msg = NULL;
  config_line_t *cl=NULL;
  options_test_data_t *result = tor_malloc(sizeof(options_test_data_t));
  result->opt = options_new();
  result->old_opt = options_new();
  result->def_opt = options_new();
  rv = config_get_lines(conf, &cl, 1);
  tt_assert(rv == 0);
  rv = config_assign(&options_format, result->opt, cl, 0, &msg);
  if (msg) {
    /* Display the parse error message by comparing it with an empty string */
    tt_str_op(msg, OP_EQ, "");
  }
  tt_assert(rv == 0);
  config_free_lines(cl);
  result->opt->LogTimeGranularity = 1;
  result->opt->TokenBucketRefillInterval = 1;
  rv = config_get_lines(TEST_OPTIONS_OLD_VALUES, &cl, 1);
  tt_assert(rv == 0);
  rv = config_assign(&options_format, result->def_opt, cl, 0, &msg);
  if (msg) {
    /* Display the parse error message by comparing it with an empty string */
    tt_str_op(msg, OP_EQ, "");
  }
  tt_assert(rv == 0);

 done:
  config_free_lines(cl);
  if (rv != 0) {
    free_options_test_data(result);
    result = NULL;
    /* Callers expect a non-NULL result, so just die if we can't provide one.
     */
    tor_assert(0);
  }
  return result;
}

static void
free_options_test_data(options_test_data_t *td)
{
  if (!td) return;
  or_options_free(td->old_opt);
  or_options_free(td->opt);
  or_options_free(td->def_opt);
  tor_free(td);
}

static void
test_options_validate__uname_for_server(void *ignored)
{
  (void)ignored;
  char *msg;
  options_test_data_t *tdata = get_options_test_data(
                                      "ORListenAddress 127.0.0.1:5555");
  setup_capture_of_logs(LOG_WARN);

  MOCK(get_uname, fixed_get_uname);
  fixed_get_uname_result = "Windows 95";
  options_validate(tdata->old_opt, tdata->opt, tdata->def_opt, 0, &msg);
  expect_log_msg("Tor is running as a server, but you"
           " are running Windows 95; this probably won't work. See https://www"
           ".torproject.org/docs/faq.html#BestOSForRelay for details.\n");
  tor_free(msg);

  fixed_get_uname_result = "Windows 98";
  mock_clean_saved_logs();
  options_validate(tdata->old_opt, tdata->opt, tdata->def_opt, 0, &msg);
  expect_log_msg("Tor is running as a server, but you"
           " are running Windows 98; this probably won't work. See https://www"
           ".torproject.org/docs/faq.html#BestOSForRelay for details.\n");
  tor_free(msg);

  fixed_get_uname_result = "Windows Me";
  mock_clean_saved_logs();
  options_validate(tdata->old_opt, tdata->opt, tdata->def_opt, 0, &msg);
  expect_log_msg("Tor is running as a server, but you"
           " are running Windows Me; this probably won't work. See https://www"
           ".torproject.org/docs/faq.html#BestOSForRelay for details.\n");
  tor_free(msg);

  fixed_get_uname_result = "Windows 2000";
  mock_clean_saved_logs();
  options_validate(tdata->old_opt, tdata->opt, tdata->def_opt, 0, &msg);
  expect_log_entry();
  tor_free(msg);

 done:
  UNMOCK(get_uname);
  free_options_test_data(tdata);
  tor_free(msg);
  teardown_capture_of_logs();
}

static void
test_options_validate__outbound_addresses(void *ignored)
{
  (void)ignored;
  int ret;
  char *msg;
  options_test_data_t *tdata = get_options_test_data(
                                    "OutboundBindAddress xxyy!!!sdfaf");

  ret = options_validate(tdata->old_opt, tdata->opt, tdata->def_opt, 0, &msg);
  tt_int_op(ret, OP_EQ, -1);

 done:
  free_options_test_data(tdata);
  tor_free(msg);
}

static void
test_options_validate__data_directory(void *ignored)
{
  (void)ignored;
  int ret;
  char *msg;
  options_test_data_t *tdata = get_options_test_data(
                                                "DataDirectory longreallyl"
                                                "ongLONGLONGlongreallylong"
                                                "LONGLONGlongreallylongLON"
                                                "GLONGlongreallylongLONGLO"
                                                "NGlongreallylongLONGLONGl"
                                                "ongreallylongLONGLONGlong"
                                                "reallylongLONGLONGlongrea"
                                                "llylongLONGLONGlongreally"
                                                "longLONGLONGlongreallylon"
                                                "gLONGLONGlongreallylongLO"
                                                "NGLONGlongreallylongLONGL"
                                                "ONGlongreallylongLONGLONG"
                                                "longreallylongLONGLONGlon"
                                                "greallylongLONGLONGlongre"
                                                "allylongLONGLONGlongreall"
                                                "ylongLONGLONGlongreallylo"
                                                "ngLONGLONGlongreallylongL"
                                                "ONGLONGlongreallylongLONG"
                                                "LONG"); // 440 characters

  ret = options_validate(tdata->old_opt, tdata->opt, tdata->def_opt, 0, &msg);
  tt_int_op(ret, OP_EQ, -1);
  tt_str_op(msg, OP_EQ, "Invalid DataDirectory");

 done:
  free_options_test_data(tdata);
  tor_free(msg);
}

static void
test_options_validate__nickname(void *ignored)
{
  (void)ignored;
  int ret;
  char *msg;
  options_test_data_t *tdata = get_options_test_data(
                                        "Nickname ThisNickNameIsABitTooLong");

  ret = options_validate(tdata->old_opt, tdata->opt, tdata->def_opt, 0, &msg);
  tt_int_op(ret, OP_EQ, -1);
  tt_str_op(msg, OP_EQ,
            "Nickname 'ThisNickNameIsABitTooLong', nicknames must be between "
            "1 and 19 characters inclusive, and must contain only the "
            "characters [a-zA-Z0-9].");
  tor_free(msg);

  free_options_test_data(tdata);
  tdata = get_options_test_data("Nickname AMoreValidNick");
  ret = options_validate(tdata->old_opt, tdata->opt, tdata->def_opt, 0, &msg);
  tt_int_op(ret, OP_EQ, -1);
  tt_assert(!msg);

  free_options_test_data(tdata);
  tdata = get_options_test_data("DataDirectory /tmp/somewhere");
  ret = options_validate(tdata->old_opt, tdata->opt, tdata->def_opt, 0, &msg);
  tt_int_op(ret, OP_EQ, -1);
  tt_assert(!msg);

 done:
  free_options_test_data(tdata);
  tor_free(msg);
}

static void
test_options_validate__contactinfo(void *ignored)
{
  (void)ignored;
  int ret;
  char *msg;
  options_test_data_t *tdata = get_options_test_data(
                                "ORListenAddress 127.0.0.1:5555\nORPort 955");
  setup_capture_of_logs(LOG_DEBUG);
  tdata->opt->ContactInfo = NULL;

  ret = options_validate(tdata->old_opt, tdata->opt, tdata->def_opt, 0, &msg);
  tt_int_op(ret, OP_EQ, -1);
  expect_log_msg(
            "Your ContactInfo config option is not"
            " set. Please consider setting it, so we can contact you if your"
            " server is misconfigured or something else goes wrong.\n");
  tor_free(msg);

  free_options_test_data(tdata);
  tdata = get_options_test_data("ORListenAddress 127.0.0.1:5555\nORPort 955\n"
                                "ContactInfo hella@example.org");
  mock_clean_saved_logs();
  ret = options_validate(tdata->old_opt, tdata->opt, tdata->def_opt, 0, &msg);
  tt_int_op(ret, OP_EQ, -1);
  expect_no_log_msg(
            "Your ContactInfo config option is not"
            " set. Please consider setting it, so we can contact you if your"
            " server is misconfigured or something else goes wrong.\n");
  tor_free(msg);

 done:
  teardown_capture_of_logs();
  free_options_test_data(tdata);
  tor_free(msg);
}

static void
test_options_validate__logs(void *ignored)
{
  (void)ignored;
  int ret;
  (void)ret;
  char *msg;
  int orig_quiet_level = quiet_level;
  options_test_data_t *tdata = get_options_test_data("");
  tdata->opt->Logs = NULL;
  tdata->opt->RunAsDaemon = 0;

  ret = options_validate(tdata->old_opt, tdata->opt, tdata->def_opt, 0, &msg);
  tt_str_op(tdata->opt->Logs->key, OP_EQ, "Log");
  tt_str_op(tdata->opt->Logs->value, OP_EQ, "notice stdout");
  tor_free(msg);

  free_options_test_data(tdata);
  tdata = get_options_test_data("");
  tdata->opt->Logs = NULL;
  tdata->opt->RunAsDaemon = 0;
  quiet_level = 1;
  ret = options_validate(tdata->old_opt, tdata->opt, tdata->def_opt, 0, &msg);
  tt_str_op(tdata->opt->Logs->key, OP_EQ, "Log");
  tt_str_op(tdata->opt->Logs->value, OP_EQ, "warn stdout");
  tor_free(msg);

  free_options_test_data(tdata);
  tdata = get_options_test_data("");
  tdata->opt->Logs = NULL;
  tdata->opt->RunAsDaemon = 0;
  quiet_level = 2;
  ret = options_validate(tdata->old_opt, tdata->opt, tdata->def_opt, 0, &msg);
  tt_assert(!tdata->opt->Logs);
  tor_free(msg);

  free_options_test_data(tdata);
  tdata = get_options_test_data("");
  tdata->opt->Logs = NULL;
  tdata->opt->RunAsDaemon = 0;
  ret = options_validate(tdata->old_opt, tdata->opt, tdata->def_opt, 1, &msg);
  tt_assert(!tdata->opt->Logs);
  tor_free(msg);

  free_options_test_data(tdata);
  tdata = get_options_test_data("");
  tdata->opt->Logs = NULL;
  tdata->opt->RunAsDaemon = 1;
  ret = options_validate(tdata->old_opt, tdata->opt, tdata->def_opt, 0, &msg);
  tt_assert(!tdata->opt->Logs);
  tor_free(msg);

  free_options_test_data(tdata);
  tdata = get_options_test_data("");
  tdata->opt->RunAsDaemon = 0;
  config_line_t *cl=NULL;
  config_get_lines("Log foo", &cl, 1);
  tdata->opt->Logs = cl;
  ret = options_validate(tdata->old_opt, tdata->opt, tdata->def_opt, 0, &msg);
  tt_int_op((intptr_t)tdata->opt->Logs, OP_EQ, (intptr_t)cl);

 done:
  quiet_level = orig_quiet_level;
  free_options_test_data(tdata);
  tor_free(msg);
}

/* static config_line_t * */
/* mock_config_line(const char *key, const char *val) */
/* { */
/*   config_line_t *config_line = tor_malloc(sizeof(config_line_t)); */
/*   memset(config_line, 0, sizeof(config_line_t)); */
/*   config_line->key = tor_strdup(key); */
/*   config_line->value = tor_strdup(val); */
/*   return config_line; */
/* } */

static void
test_options_validate__authdir(void *ignored)
{
  (void)ignored;
  int ret;
  char *msg;
  setup_capture_of_logs(LOG_INFO);
  options_test_data_t *tdata = get_options_test_data(
                                 "AuthoritativeDirectory 1\n"
                                 "Address this.should.not_exist.example.org");

  sandbox_disable_getaddrinfo_cache();

  ret = options_validate(tdata->old_opt, tdata->opt, tdata->def_opt, 0, &msg);
  tt_int_op(ret, OP_EQ, -1);
  tt_str_op(msg, OP_EQ, "Failed to resolve/guess local address. See logs for"
            " details.");
  expect_log_msg("Could not resolve local Address "
            "'this.should.not_exist.example.org'. Failing.\n");
  tor_free(msg);

  free_options_test_data(tdata);
  tdata = get_options_test_data("AuthoritativeDirectory 1\n"
                                "Address 100.200.10.1");
  mock_clean_saved_logs();
  ret = options_validate(tdata->old_opt, tdata->opt, tdata->def_opt, 0, &msg);
  tt_int_op(ret, OP_EQ, -1);
  tt_assert(!msg);

  free_options_test_data(tdata);
  tdata = get_options_test_data("AuthoritativeDirectory 1\n"
                                "Address 100.200.10.1\n"
                                "SchedulerHighWaterMark__ 42\n"
                                "SchedulerLowWaterMark__ 10\n");
  mock_clean_saved_logs();
  ret = options_validate(tdata->old_opt, tdata->opt, tdata->def_opt, 0, &msg);
  tt_int_op(ret, OP_EQ, -1);
  tt_str_op(msg, OP_EQ,
            "Authoritative directory servers must set ContactInfo");
  tor_free(msg);

  free_options_test_data(tdata);
  tdata = get_options_test_data("AuthoritativeDirectory 1\n"
                                "Address 100.200.10.1\n"
                                "TestingTorNetwork 1\n"
                                "SchedulerHighWaterMark__ 42\n"
                                "SchedulerLowWaterMark__ 10\n");
  mock_clean_saved_logs();
  ret = options_validate(tdata->old_opt, tdata->opt, tdata->def_opt, 0, &msg);
  tt_int_op(ret, OP_EQ, -1);
  tt_str_op(msg, OP_EQ, "AuthoritativeDir is set, but none of (Bridge/V3)"
            "AuthoritativeDir is set.");
  tor_free(msg);

  free_options_test_data(tdata);
  tdata = get_options_test_data("AuthoritativeDirectory 1\n"
                                "Address 100.200.10.1\n"
                                "ContactInfo hello@hello.com\n"
                                "SchedulerHighWaterMark__ 42\n"
                                "SchedulerLowWaterMark__ 10\n");
  mock_clean_saved_logs();
  ret = options_validate(tdata->old_opt, tdata->opt, tdata->def_opt, 0, &msg);
  tt_int_op(ret, OP_EQ, -1);
  tt_str_op(msg, OP_EQ, "AuthoritativeDir is set, but none of (Bridge/V3)"
            "AuthoritativeDir is set.");
  tor_free(msg);

  free_options_test_data(tdata);
  tdata = get_options_test_data("AuthoritativeDirectory 1\n"
                                "Address 100.200.10.1\n"
                                "RecommendedVersions 1.2, 3.14\n"
                                "ContactInfo hello@hello.com\n"
                                "SchedulerHighWaterMark__ 42\n"
                                "SchedulerLowWaterMark__ 10\n");
  mock_clean_saved_logs();
  options_validate(tdata->old_opt, tdata->opt, tdata->def_opt, 0, &msg);
  tt_str_op(tdata->opt->RecommendedClientVersions->value, OP_EQ, "1.2, 3.14");
  tt_str_op(tdata->opt->RecommendedServerVersions->value, OP_EQ, "1.2, 3.14");
  tor_free(msg);

  free_options_test_data(tdata);
  tdata = get_options_test_data("AuthoritativeDirectory 1\n"
                                "Address 100.200.10.1\n"
                                "RecommendedVersions 1.2, 3.14\n"
                                "RecommendedClientVersions 25\n"
                                "RecommendedServerVersions 4.18\n"
                                "ContactInfo hello@hello.com\n"
                                "SchedulerHighWaterMark__ 42\n"
                                "SchedulerLowWaterMark__ 10\n");
  mock_clean_saved_logs();
  options_validate(tdata->old_opt, tdata->opt, tdata->def_opt, 0, &msg);
  tt_str_op(tdata->opt->RecommendedClientVersions->value, OP_EQ, "25");
  tt_str_op(tdata->opt->RecommendedServerVersions->value, OP_EQ, "4.18");
  tor_free(msg);

  free_options_test_data(tdata);
  tdata = get_options_test_data("AuthoritativeDirectory 1\n"
                                "Address 100.200.10.1\n"
                                "VersioningAuthoritativeDirectory 1\n"
                                "RecommendedVersions 1.2, 3.14\n"
                                "RecommendedClientVersions 25\n"
                                "RecommendedServerVersions 4.18\n"
                                "ContactInfo hello@hello.com\n"
                                "SchedulerHighWaterMark__ 42\n"
                                "SchedulerLowWaterMark__ 10\n");
  mock_clean_saved_logs();
  options_validate(tdata->old_opt, tdata->opt, tdata->def_opt, 0, &msg);
  tt_str_op(msg, OP_EQ, "AuthoritativeDir is set, but none of (Bridge/V3)"
            "AuthoritativeDir is set.");
  tor_free(msg);

  free_options_test_data(tdata);
  tdata = get_options_test_data("AuthoritativeDirectory 1\n"
                                "Address 100.200.10.1\n"
                                "VersioningAuthoritativeDirectory 1\n"
                                "RecommendedServerVersions 4.18\n"
                                "ContactInfo hello@hello.com\n"
                                "SchedulerHighWaterMark__ 42\n"
                                "SchedulerLowWaterMark__ 10\n");
  mock_clean_saved_logs();
  options_validate(tdata->old_opt, tdata->opt, tdata->def_opt, 0, &msg);
  tt_str_op(msg, OP_EQ, "Versioning authoritative dir servers must set "
            "Recommended*Versions.");
  tor_free(msg);

  free_options_test_data(tdata);
  tdata = get_options_test_data("AuthoritativeDirectory 1\n"
                                "Address 100.200.10.1\n"
                                "VersioningAuthoritativeDirectory 1\n"
                                "RecommendedClientVersions 4.18\n"
                                "ContactInfo hello@hello.com\n"
                                "SchedulerHighWaterMark__ 42\n"
                                "SchedulerLowWaterMark__ 10\n");
  mock_clean_saved_logs();
  options_validate(tdata->old_opt, tdata->opt, tdata->def_opt, 0, &msg);
  tt_str_op(msg, OP_EQ, "Versioning authoritative dir servers must set "
            "Recommended*Versions.");
  tor_free(msg);

  free_options_test_data(tdata);
  tdata = get_options_test_data("AuthoritativeDirectory 1\n"
                                "Address 100.200.10.1\n"
                                "UseEntryGuards 1\n"
                                "ContactInfo hello@hello.com\n"
                                "SchedulerHighWaterMark__ 42\n"
                                "SchedulerLowWaterMark__ 10\n");
  mock_clean_saved_logs();
  options_validate(tdata->old_opt, tdata->opt, tdata->def_opt, 0, &msg);
  expect_log_msg("Authoritative directory servers "
            "can't set UseEntryGuards. Disabling.\n");
  tt_int_op(tdata->opt->UseEntryGuards, OP_EQ, 0);
  tor_free(msg);

  free_options_test_data(tdata);
  tdata = get_options_test_data("AuthoritativeDirectory 1\n"
                                "Address 100.200.10.1\n"
                                "V3AuthoritativeDir 1\n"
                                "ContactInfo hello@hello.com\n"
                                "SchedulerHighWaterMark__ 42\n"
                                "SchedulerLowWaterMark__ 10\n");
  mock_clean_saved_logs();
  options_validate(tdata->old_opt, tdata->opt, tdata->def_opt, 0, &msg);
  expect_log_msg("Authoritative directories always try"
            " to download extra-info documents. Setting DownloadExtraInfo.\n");
  tt_int_op(tdata->opt->DownloadExtraInfo, OP_EQ, 1);
  tor_free(msg);

  free_options_test_data(tdata);
  tdata = get_options_test_data("AuthoritativeDirectory 1\n"
                                "Address 100.200.10.1\n"
                                "DownloadExtraInfo 1\n"
                                "V3AuthoritativeDir 1\n"
                                "ContactInfo hello@hello.com\n"
                                "SchedulerHighWaterMark__ 42\n"
                                "SchedulerLowWaterMark__ 10\n");
  mock_clean_saved_logs();
  options_validate(tdata->old_opt, tdata->opt, tdata->def_opt, 0, &msg);
  expect_no_log_msg("Authoritative directories always try"
            " to download extra-info documents. Setting DownloadExtraInfo.\n");
  tt_int_op(tdata->opt->DownloadExtraInfo, OP_EQ, 1);
  tor_free(msg);

  free_options_test_data(tdata);
  tdata = get_options_test_data("AuthoritativeDirectory 1\n"
                                "Address 100.200.10.1\n"
                                "ContactInfo hello@hello.com\n"
                                "SchedulerHighWaterMark__ 42\n"
                                "SchedulerLowWaterMark__ 10\n");
  mock_clean_saved_logs();
  options_validate(tdata->old_opt, tdata->opt, tdata->def_opt, 0, &msg);
  tt_str_op(msg, OP_EQ, "AuthoritativeDir is set, but none of (Bridge/V3)"
            "AuthoritativeDir is set.");
  tor_free(msg);

  free_options_test_data(tdata);
  tdata = get_options_test_data("AuthoritativeDirectory 1\n"
                                "Address 100.200.10.1\n"
                                "BridgeAuthoritativeDir 1\n"
                                "ContactInfo hello@hello.com\n"
                                "V3BandwidthsFile non-existant-file\n"
                                "SchedulerHighWaterMark__ 42\n"
                                "SchedulerLowWaterMark__ 10\n");
  mock_clean_saved_logs();
  options_validate(tdata->old_opt, tdata->opt, tdata->def_opt, 0, &msg);
  tt_str_op(msg, OP_EQ,
            "Running as authoritative directory, but no DirPort set.");
  tor_free(msg);

  free_options_test_data(tdata);
  tdata = get_options_test_data("AuthoritativeDirectory 1\n"
                                "Address 100.200.10.1\n"
                                "BridgeAuthoritativeDir 1\n"
                                "ContactInfo hello@hello.com\n"
                                "V3BandwidthsFile non-existant-file\n"
                                "SchedulerHighWaterMark__ 42\n"
                                "SchedulerLowWaterMark__ 10\n");
  mock_clean_saved_logs();
  options_validate(NULL, tdata->opt, tdata->def_opt, 0, &msg);
  tt_str_op(msg, OP_EQ,
            "Running as authoritative directory, but no DirPort set.");
  tor_free(msg);

  free_options_test_data(tdata);
  tdata = get_options_test_data("AuthoritativeDirectory 1\n"
                                "Address 100.200.10.1\n"
                                "BridgeAuthoritativeDir 1\n"
                                "ContactInfo hello@hello.com\n"
                                "GuardfractionFile non-existant-file\n"
                                "SchedulerHighWaterMark__ 42\n"
                                "SchedulerLowWaterMark__ 10\n");
  mock_clean_saved_logs();
  options_validate(tdata->old_opt, tdata->opt, tdata->def_opt, 0, &msg);
  tt_str_op(msg, OP_EQ,
            "Running as authoritative directory, but no DirPort set.");
  tor_free(msg);

  free_options_test_data(tdata);
  tdata = get_options_test_data("AuthoritativeDirectory 1\n"
                                "Address 100.200.10.1\n"
                                "BridgeAuthoritativeDir 1\n"
                                "ContactInfo hello@hello.com\n"
                                "GuardfractionFile non-existant-file\n"
                                "SchedulerHighWaterMark__ 42\n"
                                "SchedulerLowWaterMark__ 10\n");
  mock_clean_saved_logs();
  options_validate(NULL, tdata->opt, tdata->def_opt, 0, &msg);
  tt_str_op(msg, OP_EQ,
            "Running as authoritative directory, but no DirPort set.");
  tor_free(msg);

  free_options_test_data(tdata);
  tdata = get_options_test_data("AuthoritativeDirectory 1\n"
                                "Address 100.200.10.1\n"
                                "BridgeAuthoritativeDir 1\n"
                                "ContactInfo hello@hello.com\n"
                                "SchedulerHighWaterMark__ 42\n"
                                "SchedulerLowWaterMark__ 10\n");
  mock_clean_saved_logs();
  ret = options_validate(tdata->old_opt, tdata->opt, tdata->def_opt, 0, &msg);
  tt_int_op(ret, OP_EQ, -1);
  tt_str_op(msg, OP_EQ,
            "Running as authoritative directory, but no DirPort set.");
  tor_free(msg);

  free_options_test_data(tdata);
  tdata = get_options_test_data("AuthoritativeDirectory 1\n"
                                "Address 100.200.10.1\n"
                                "DirPort 999\n"
                                "BridgeAuthoritativeDir 1\n"
                                "ContactInfo hello@hello.com\n"
                                "SchedulerHighWaterMark__ 42\n"
                                "SchedulerLowWaterMark__ 10\n");
  mock_clean_saved_logs();
  ret = options_validate(tdata->old_opt, tdata->opt, tdata->def_opt, 0, &msg);
  tt_int_op(ret, OP_EQ, -1);
  tt_str_op(msg, OP_EQ,
            "Running as authoritative directory, but no ORPort set.");
  tor_free(msg);

  // TODO: This case can't be reached, since clientonly is used to
  // check when parsing port lines as well.
  /* free_options_test_data(tdata); */
  /* tdata = get_options_test_data("AuthoritativeDirectory 1\n" */
  /*                               "Address 100.200.10.1\n" */
  /*                               "DirPort 999\n" */
  /*                               "ORPort 888\n" */
  /*                               "ClientOnly 1\n" */
  /*                               "BridgeAuthoritativeDir 1\n" */
  /*                               "ContactInfo hello@hello.com\n" */
  /*                               "SchedulerHighWaterMark__ 42\n" */
  /*                               "SchedulerLowWaterMark__ 10\n"); */
  /* mock_clean_saved_logs(); */
  /* ret = options_validate(tdata->old_opt, tdata->opt, */
  /*                        tdata->def_opt, 0, &msg); */
  /* tt_int_op(ret, OP_EQ, -1); */
  /* tt_str_op(msg, OP_EQ, "Running as authoritative directory, " */
  /*           "but ClientOnly also set."); */

 done:
  teardown_capture_of_logs();
  //  sandbox_free_getaddrinfo_cache();
  free_options_test_data(tdata);
  tor_free(msg);
}

static void
test_options_validate__relay_with_hidden_services(void *ignored)
{
  (void)ignored;
  char *msg;
  setup_capture_of_logs(LOG_DEBUG);
  options_test_data_t *tdata = get_options_test_data(
                                  "ORListenAddress 127.0.0.1:5555\n"
                                  "ORPort 955\n"
                                  "HiddenServiceDir "
                                  "/Library/Tor/var/lib/tor/hidden_service/\n"
                                  "HiddenServicePort 80 127.0.0.1:8080\n"
                                                     );

  options_validate(tdata->old_opt, tdata->opt, tdata->def_opt, 0, &msg);
  expect_log_msg(
            "Tor is currently configured as a relay and a hidden service. "
            "That's not very secure: you should probably run your hidden servi"
            "ce in a separate Tor process, at least -- see "
            "https://trac.torproject.org/8742\n");

 done:
  teardown_capture_of_logs();
  free_options_test_data(tdata);
  tor_free(msg);
}

// TODO: it doesn't seem possible to hit the case of having no port lines at
// all, since there will be a default created for SocksPort
/* static void */
/* test_options_validate__ports(void *ignored) */
/* { */
/*   (void)ignored; */
/*   int ret; */
/*   char *msg; */
/*   setup_capture_of_logs(LOG_WARN); */
/*   options_test_data_t *tdata = get_options_test_data(""); */
/*   ret = options_validate(tdata->old_opt, tdata->opt, */
/*                          tdata->def_opt, 0, &msg); */
/*   expect_log_msg("SocksPort, TransPort, NATDPort, DNSPort, and ORPort " */
/*           "are all undefined, and there aren't any hidden services " */
/*           "configured. " */
/*           " Tor will still run, but probably won't do anything.\n"); */
/*  done: */
/*   teardown_capture_of_logs(); */
/*   free_options_test_data(tdata); */
/*   tor_free(msg); */
/* } */

static void
test_options_validate__transproxy(void *ignored)
{
  (void)ignored;
  int ret;
  char *msg;
  options_test_data_t *tdata;

#ifdef USE_TRANSPARENT
  // Test default trans proxy
  tdata = get_options_test_data("TransProxyType default\n");

  ret = options_validate(tdata->old_opt, tdata->opt, tdata->def_opt, 0, &msg);
  tt_int_op(ret, OP_EQ, -1);
  tt_int_op(tdata->opt->TransProxyType_parsed, OP_EQ, TPT_DEFAULT);
  tor_free(msg);

  // Test pf-divert trans proxy
  free_options_test_data(tdata);
  tdata = get_options_test_data("TransProxyType pf-divert\n");
  ret = options_validate(tdata->old_opt, tdata->opt, tdata->def_opt, 0, &msg);
  tt_int_op(ret, OP_EQ, -1);

#if !defined(__OpenBSD__) && !defined( DARWIN )
  tt_str_op(msg, OP_EQ,
          "pf-divert is a OpenBSD-specific and OS X/Darwin-specific feature.");
#else
  tt_int_op(tdata->opt->TransProxyType_parsed, OP_EQ, TPT_PF_DIVERT);
  tt_str_op(msg, OP_EQ, "Cannot use TransProxyType without "
            "any valid TransPort or TransListenAddress.");
#endif
  tor_free(msg);

  // Test tproxy trans proxy
  free_options_test_data(tdata);
  tdata = get_options_test_data("TransProxyType tproxy\n");
  ret = options_validate(tdata->old_opt, tdata->opt, tdata->def_opt, 0, &msg);
  tt_int_op(ret, OP_EQ, -1);

#if !defined(__linux__)
  tt_str_op(msg, OP_EQ, "TPROXY is a Linux-specific feature.");
#else
  tt_int_op(tdata->opt->TransProxyType_parsed, OP_EQ, TPT_TPROXY);
  tt_str_op(msg, OP_EQ, "Cannot use TransProxyType without any valid "
            "TransPort or TransListenAddress.");
#endif
  tor_free(msg);

  // Test ipfw trans proxy
  free_options_test_data(tdata);
  tdata = get_options_test_data("TransProxyType ipfw\n");
  ret = options_validate(tdata->old_opt, tdata->opt, tdata->def_opt, 0, &msg);
  tt_int_op(ret, OP_EQ, -1);

#ifndef KERNEL_MAY_SUPPORT_IPFW
  tt_str_op(msg, OP_EQ, "ipfw is a FreeBSD-specific and OS X/Darwin-specific "
            "feature.");
#else
  tt_int_op(tdata->opt->TransProxyType_parsed, OP_EQ, TPT_IPFW);
  tt_str_op(msg, OP_EQ, "Cannot use TransProxyType without any valid "
            "TransPort or TransListenAddress.");
#endif
  tor_free(msg);

  // Test unknown trans proxy
  free_options_test_data(tdata);
  tdata = get_options_test_data("TransProxyType non-existant\n");
  ret = options_validate(tdata->old_opt, tdata->opt, tdata->def_opt, 0, &msg);
  tt_int_op(ret, OP_EQ, -1);
  tt_str_op(msg, OP_EQ, "Unrecognized value for TransProxyType");
  tor_free(msg);

  // Test trans proxy success
  free_options_test_data(tdata);
  tdata = NULL;

#if defined(__linux__)
  tdata = get_options_test_data("TransProxyType tproxy\n"
                                "TransPort 127.0.0.1:123\n");
  ret = options_validate(tdata->old_opt, tdata->opt, tdata->def_opt, 0, &msg);
  tt_int_op(ret, OP_EQ, -1);
  if (msg) {
    TT_DIE(("Expected NULL but got '%s'", msg));
  }
<<<<<<< HEAD
#endif
#ifdef KERNEL_MAY_SUPPORT_IPFW
=======
#elif defined(KERNEL_MAY_SUPPORT_IPFW)
>>>>>>> 9fe6ffa5
  tdata = get_options_test_data("TransProxyType ipfw\n"
                                "TransPort 127.0.0.1:123\n");
  ret = options_validate(tdata->old_opt, tdata->opt, tdata->def_opt, 0, &msg);
  tt_int_op(ret, OP_EQ, -1);
  if (msg) {
    TT_DIE(("Expected NULL but got '%s'", msg));
  }
#elif defined(__OpenBSD__)
  tdata = get_options_test_data("TransProxyType pf-divert\n"
                                "TransPort 127.0.0.1:123\n");
  ret = options_validate(tdata->old_opt, tdata->opt, tdata->def_opt, 0, &msg);
  tt_int_op(ret, OP_EQ, -1);
  if (msg) {
    TT_DIE(("Expected NULL but got '%s'", msg));
  }
#elif defined(__NetBSD__)
  tdata = get_options_test_data("TransProxyType default\n"
                                "TransPort 127.0.0.1:123\n");
  ret = options_validate(tdata->old_opt, tdata->opt, tdata->def_opt, 0, &msg);
  tt_int_op(ret, OP_EQ, -1);
  if (msg) {
    TT_DIE(("Expected NULL but got '%s'", msg));
  }
#endif
#if defined(__NetBSD__)
  tdata = get_options_test_data("TransProxyType default\n"
                                "TransPort 127.0.0.1:123\n");
  ret = options_validate(tdata->old_opt, tdata->opt, tdata->def_opt, 0, &msg);
  tt_int_op(ret, OP_EQ, -1);
  if (msg) {
    TT_DIE(("Expected NULL but got '%s'", msg));
  }
#endif

  // Assert that a test has run for some TransProxyType
  tt_assert(tdata);

#else
  tdata = get_options_test_data("TransPort 127.0.0.1:555\n");

  ret = options_validate(tdata->old_opt, tdata->opt, tdata->def_opt, 0, &msg);
  tt_int_op(ret, OP_EQ, -1);
  tt_str_op(msg, OP_EQ, "TransPort and TransListenAddress are disabled in "
            "this build.");
  tor_free(msg);
#endif

 done:
  free_options_test_data(tdata);
  tor_free(msg);
}

NS_DECL(country_t, geoip_get_country, (const char *country));

static country_t
NS(geoip_get_country)(const char *countrycode)
{
  (void)countrycode;
  CALLED(geoip_get_country)++;

  return 1;
}

static void
test_options_validate__exclude_nodes(void *ignored)
{
  (void)ignored;

  NS_MOCK(geoip_get_country);

  int ret;
  char *msg;
  setup_capture_of_logs(LOG_WARN);
  options_test_data_t *tdata = get_options_test_data(
                                                  "ExcludeExitNodes {us}\n");

  ret = options_validate(tdata->old_opt, tdata->opt, tdata->def_opt, 0, &msg);
  tt_int_op(ret, OP_EQ, -1);
  tt_int_op(smartlist_len(tdata->opt->ExcludeExitNodesUnion_->list), OP_EQ, 1);
  tt_str_op((char *)
            (smartlist_get(tdata->opt->ExcludeExitNodesUnion_->list, 0)),
            OP_EQ, "{us}");
  tor_free(msg);

  free_options_test_data(tdata);
  tdata = get_options_test_data("ExcludeNodes {cn}\n");
  ret = options_validate(tdata->old_opt, tdata->opt, tdata->def_opt, 0, &msg);
  tt_int_op(ret, OP_EQ, -1);
  tt_int_op(smartlist_len(tdata->opt->ExcludeExitNodesUnion_->list), OP_EQ, 1);
  tt_str_op((char *)
            (smartlist_get(tdata->opt->ExcludeExitNodesUnion_->list, 0)),
            OP_EQ, "{cn}");
  tor_free(msg);

  free_options_test_data(tdata);
  tdata = get_options_test_data("ExcludeNodes {cn}\n"
                                "ExcludeExitNodes {us} {cn}\n");
  ret = options_validate(tdata->old_opt, tdata->opt, tdata->def_opt, 0, &msg);
  tt_int_op(ret, OP_EQ, -1);
  tt_int_op(smartlist_len(tdata->opt->ExcludeExitNodesUnion_->list), OP_EQ, 2);
  tt_str_op((char *)
            (smartlist_get(tdata->opt->ExcludeExitNodesUnion_->list, 0)),
            OP_EQ, "{us} {cn}");
  tt_str_op((char *)
            (smartlist_get(tdata->opt->ExcludeExitNodesUnion_->list, 1)),
            OP_EQ, "{cn}");
  tor_free(msg);

  free_options_test_data(tdata);
  tdata = get_options_test_data("ExcludeNodes {cn}\n"
                                "StrictNodes 1\n"
                                "SchedulerHighWaterMark__ 42\n"
                                "SchedulerLowWaterMark__ 10\n");
  mock_clean_saved_logs();
  ret = options_validate(tdata->old_opt, tdata->opt, tdata->def_opt, 0, &msg);
  tt_int_op(ret, OP_EQ, -1);
  expect_log_msg(
            "You have asked to exclude certain relays from all positions "
            "in your circuits. Expect hidden services and other Tor "
            "features to be broken in unpredictable ways.\n");
  tor_free(msg);

  free_options_test_data(tdata);
  tdata = get_options_test_data("ExcludeNodes {cn}\n"
                                "SchedulerHighWaterMark__ 42\n"
                                "SchedulerLowWaterMark__ 10\n");
  mock_clean_saved_logs();
  ret = options_validate(tdata->old_opt, tdata->opt, tdata->def_opt, 0, &msg);
  tt_int_op(ret, OP_EQ, -1);
  expect_no_log_msg(
            "You have asked to exclude certain relays from all positions "
            "in your circuits. Expect hidden services and other Tor "
            "features to be broken in unpredictable ways.\n");
  tor_free(msg);

 done:
  NS_UNMOCK(geoip_get_country);
  teardown_capture_of_logs();
  free_options_test_data(tdata);
  tor_free(msg);
}

static void
test_options_validate__scheduler(void *ignored)
{
  (void)ignored;
  int ret;
  char *msg;
  setup_capture_of_logs(LOG_DEBUG);
  options_test_data_t *tdata = get_options_test_data(
                                            "SchedulerLowWaterMark__ 0\n");

  ret = options_validate(tdata->old_opt, tdata->opt, tdata->def_opt, 0, &msg);
  tt_int_op(ret, OP_EQ, -1);
  expect_log_msg("Bad SchedulerLowWaterMark__ option\n");
  tor_free(msg);

  // TODO: this test cannot run on platforms where UINT32_MAX == UINT64_MAX.
  // I suspect it's unlikely this branch can actually happen
  /* free_options_test_data(tdata); */
  /* tdata = get_options_test_data( */
  /*                      "SchedulerLowWaterMark 10000000000000000000\n"); */
  /* tdata->opt->SchedulerLowWaterMark__ = (uint64_t)UINT32_MAX; */
  /* tdata->opt->SchedulerLowWaterMark__++; */
  /* mock_clean_saved_logs(); */
  /* ret = options_validate(tdata->old_opt, tdata->opt, */
  /*                        tdata->def_opt, 0, &msg); */
  /* tt_int_op(ret, OP_EQ, -1); */
  /* expect_log_msg("Bad SchedulerLowWaterMark__ option\n"); */

  free_options_test_data(tdata);
  tdata = get_options_test_data("SchedulerLowWaterMark__ 42\n"
                                "SchedulerHighWaterMark__ 42\n");
  mock_clean_saved_logs();
  ret = options_validate(tdata->old_opt, tdata->opt, tdata->def_opt, 0, &msg);
  tt_int_op(ret, OP_EQ, -1);
  expect_log_msg("Bad SchedulerHighWaterMark option\n");
  tor_free(msg);

 done:
  teardown_capture_of_logs();
  free_options_test_data(tdata);
  tor_free(msg);
}

static void
test_options_validate__node_families(void *ignored)
{
  (void)ignored;
  int ret;
  char *msg;
  options_test_data_t *tdata = get_options_test_data(
                                     "NodeFamily flux, flax\n"
                                     "NodeFamily somewhere\n"
                                     "SchedulerHighWaterMark__ 42\n"
                                     "SchedulerLowWaterMark__ 10\n");

  ret = options_validate(tdata->old_opt, tdata->opt, tdata->def_opt, 0, &msg);
  tt_int_op(ret, OP_EQ, -1);
  tt_assert(tdata->opt->NodeFamilySets);
  tt_int_op(smartlist_len(tdata->opt->NodeFamilySets), OP_EQ, 2);
  tt_str_op((char *)(smartlist_get(
    ((routerset_t *)smartlist_get(tdata->opt->NodeFamilySets, 0))->list, 0)),
            OP_EQ, "flux");
  tt_str_op((char *)(smartlist_get(
    ((routerset_t *)smartlist_get(tdata->opt->NodeFamilySets, 0))->list, 1)),
            OP_EQ, "flax");
  tt_str_op((char *)(smartlist_get(
    ((routerset_t *)smartlist_get(tdata->opt->NodeFamilySets, 1))->list, 0)),
            OP_EQ, "somewhere");
  tor_free(msg);

  free_options_test_data(tdata);
  tdata = get_options_test_data("SchedulerHighWaterMark__ 42\n"
                                "SchedulerLowWaterMark__ 10\n");

  ret = options_validate(tdata->old_opt, tdata->opt, tdata->def_opt, 0, &msg);
  tt_int_op(ret, OP_EQ, -1);
  tt_assert(!tdata->opt->NodeFamilySets);
  tor_free(msg);

  free_options_test_data(tdata);
  tdata = get_options_test_data("NodeFamily !flux\n"
                                "SchedulerHighWaterMark__ 42\n"
                                "SchedulerLowWaterMark__ 10\n");

  ret = options_validate(tdata->old_opt, tdata->opt, tdata->def_opt, 0, &msg);
  tt_int_op(ret, OP_EQ, -1);
  tt_assert(tdata->opt->NodeFamilySets);
  tt_int_op(smartlist_len(tdata->opt->NodeFamilySets), OP_EQ, 0);
  tor_free(msg);

 done:
  free_options_test_data(tdata);
  tor_free(msg);
}

static void
test_options_validate__tlsec(void *ignored)
{
  (void)ignored;
  int ret;
  char *msg;
  setup_capture_of_logs(LOG_DEBUG);
  options_test_data_t *tdata = get_options_test_data(
                                 "TLSECGroup ed25519\n"
                                 "SchedulerHighWaterMark__ 42\n"
                                 "SchedulerLowWaterMark__ 10\n");

  ret = options_validate(tdata->old_opt, tdata->opt, tdata->def_opt, 0, &msg);
  tt_int_op(ret, OP_EQ, -1);
  expect_log_msg("Unrecognized TLSECGroup: Falling back to the default.\n");
  tt_assert(!tdata->opt->TLSECGroup);
  tor_free(msg);

  free_options_test_data(tdata);
  tdata = get_options_test_data("TLSECGroup P224\n"
                                "SchedulerHighWaterMark__ 42\n"
                                "SchedulerLowWaterMark__ 10\n");
  mock_clean_saved_logs();
  ret = options_validate(tdata->old_opt, tdata->opt, tdata->def_opt, 0, &msg);
  tt_int_op(ret, OP_EQ, -1);
  expect_no_log_msg(
            "Unrecognized TLSECGroup: Falling back to the default.\n");
  tt_assert(tdata->opt->TLSECGroup);
  tor_free(msg);

  free_options_test_data(tdata);
  tdata = get_options_test_data("TLSECGroup P256\n"
                                "SchedulerHighWaterMark__ 42\n"
                                "SchedulerLowWaterMark__ 10\n");
  mock_clean_saved_logs();
  ret = options_validate(tdata->old_opt, tdata->opt, tdata->def_opt, 0, &msg);
  tt_int_op(ret, OP_EQ, -1);
  expect_no_log_msg(
            "Unrecognized TLSECGroup: Falling back to the default.\n");
  tt_assert(tdata->opt->TLSECGroup);
  tor_free(msg);

 done:
  teardown_capture_of_logs();
  free_options_test_data(tdata);
  tor_free(msg);
}

static void
test_options_validate__token_bucket(void *ignored)
{
  (void)ignored;
  int ret;
  char *msg;
  options_test_data_t *tdata = get_options_test_data("");

  tdata->opt->TokenBucketRefillInterval = 0;
  ret = options_validate(tdata->old_opt, tdata->opt, tdata->def_opt, 0, &msg);
  tt_int_op(ret, OP_EQ, -1);
  tt_str_op(msg, OP_EQ,
            "TokenBucketRefillInterval must be between 1 and 1000 inclusive.");
  tor_free(msg);

  tdata->opt->TokenBucketRefillInterval = 1001;
  ret = options_validate(tdata->old_opt, tdata->opt, tdata->def_opt, 0, &msg);
  tt_int_op(ret, OP_EQ, -1);
  tt_str_op(msg, OP_EQ,
            "TokenBucketRefillInterval must be between 1 and 1000 inclusive.");
  tor_free(msg);

 done:
  free_options_test_data(tdata);
  tor_free(msg);
}

static void
test_options_validate__recommended_packages(void *ignored)
{
  (void)ignored;
  int ret;
  char *msg;
  setup_capture_of_logs(LOG_WARN);
  options_test_data_t *tdata = get_options_test_data(
            "RecommendedPackages foo 1.2 http://foo.com sha1=123123123123\n"
            "RecommendedPackages invalid-package-line\n"
            "SchedulerHighWaterMark__ 42\n"
            "SchedulerLowWaterMark__ 10\n");

  ret = options_validate(tdata->old_opt, tdata->opt, tdata->def_opt, 0, &msg);
  tt_int_op(ret, OP_EQ, -1);
  expect_no_log_msg("Invalid RecommendedPackage line "
            "invalid-package-line will be ignored\n");

 done:
  escaped(NULL); // This will free the leaking memory from the previous escaped
  teardown_capture_of_logs();
  free_options_test_data(tdata);
  tor_free(msg);
}

static void
test_options_validate__fetch_dir(void *ignored)
{
  (void)ignored;
  int ret;
  char *msg;
  options_test_data_t *tdata = get_options_test_data(
                                            "FetchDirInfoExtraEarly 1\n"
                                            "FetchDirInfoEarly 0\n"
                                            "SchedulerHighWaterMark__ 42\n"
                                            "SchedulerLowWaterMark__ 10\n");

  ret = options_validate(tdata->old_opt, tdata->opt, tdata->def_opt, 0, &msg);
  tt_int_op(ret, OP_EQ, -1);
  tt_str_op(msg, OP_EQ, "FetchDirInfoExtraEarly requires that you"
            " also set FetchDirInfoEarly");
  tor_free(msg);

  free_options_test_data(tdata);
  tdata = get_options_test_data("FetchDirInfoExtraEarly 1\n"
                                "FetchDirInfoEarly 1\n"
                                "SchedulerHighWaterMark__ 42\n"
                                "SchedulerLowWaterMark__ 10\n");

  ret = options_validate(tdata->old_opt, tdata->opt, tdata->def_opt, 0, &msg);
  tt_int_op(ret, OP_EQ, -1);
  tt_str_op(msg, OP_NE, "FetchDirInfoExtraEarly requires that you"
            " also set FetchDirInfoEarly");
  tor_free(msg);

 done:
  free_options_test_data(tdata);
  tor_free(msg);
}

static void
test_options_validate__conn_limit(void *ignored)
{
  (void)ignored;
  int ret;
  char *msg;
  options_test_data_t *tdata = get_options_test_data(
                                            "ConnLimit 0\n"
                                            "SchedulerHighWaterMark__ 42\n"
                                            "SchedulerLowWaterMark__ 10\n");

  ret = options_validate(tdata->old_opt, tdata->opt, tdata->def_opt, 0, &msg);
  tt_int_op(ret, OP_EQ, -1);
  tt_str_op(msg, OP_EQ, "ConnLimit must be greater than 0, but was set to 0");
  tor_free(msg);

  free_options_test_data(tdata);
  tdata = get_options_test_data("ConnLimit 1\n"
                                "SchedulerHighWaterMark__ 42\n"
                                "SchedulerLowWaterMark__ 10\n");

  ret = options_validate(tdata->old_opt, tdata->opt, tdata->def_opt, 0, &msg);
  tt_int_op(ret, OP_EQ, -1);
  tt_str_op(msg, OP_EQ, "MaxClientCircuitsPending must be between 1 and 1024, "
            "but was set to 0");
  tor_free(msg);

 done:
  free_options_test_data(tdata);
  tor_free(msg);
}

static void
test_options_validate__paths_needed(void *ignored)
{
  (void)ignored;
  int ret;
  char *msg;
  setup_capture_of_logs(LOG_WARN);
  options_test_data_t *tdata = get_options_test_data(
                                      "PathsNeededToBuildCircuits 0.1\n"
                                      "ConnLimit 1\n"
                                      "SchedulerHighWaterMark__ 42\n"
                                      "SchedulerLowWaterMark__ 10\n");

  ret = options_validate(tdata->old_opt, tdata->opt, tdata->def_opt, 0, &msg);
  tt_int_op(ret, OP_EQ, -1);
  tt_assert(tdata->opt->PathsNeededToBuildCircuits > 0.24 &&
            tdata->opt->PathsNeededToBuildCircuits < 0.26);
  expect_log_msg("PathsNeededToBuildCircuits is too low. "
                 "Increasing to 0.25\n");
  tor_free(msg);

  free_options_test_data(tdata);
  mock_clean_saved_logs();
  tdata = get_options_test_data("PathsNeededToBuildCircuits 0.99\n"
                                "ConnLimit 1\n"
                                "SchedulerHighWaterMark__ 42\n"
                                "SchedulerLowWaterMark__ 10\n");

  ret = options_validate(tdata->old_opt, tdata->opt, tdata->def_opt, 0, &msg);
  tt_int_op(ret, OP_EQ, -1);
  tt_assert(tdata->opt->PathsNeededToBuildCircuits > 0.94 &&
            tdata->opt->PathsNeededToBuildCircuits < 0.96);
  expect_log_msg("PathsNeededToBuildCircuits is "
            "too high. Decreasing to 0.95\n");
  tor_free(msg);

  free_options_test_data(tdata);
  mock_clean_saved_logs();
  tdata = get_options_test_data("PathsNeededToBuildCircuits 0.91\n"
                                "ConnLimit 1\n"
                                "SchedulerHighWaterMark__ 42\n"
                                "SchedulerLowWaterMark__ 10\n");

  ret = options_validate(tdata->old_opt, tdata->opt, tdata->def_opt, 0, &msg);
  tt_int_op(ret, OP_EQ, -1);
  tt_assert(tdata->opt->PathsNeededToBuildCircuits > 0.90 &&
            tdata->opt->PathsNeededToBuildCircuits < 0.92);
  expect_no_log_entry();
  tor_free(msg);

 done:
  teardown_capture_of_logs();
  free_options_test_data(tdata);
  tor_free(msg);
}

static void
test_options_validate__max_client_circuits(void *ignored)
{
  (void)ignored;
  int ret;
  char *msg;
  options_test_data_t *tdata = get_options_test_data(
                                           "MaxClientCircuitsPending 0\n"
                                           "ConnLimit 1\n"
                                           "SchedulerHighWaterMark__ 42\n"
                                           "SchedulerLowWaterMark__ 10\n");

  ret = options_validate(tdata->old_opt, tdata->opt, tdata->def_opt, 0, &msg);
  tt_int_op(ret, OP_EQ, -1);
  tt_str_op(msg, OP_EQ, "MaxClientCircuitsPending must be between 1 and 1024,"
            " but was set to 0");
  tor_free(msg);

  free_options_test_data(tdata);
  tdata = get_options_test_data("MaxClientCircuitsPending 1025\n"
                                "ConnLimit 1\n"
                                "SchedulerHighWaterMark__ 42\n"
                                "SchedulerLowWaterMark__ 10\n");

  ret = options_validate(tdata->old_opt, tdata->opt, tdata->def_opt, 0, &msg);
  tt_int_op(ret, OP_EQ, -1);
  tt_str_op(msg, OP_EQ, "MaxClientCircuitsPending must be between 1 and 1024,"
            " but was set to 1025");
  tor_free(msg);

  free_options_test_data(tdata);
  tdata = get_options_test_data("MaxClientCircuitsPending 1\n"
                                "ConnLimit 1\n"
                                "SchedulerHighWaterMark__ 42\n"
                                "SchedulerLowWaterMark__ 10\n");

  ret = options_validate(tdata->old_opt, tdata->opt, tdata->def_opt, 0, &msg);
  tt_int_op(ret, OP_EQ, -1);
  tt_str_op(msg, OP_EQ, "KeepalivePeriod option must be positive.");
  tor_free(msg);

 done:
  free_options_test_data(tdata);
  tor_free(msg);
}

static void
test_options_validate__ports(void *ignored)
{
  (void)ignored;
  int ret;
  char *msg;
  options_test_data_t *tdata = get_options_test_data(
                                      "FirewallPorts 65537\n"
                                      "MaxClientCircuitsPending 1\n"
                                      "ConnLimit 1\n"
                                      "SchedulerHighWaterMark__ 42\n"
                                      "SchedulerLowWaterMark__ 10\n");

  ret = options_validate(tdata->old_opt, tdata->opt, tdata->def_opt, 0, &msg);
  tt_int_op(ret, OP_EQ, -1);
  tt_str_op(msg, OP_EQ, "Port '65537' out of range in FirewallPorts");
  tor_free(msg);

  free_options_test_data(tdata);
  tdata = get_options_test_data("FirewallPorts 1\n"
                                "LongLivedPorts 124444\n"
                                "MaxClientCircuitsPending 1\n"
                                "ConnLimit 1\n"
                                "SchedulerHighWaterMark__ 42\n"
                                "SchedulerLowWaterMark__ 10\n");

  ret = options_validate(tdata->old_opt, tdata->opt, tdata->def_opt, 0, &msg);
  tt_int_op(ret, OP_EQ, -1);
  tt_str_op(msg, OP_EQ, "Port '124444' out of range in LongLivedPorts");
  tor_free(msg);

  free_options_test_data(tdata);
  tdata = get_options_test_data("FirewallPorts 1\n"
                                "LongLivedPorts 2\n"
                                "RejectPlaintextPorts 112233\n"
                                "MaxClientCircuitsPending 1\n"
                                "ConnLimit 1\n"
                                "SchedulerHighWaterMark__ 42\n"
                                "SchedulerLowWaterMark__ 10\n");

  ret = options_validate(tdata->old_opt, tdata->opt, tdata->def_opt, 0, &msg);
  tt_int_op(ret, OP_EQ, -1);
  tt_str_op(msg, OP_EQ, "Port '112233' out of range in RejectPlaintextPorts");
  tor_free(msg);

  free_options_test_data(tdata);
  tdata = get_options_test_data("FirewallPorts 1\n"
                                "LongLivedPorts 2\n"
                                "RejectPlaintextPorts 3\n"
                                "WarnPlaintextPorts 65536\n"
                                "MaxClientCircuitsPending 1\n"
                                "ConnLimit 1\n"
                                "SchedulerHighWaterMark__ 42\n"
                                "SchedulerLowWaterMark__ 10\n");

  ret = options_validate(tdata->old_opt, tdata->opt, tdata->def_opt, 0, &msg);
  tt_int_op(ret, OP_EQ, -1);
  tt_str_op(msg, OP_EQ, "Port '65536' out of range in WarnPlaintextPorts");
  tor_free(msg);

  free_options_test_data(tdata);
  tdata = get_options_test_data("FirewallPorts 1\n"
                                "LongLivedPorts 2\n"
                                "RejectPlaintextPorts 3\n"
                                "WarnPlaintextPorts 4\n"
                                "MaxClientCircuitsPending 1\n"
                                "ConnLimit 1\n"
                                "SchedulerHighWaterMark__ 42\n"
                                "SchedulerLowWaterMark__ 10\n");

  ret = options_validate(tdata->old_opt, tdata->opt, tdata->def_opt, 0, &msg);
  tt_int_op(ret, OP_EQ, -1);
  tt_str_op(msg, OP_EQ, "KeepalivePeriod option must be positive.");
  tor_free(msg);

 done:
  free_options_test_data(tdata);
  tor_free(msg);
}

static void
test_options_validate__reachable_addresses(void *ignored)
{
  (void)ignored;
  int ret;
  char *msg;
  setup_capture_of_logs(LOG_NOTICE);
  options_test_data_t *tdata = get_options_test_data(
                                     "FascistFirewall 1\n"
                                     "MaxClientCircuitsPending 1\n"
                                     "ConnLimit 1\n"
                                     "SchedulerHighWaterMark__ 42\n"
                                     "SchedulerLowWaterMark__ 10\n");

  ret = options_validate(tdata->old_opt, tdata->opt, tdata->def_opt, 0, &msg);
  tt_int_op(ret, OP_EQ, -1);
  expect_log_msg("Converting FascistFirewall config "
            "option to new format: \"ReachableDirAddresses *:80\"\n");
  tt_str_op(tdata->opt->ReachableDirAddresses->value, OP_EQ, "*:80");
  expect_log_msg("Converting FascistFirewall config "
            "option to new format: \"ReachableORAddresses *:443\"\n");
  tt_str_op(tdata->opt->ReachableORAddresses->value, OP_EQ, "*:443");
  tor_free(msg);

  free_options_test_data(tdata);
  mock_clean_saved_logs();
  tdata = get_options_test_data("FascistFirewall 1\n"
                                "ReachableDirAddresses *:81\n"
                                "ReachableORAddresses *:444\n"
                                "MaxClientCircuitsPending 1\n"
                                "ConnLimit 1\n"
                                "SchedulerHighWaterMark__ 42\n"
                                "SchedulerLowWaterMark__ 10\n");
  tdata->opt->FirewallPorts = smartlist_new();
  ret = options_validate(tdata->old_opt, tdata->opt, tdata->def_opt, 0, &msg);
  tt_int_op(ret, OP_EQ, -1);
  expect_log_entry();
  tt_str_op(tdata->opt->ReachableDirAddresses->value, OP_EQ, "*:81");
  tt_str_op(tdata->opt->ReachableORAddresses->value, OP_EQ, "*:444");
  tor_free(msg);

  free_options_test_data(tdata);
  mock_clean_saved_logs();
  tdata = get_options_test_data("FascistFirewall 1\n"
                                "FirewallPort 123\n"
                                "MaxClientCircuitsPending 1\n"
                                "ConnLimit 1\n"
                                "SchedulerHighWaterMark__ 42\n"
                                "SchedulerLowWaterMark__ 10\n");

  ret = options_validate(tdata->old_opt, tdata->opt, tdata->def_opt, 0, &msg);
  tt_int_op(ret, OP_EQ, -1);
  expect_log_msg("Converting FascistFirewall and "
            "FirewallPorts config options to new format: "
            "\"ReachableAddresses *:123\"\n");
  tt_str_op(tdata->opt->ReachableAddresses->value, OP_EQ, "*:123");
  tor_free(msg);

  free_options_test_data(tdata);
  mock_clean_saved_logs();
  tdata = get_options_test_data("FascistFirewall 1\n"
                                "ReachableAddresses *:82\n"
                                "ReachableAddresses *:83\n"
                                "ReachableAddresses reject *:*\n"
                                "MaxClientCircuitsPending 1\n"
                                "ConnLimit 1\n"
                                "SchedulerHighWaterMark__ 42\n"
                                "SchedulerLowWaterMark__ 10\n");

  ret = options_validate(tdata->old_opt, tdata->opt, tdata->def_opt, 0, &msg);
  tt_int_op(ret, OP_EQ, -1);
  expect_log_entry();
  tt_str_op(tdata->opt->ReachableAddresses->value, OP_EQ, "*:82");
  tor_free(msg);

#define SERVERS_REACHABLE_MSG "Servers must be able to freely connect to" \
  " the rest of the Internet, so they must not set Reachable*Addresses or" \
  " FascistFirewall or FirewallPorts or ClientUseIPv4 0."

  free_options_test_data(tdata);
  tdata = get_options_test_data("ReachableAddresses *:82\n"
                                "ORListenAddress 127.0.0.1:5555\n"
                                "ORPort 955\n"
                                "MaxClientCircuitsPending 1\n"
                                "ConnLimit 1\n"
                                "SchedulerHighWaterMark__ 42\n"
                                "SchedulerLowWaterMark__ 10\n");

  ret = options_validate(tdata->old_opt, tdata->opt, tdata->def_opt, 0, &msg);
  tt_int_op(ret, OP_EQ, -1);
  tt_str_op(msg, OP_EQ, SERVERS_REACHABLE_MSG);
  tor_free(msg);

  free_options_test_data(tdata);
  tdata = get_options_test_data("ReachableORAddresses *:82\n"
                                "ORListenAddress 127.0.0.1:5555\n"
                                "ORPort 955\n"
                                "MaxClientCircuitsPending 1\n"
                                "ConnLimit 1\n"
                                "SchedulerHighWaterMark__ 42\n"
                                "SchedulerLowWaterMark__ 10\n");

  ret = options_validate(tdata->old_opt, tdata->opt, tdata->def_opt, 0, &msg);
  tt_int_op(ret, OP_EQ, -1);
  tt_str_op(msg, OP_EQ, SERVERS_REACHABLE_MSG);
  tor_free(msg);

  free_options_test_data(tdata);
  tdata = get_options_test_data("ReachableDirAddresses *:82\n"
                                "ORListenAddress 127.0.0.1:5555\n"
                                "ORPort 955\n"
                                "MaxClientCircuitsPending 1\n"
                                "ConnLimit 1\n"
                                "SchedulerHighWaterMark__ 42\n"
                                "SchedulerLowWaterMark__ 10\n");

  ret = options_validate(tdata->old_opt, tdata->opt, tdata->def_opt, 0, &msg);
  tt_int_op(ret, OP_EQ, -1);
  tt_str_op(msg, OP_EQ, SERVERS_REACHABLE_MSG);
  tor_free(msg);

  free_options_test_data(tdata);
  tdata = get_options_test_data("ClientUseIPv4 0\n"
                                "ORListenAddress 127.0.0.1:5555\n"
                                "ORPort 955\n"
                                "MaxClientCircuitsPending 1\n"
                                "ConnLimit 1\n"
                                "SchedulerHighWaterMark__ 42\n"
                                "SchedulerLowWaterMark__ 10\n");

  ret = options_validate(tdata->old_opt, tdata->opt, tdata->def_opt, 0, &msg);
  tt_int_op(ret, OP_EQ, -1);
  tt_str_op(msg, OP_EQ, SERVERS_REACHABLE_MSG);
  tor_free(msg);

  /* Test IPv4-only clients setting IPv6 preferences */

#define WARN_PLEASE_USE_IPV6_OR_LOG_MSG \
        "ClientPreferIPv6ORPort 1 is ignored unless tor is using IPv6. " \
        "Please set ClientUseIPv6 1, ClientUseIPv4 0, or configure bridges.\n"

#define WARN_PLEASE_USE_IPV6_DIR_LOG_MSG \
        "ClientPreferIPv6DirPort 1 is ignored unless tor is using IPv6. " \
        "Please set ClientUseIPv6 1, ClientUseIPv4 0, or configure bridges.\n"

  free_options_test_data(tdata);
  tdata = get_options_test_data(TEST_OPTIONS_DEFAULT_VALUES
                                "ClientUseIPv4 1\n"
                                "ClientUseIPv6 0\n"
                                "UseBridges 0\n"
                                "ClientPreferIPv6ORPort 1\n");

  ret = options_validate(tdata->old_opt, tdata->opt, tdata->def_opt, 0, &msg);
  tt_int_op(ret, OP_EQ, 0);
  expect_log_msg(WARN_PLEASE_USE_IPV6_OR_LOG_MSG);
  tor_free(msg);

  free_options_test_data(tdata);
  tdata = get_options_test_data(TEST_OPTIONS_DEFAULT_VALUES
                                "ClientUseIPv4 1\n"
                                "ClientUseIPv6 0\n"
                                "UseBridges 0\n"
                                "ClientPreferIPv6DirPort 1\n");

  ret = options_validate(tdata->old_opt, tdata->opt, tdata->def_opt, 0, &msg);
  tt_int_op(ret, OP_EQ, 0);
  expect_log_msg(WARN_PLEASE_USE_IPV6_DIR_LOG_MSG);
  tor_free(msg);

  /* Now test an IPv4/IPv6 client setting IPv6 preferences */

  free_options_test_data(tdata);
  tdata = get_options_test_data(TEST_OPTIONS_DEFAULT_VALUES
                                "ClientUseIPv4 1\n"
                                "ClientUseIPv6 1\n"
                                "ClientPreferIPv6ORPort 1\n"
                                "ClientPreferIPv6DirPort 1\n");

  ret = options_validate(tdata->old_opt, tdata->opt, tdata->def_opt, 0, &msg);
  tt_int_op(ret, OP_EQ, 0);
  tt_ptr_op(msg, OP_EQ, NULL);

  /* Now test an IPv6 client setting IPv6 preferences */

  free_options_test_data(tdata);
  tdata = get_options_test_data(TEST_OPTIONS_DEFAULT_VALUES
                                "ClientUseIPv6 1\n"
                                "ClientPreferIPv6ORPort 1\n"
                                "ClientPreferIPv6DirPort 1\n");

  ret = options_validate(tdata->old_opt, tdata->opt, tdata->def_opt, 0, &msg);
  tt_int_op(ret, OP_EQ, 0);
  tt_ptr_op(msg, OP_EQ, NULL);

  /* And an implicit (IPv4 disabled) IPv6 client setting IPv6 preferences */

  free_options_test_data(tdata);
  tdata = get_options_test_data(TEST_OPTIONS_DEFAULT_VALUES
                                "ClientUseIPv4 0\n"
                                "ClientPreferIPv6ORPort 1\n"
                                "ClientPreferIPv6DirPort 1\n");

  ret = options_validate(tdata->old_opt, tdata->opt, tdata->def_opt, 0, &msg);
  tt_int_op(ret, OP_EQ, 0);
  tt_ptr_op(msg, OP_EQ, NULL);

  /* And an implicit (bridge) client setting IPv6 preferences */

  free_options_test_data(tdata);
  tdata = get_options_test_data(TEST_OPTIONS_DEFAULT_VALUES
                                "UseBridges 1\n"
                                "Bridge 127.0.0.1:12345\n"
                                "ClientPreferIPv6ORPort 1\n"
                                "ClientPreferIPv6DirPort 1\n");

  ret = options_validate(tdata->old_opt, tdata->opt, tdata->def_opt, 0, &msg);
  tt_int_op(ret, OP_EQ, 0);
  tt_ptr_op(msg, OP_EQ, NULL);

 done:
  teardown_capture_of_logs();
  free_options_test_data(tdata);
  tor_free(msg);
}

static void
test_options_validate__use_bridges(void *ignored)
{
  (void)ignored;
  int ret;
  char *msg;
  options_test_data_t *tdata = get_options_test_data(
                                   "UseBridges 1\n"
                                   "ClientUseIPv4 1\n"
                                   "ORListenAddress 127.0.0.1:5555\n"
                                   "ORPort 955\n"
                                   "MaxClientCircuitsPending 1\n"
                                   "ConnLimit 1\n"
                                   "SchedulerHighWaterMark__ 42\n"
                                   "SchedulerLowWaterMark__ 10\n");

  ret = options_validate(tdata->old_opt, tdata->opt, tdata->def_opt, 0, &msg);
  tt_int_op(ret, OP_EQ, -1);
  tt_str_op(msg, OP_EQ, "Servers must be able to freely connect to the rest of"
            " the Internet, so they must not set UseBridges.");
  tor_free(msg);

  free_options_test_data(tdata);
  tdata = get_options_test_data("UseBridges 1\n"
                                "MaxClientCircuitsPending 1\n"
                                "ConnLimit 1\n"
                                "SchedulerHighWaterMark__ 42\n"
                                "SchedulerLowWaterMark__ 10\n");

  ret = options_validate(tdata->old_opt, tdata->opt, tdata->def_opt, 0, &msg);
  tt_int_op(ret, OP_EQ, -1);
  tt_str_op(msg, OP_NE, "Servers must be able to freely connect to the rest of"
            " the Internet, so they must not set UseBridges.");
  tor_free(msg);

  NS_MOCK(geoip_get_country);
  free_options_test_data(tdata);
  tdata = get_options_test_data("UseBridges 1\n"
                                "EntryNodes {cn}\n"
                                "MaxClientCircuitsPending 1\n"
                                "ConnLimit 1\n"
                                "SchedulerHighWaterMark__ 42\n"
                                "SchedulerLowWaterMark__ 10\n");

  ret = options_validate(tdata->old_opt, tdata->opt, tdata->def_opt, 0, &msg);
  tt_int_op(ret, OP_EQ, -1);
  tt_str_op(msg, OP_EQ, "You cannot set both UseBridges and EntryNodes.");
  tor_free(msg);

  free_options_test_data(tdata);
  tdata = get_options_test_data(TEST_OPTIONS_DEFAULT_VALUES
                                "UseBridges 1\n");

  ret = options_validate(tdata->old_opt, tdata->opt, tdata->def_opt, 0, &msg);
  tt_int_op(ret, OP_EQ, -1);
  tt_str_op(msg, OP_EQ,
            "If you set UseBridges, you must specify at least one bridge.");
  tor_free(msg);

  free_options_test_data(tdata);
  tdata = get_options_test_data(TEST_OPTIONS_DEFAULT_VALUES
                                "UseBridges 1\n"
                                "Bridge 10.0.0.1\n"
                                "Bridge !!!\n"
                                );

  ret = options_validate(tdata->old_opt, tdata->opt, tdata->def_opt, 0, &msg);
  tt_int_op(ret, OP_EQ, -1);
  tt_str_op(msg, OP_EQ, "Bridge line did not parse. See logs for details.");
  tor_free(msg);

 done:
  NS_UNMOCK(geoip_get_country);
  policies_free_all();
  free_options_test_data(tdata);
  tor_free(msg);
}

static void
test_options_validate__entry_nodes(void *ignored)
{
  (void)ignored;
  int ret;
  char *msg;
  NS_MOCK(geoip_get_country);
  options_test_data_t *tdata = get_options_test_data(
                                         "EntryNodes {cn}\n"
                                         "UseEntryGuards 0\n"
                                         "MaxClientCircuitsPending 1\n"
                                         "ConnLimit 1\n"
                                         "SchedulerHighWaterMark__ 42\n"
                                         "SchedulerLowWaterMark__ 10\n");

  ret = options_validate(tdata->old_opt, tdata->opt, tdata->def_opt, 0, &msg);
  tt_int_op(ret, OP_EQ, -1);
  tt_str_op(msg, OP_EQ,
            "If EntryNodes is set, UseEntryGuards must be enabled.");
  tor_free(msg);

  free_options_test_data(tdata);
  tdata = get_options_test_data("EntryNodes {cn}\n"
                                "UseEntryGuards 1\n"
                                "MaxClientCircuitsPending 1\n"
                                "ConnLimit 1\n"
                                "SchedulerHighWaterMark__ 42\n"
                                "SchedulerLowWaterMark__ 10\n");

  ret = options_validate(tdata->old_opt, tdata->opt, tdata->def_opt, 0, &msg);
  tt_int_op(ret, OP_EQ, -1);
  tt_str_op(msg, OP_EQ, "KeepalivePeriod option must be positive.");
  tor_free(msg);

 done:
  NS_UNMOCK(geoip_get_country);
  free_options_test_data(tdata);
  tor_free(msg);
}

static void
test_options_validate__invalid_nodes(void *ignored)
{
  (void)ignored;
  int ret;
  char *msg;
  options_test_data_t *tdata = get_options_test_data(
                                  "AllowInvalidNodes something_stupid\n"
                                  "MaxClientCircuitsPending 1\n"
                                  "ConnLimit 1\n"
                                  "SchedulerHighWaterMark__ 42\n"
                                  "SchedulerLowWaterMark__ 10\n");

  ret = options_validate(tdata->old_opt, tdata->opt, tdata->def_opt, 0, &msg);
  tt_int_op(ret, OP_EQ, -1);
  tt_str_op(msg, OP_EQ,
            "Unrecognized value 'something_stupid' in AllowInvalidNodes");
  tor_free(msg);

  free_options_test_data(tdata);
  tdata = get_options_test_data("AllowInvalidNodes entry, middle, exit\n"
                                "MaxClientCircuitsPending 1\n"
                                "ConnLimit 1\n"
                                "SchedulerHighWaterMark__ 42\n"
                                "SchedulerLowWaterMark__ 10\n");

  ret = options_validate(tdata->old_opt, tdata->opt, tdata->def_opt, 0, &msg);
  tt_int_op(ret, OP_EQ, -1);
  tt_int_op(tdata->opt->AllowInvalid_, OP_EQ, ALLOW_INVALID_ENTRY |
            ALLOW_INVALID_EXIT | ALLOW_INVALID_MIDDLE);
  tor_free(msg);

  free_options_test_data(tdata);
  tdata = get_options_test_data("AllowInvalidNodes introduction, rendezvous\n"
                                "MaxClientCircuitsPending 1\n"
                                "ConnLimit 1\n"
                                "SchedulerHighWaterMark__ 42\n"
                                "SchedulerLowWaterMark__ 10\n");

  ret = options_validate(tdata->old_opt, tdata->opt, tdata->def_opt, 0, &msg);
  tt_int_op(ret, OP_EQ, -1);
  tt_int_op(tdata->opt->AllowInvalid_, OP_EQ, ALLOW_INVALID_INTRODUCTION |
            ALLOW_INVALID_RENDEZVOUS);
  tor_free(msg);

 done:
  free_options_test_data(tdata);
  tor_free(msg);
}

static void
test_options_validate__safe_logging(void *ignored)
{
  (void)ignored;
  int ret;
  char *msg;
  options_test_data_t *tdata = get_options_test_data(
                                            "MaxClientCircuitsPending 1\n"
                                            "ConnLimit 1\n"
                                            "SchedulerHighWaterMark__ 42\n"
                                            "SchedulerLowWaterMark__ 10\n");

  ret = options_validate(tdata->old_opt, tdata->opt, tdata->def_opt, 0, &msg);
  tt_int_op(ret, OP_EQ, -1);
  tt_int_op(tdata->opt->SafeLogging_, OP_EQ, SAFELOG_SCRUB_NONE);
  tor_free(msg);

  free_options_test_data(tdata);
  tdata = get_options_test_data("SafeLogging 0\n"
                                "MaxClientCircuitsPending 1\n"
                                "ConnLimit 1\n"
                                "SchedulerHighWaterMark__ 42\n"
                                "SchedulerLowWaterMark__ 10\n");

  ret = options_validate(tdata->old_opt, tdata->opt, tdata->def_opt, 0, &msg);
  tt_int_op(ret, OP_EQ, -1);
  tt_int_op(tdata->opt->SafeLogging_, OP_EQ, SAFELOG_SCRUB_NONE);
  tor_free(msg);

  free_options_test_data(tdata);
  tdata = get_options_test_data("SafeLogging Relay\n"
                                "MaxClientCircuitsPending 1\n"
                                "ConnLimit 1\n"
                                "SchedulerHighWaterMark__ 42\n"
                                "SchedulerLowWaterMark__ 10\n");

  ret = options_validate(tdata->old_opt, tdata->opt, tdata->def_opt, 0, &msg);
  tt_int_op(ret, OP_EQ, -1);
  tt_int_op(tdata->opt->SafeLogging_, OP_EQ, SAFELOG_SCRUB_RELAY);
  tor_free(msg);

  free_options_test_data(tdata);
  tdata = get_options_test_data("SafeLogging 1\n"
                                "MaxClientCircuitsPending 1\n"
                                "ConnLimit 1\n"
                                "SchedulerHighWaterMark__ 42\n"
                                "SchedulerLowWaterMark__ 10\n");

  ret = options_validate(tdata->old_opt, tdata->opt, tdata->def_opt, 0, &msg);
  tt_int_op(ret, OP_EQ, -1);
  tt_int_op(tdata->opt->SafeLogging_, OP_EQ, SAFELOG_SCRUB_ALL);
  tor_free(msg);

  free_options_test_data(tdata);
  tdata = get_options_test_data("SafeLogging stuffy\n"
                                "MaxClientCircuitsPending 1\n"
                                "ConnLimit 1\n"
                                "SchedulerHighWaterMark__ 42\n"
                                "SchedulerLowWaterMark__ 10\n");

  ret = options_validate(tdata->old_opt, tdata->opt, tdata->def_opt, 0, &msg);
  tt_int_op(ret, OP_EQ, -1);
  tt_str_op(msg, OP_EQ, "Unrecognized value '\"stuffy\"' in SafeLogging");
  tor_free(msg);

 done:
  escaped(NULL); // This will free the leaking memory from the previous escaped
  free_options_test_data(tdata);
  tor_free(msg);
}

static void
test_options_validate__publish_server_descriptor(void *ignored)
{
  (void)ignored;
  int ret;
  char *msg;
  setup_capture_of_logs(LOG_WARN);
  options_test_data_t *tdata = get_options_test_data(
             "PublishServerDescriptor bridge\n" TEST_OPTIONS_DEFAULT_VALUES
                                                     );

  ret = options_validate(tdata->old_opt, tdata->opt, tdata->def_opt, 0, &msg);
  tt_int_op(ret, OP_EQ, 0);
  tt_assert(!msg);

  free_options_test_data(tdata);
  tdata = get_options_test_data("PublishServerDescriptor humma\n"
                                TEST_OPTIONS_DEFAULT_VALUES);

  ret = options_validate(tdata->old_opt, tdata->opt, tdata->def_opt, 0, &msg);
  tt_int_op(ret, OP_EQ, -1);
  tt_str_op(msg, OP_EQ, "Unrecognized value in PublishServerDescriptor");
  tor_free(msg);

  free_options_test_data(tdata);
  tdata = get_options_test_data("PublishServerDescriptor bridge, v3\n"
                                TEST_OPTIONS_DEFAULT_VALUES);

  ret = options_validate(tdata->old_opt, tdata->opt, tdata->def_opt, 0, &msg);
  tt_int_op(ret, OP_EQ, -1);
  tt_str_op(msg, OP_EQ, "Bridges are not supposed to publish router "
            "descriptors to the directory authorities. Please correct your "
            "PublishServerDescriptor line.");
  tor_free(msg);

  free_options_test_data(tdata);
  tdata = get_options_test_data("BridgeRelay 1\n"
                                "PublishServerDescriptor v3\n"
                                TEST_OPTIONS_DEFAULT_VALUES);

  ret = options_validate(tdata->old_opt, tdata->opt, tdata->def_opt, 0, &msg);
  tt_int_op(ret, OP_EQ, -1);
  tt_str_op(msg, OP_EQ, "Bridges are not supposed to publish router "
            "descriptors to the directory authorities. Please correct your "
            "PublishServerDescriptor line.");
  tor_free(msg);

  free_options_test_data(tdata);
  tdata = get_options_test_data("BridgeRelay 1\n" TEST_OPTIONS_DEFAULT_VALUES);

  ret = options_validate(tdata->old_opt, tdata->opt, tdata->def_opt, 0, &msg);
  tt_int_op(ret, OP_EQ, -1);
  tt_str_op(msg, OP_NE, "Bridges are not supposed to publish router "
            "descriptors to the directory authorities. Please correct your "
            "PublishServerDescriptor line.");
  tor_free(msg);

  free_options_test_data(tdata);
  tdata = get_options_test_data("BridgeRelay 1\n"
                                "DirPort 999\n" TEST_OPTIONS_DEFAULT_VALUES);

  mock_clean_saved_logs();
  ret = options_validate(tdata->old_opt, tdata->opt, tdata->def_opt, 0, &msg);
  tt_int_op(ret, OP_EQ, -1);
  expect_log_msg("Can't set a DirPort on a bridge "
            "relay; disabling DirPort\n");
  tt_assert(!tdata->opt->DirPort_lines);
  tt_assert(!tdata->opt->DirPort_set);

 done:
  teardown_capture_of_logs();
  policies_free_all();
  free_options_test_data(tdata);
  tor_free(msg);
}

static void
test_options_validate__testing(void *ignored)
{
  (void)ignored;
  int ret;
  char *msg;
  options_test_data_t *tdata = NULL;

#define ENSURE_DEFAULT(varname, varval)                     \
  STMT_BEGIN                                                \
    free_options_test_data(tdata);                          \
  tdata = get_options_test_data(TEST_OPTIONS_DEFAULT_VALUES \
                                #varname " " #varval "\n"); \
  ret = options_validate(tdata->old_opt, tdata->opt, tdata->def_opt, 0, &msg);\
  tt_str_op(msg, OP_EQ, \
            #varname " may only be changed in testing Tor networks!");  \
  tt_int_op(ret, OP_EQ, -1);                                            \
  tor_free(msg);                                                        \
                                                \
  free_options_test_data(tdata); \
  tdata = get_options_test_data(TEST_OPTIONS_DEFAULT_VALUES \
                                #varname " " #varval "\n"               \
                                VALID_DIR_AUTH                          \
                                "TestingTorNetwork 1\n");               \
                                                                        \
  ret = options_validate(tdata->old_opt, tdata->opt, tdata->def_opt, 0, &msg);\
  if (msg) { \
    tt_str_op(msg, OP_NE, \
              #varname " may only be changed in testing Tor networks!"); \
    tor_free(msg); \
  } \
                                                                        \
  free_options_test_data(tdata);          \
  tdata = get_options_test_data(TEST_OPTIONS_DEFAULT_VALUES \
                                #varname " " #varval "\n"           \
                                "___UsingTestNetworkDefaults 1\n"); \
                                                                        \
  ret = options_validate(tdata->old_opt, tdata->opt, tdata->def_opt, 0, &msg);\
  if (msg) { \
    tt_str_op(msg, OP_NE, \
              #varname " may only be changed in testing Tor networks!"); \
    tor_free(msg); \
  } \
    STMT_END

  ENSURE_DEFAULT(TestingV3AuthInitialVotingInterval, 3600);
  ENSURE_DEFAULT(TestingV3AuthInitialVoteDelay, 3000);
  ENSURE_DEFAULT(TestingV3AuthInitialDistDelay, 3000);
  ENSURE_DEFAULT(TestingV3AuthVotingStartOffset, 3000);
  ENSURE_DEFAULT(TestingAuthDirTimeToLearnReachability, 3000);
  ENSURE_DEFAULT(TestingEstimatedDescriptorPropagationTime, 3000);
  ENSURE_DEFAULT(TestingServerDownloadSchedule, 3000);
  ENSURE_DEFAULT(TestingClientDownloadSchedule, 3000);
  ENSURE_DEFAULT(TestingServerConsensusDownloadSchedule, 3000);
  ENSURE_DEFAULT(TestingClientConsensusDownloadSchedule, 3000);
  ENSURE_DEFAULT(TestingBridgeDownloadSchedule, 3000);
  ENSURE_DEFAULT(TestingClientMaxIntervalWithoutRequest, 3000);
  ENSURE_DEFAULT(TestingDirConnectionMaxStall, 3000);
  ENSURE_DEFAULT(TestingConsensusMaxDownloadTries, 3000);
  ENSURE_DEFAULT(TestingDescriptorMaxDownloadTries, 3000);
  ENSURE_DEFAULT(TestingMicrodescMaxDownloadTries, 3000);
  ENSURE_DEFAULT(TestingCertMaxDownloadTries, 3000);
  ENSURE_DEFAULT(TestingAuthKeyLifetime, 3000);
  ENSURE_DEFAULT(TestingLinkCertLifetime, 3000);
  ENSURE_DEFAULT(TestingSigningKeySlop, 3000);
  ENSURE_DEFAULT(TestingAuthKeySlop, 3000);
  ENSURE_DEFAULT(TestingLinkKeySlop, 3000);

 done:
  escaped(NULL); // This will free the leaking memory from the previous escaped
  policies_free_all();
  free_options_test_data(tdata);
  tor_free(msg);
}

static void
test_options_validate__hidserv(void *ignored)
{
  (void)ignored;
  int ret;
  char *msg;
  setup_capture_of_logs(LOG_WARN);

  options_test_data_t *tdata = get_options_test_data(
                                                TEST_OPTIONS_DEFAULT_VALUES);
  tdata->opt->MinUptimeHidServDirectoryV2 = -1;
  ret = options_validate(tdata->old_opt, tdata->opt, tdata->def_opt, 0, &msg);
  tt_int_op(ret, OP_EQ, 0);
  expect_log_msg("MinUptimeHidServDirectoryV2 "
            "option must be at least 0 seconds. Changing to 0.\n");
  tt_int_op(tdata->opt->MinUptimeHidServDirectoryV2, OP_EQ, 0);
  tor_free(msg);

  free_options_test_data(tdata);
  tdata = get_options_test_data(TEST_OPTIONS_DEFAULT_VALUES
                                "RendPostPeriod 1\n" );
  mock_clean_saved_logs();
  ret = options_validate(tdata->old_opt, tdata->opt, tdata->def_opt, 0, &msg);
  tt_int_op(ret, OP_EQ, 0);
  expect_log_msg("RendPostPeriod option is too short;"
            " raising to 600 seconds.\n");
  tt_int_op(tdata->opt->RendPostPeriod, OP_EQ, 600);
  tor_free(msg);

  free_options_test_data(tdata);
  tdata = get_options_test_data(TEST_OPTIONS_DEFAULT_VALUES
                                "RendPostPeriod 302401\n" );
  mock_clean_saved_logs();
  ret = options_validate(tdata->old_opt, tdata->opt, tdata->def_opt, 0, &msg);
  tt_int_op(ret, OP_EQ, 0);
  expect_log_msg("RendPostPeriod is too large; "
            "clipping to 302400s.\n");
  tt_int_op(tdata->opt->RendPostPeriod, OP_EQ, 302400);
  tor_free(msg);

 done:
  teardown_capture_of_logs();
  policies_free_all();
  free_options_test_data(tdata);
  tor_free(msg);
}

static void
test_options_validate__predicted_ports(void *ignored)
{
  (void)ignored;
  int ret;
  char *msg;
  setup_capture_of_logs(LOG_WARN);

  options_test_data_t *tdata = get_options_test_data(
                                     "PredictedPortsRelevanceTime 100000000\n"
                                     TEST_OPTIONS_DEFAULT_VALUES);
  ret = options_validate(tdata->old_opt, tdata->opt, tdata->def_opt, 0, &msg);
  tt_int_op(ret, OP_EQ, 0);
  expect_log_msg("PredictedPortsRelevanceTime is too "
            "large; clipping to 3600s.\n");
  tt_int_op(tdata->opt->PredictedPortsRelevanceTime, OP_EQ, 3600);

 done:
  teardown_capture_of_logs();
  policies_free_all();
  free_options_test_data(tdata);
  tor_free(msg);
}

static void
test_options_validate__path_bias(void *ignored)
{
  (void)ignored;
  int ret;
  char *msg;

  options_test_data_t *tdata = get_options_test_data(
                                            TEST_OPTIONS_DEFAULT_VALUES
                                            "PathBiasNoticeRate 1.1\n");
  ret = options_validate(tdata->old_opt, tdata->opt, tdata->def_opt, 0, &msg);
  tt_int_op(ret, OP_EQ, -1);
  tt_str_op(msg, OP_EQ,
            "PathBiasNoticeRate is too high. It must be between 0 and 1.0");
  tor_free(msg);

  free_options_test_data(tdata);
  tdata = get_options_test_data(TEST_OPTIONS_DEFAULT_VALUES
                                "PathBiasWarnRate 1.1\n");
  ret = options_validate(tdata->old_opt, tdata->opt, tdata->def_opt, 0, &msg);
  tt_int_op(ret, OP_EQ, -1);
  tt_str_op(msg, OP_EQ,
            "PathBiasWarnRate is too high. It must be between 0 and 1.0");
  tor_free(msg);

  free_options_test_data(tdata);
  tdata = get_options_test_data(TEST_OPTIONS_DEFAULT_VALUES
                                "PathBiasExtremeRate 1.1\n");
  ret = options_validate(tdata->old_opt, tdata->opt, tdata->def_opt, 0, &msg);
  tt_int_op(ret, OP_EQ, -1);
  tt_str_op(msg, OP_EQ,
            "PathBiasExtremeRate is too high. It must be between 0 and 1.0");
  tor_free(msg);

  free_options_test_data(tdata);
  tdata = get_options_test_data(TEST_OPTIONS_DEFAULT_VALUES
                                "PathBiasNoticeUseRate 1.1\n");
  ret = options_validate(tdata->old_opt, tdata->opt, tdata->def_opt, 0, &msg);
  tt_int_op(ret, OP_EQ, -1);
  tt_str_op(msg, OP_EQ,
            "PathBiasNoticeUseRate is too high. It must be between 0 and 1.0");
  tor_free(msg);

  free_options_test_data(tdata);
  tdata = get_options_test_data(TEST_OPTIONS_DEFAULT_VALUES
                                "PathBiasExtremeUseRate 1.1\n");
  ret = options_validate(tdata->old_opt, tdata->opt, tdata->def_opt, 0, &msg);
  tt_int_op(ret, OP_EQ, -1);
  tt_str_op(msg, OP_EQ,
           "PathBiasExtremeUseRate is too high. It must be between 0 and 1.0");
  tor_free(msg);

 done:
  free_options_test_data(tdata);
  tor_free(msg);
}

static void
test_options_validate__bandwidth(void *ignored)
{
  (void)ignored;
  int ret;
  char *msg;
  options_test_data_t *tdata = NULL;

#define ENSURE_BANDWIDTH_PARAM(p) \
  STMT_BEGIN                                                \
  free_options_test_data(tdata); \
  tdata = get_options_test_data(TEST_OPTIONS_DEFAULT_VALUES #p " 3Gb\n"); \
  ret = options_validate(tdata->old_opt, tdata->opt, tdata->def_opt, 0, &msg);\
  tt_int_op(ret, OP_EQ, -1); \
  tt_mem_op(msg, OP_EQ, #p " (3221225471) must be at most 2147483647", 40); \
  tor_free(msg); \
  STMT_END

  ENSURE_BANDWIDTH_PARAM(BandwidthRate);
  ENSURE_BANDWIDTH_PARAM(BandwidthBurst);
  ENSURE_BANDWIDTH_PARAM(MaxAdvertisedBandwidth);
  ENSURE_BANDWIDTH_PARAM(RelayBandwidthRate);
  ENSURE_BANDWIDTH_PARAM(RelayBandwidthBurst);
  ENSURE_BANDWIDTH_PARAM(PerConnBWRate);
  ENSURE_BANDWIDTH_PARAM(PerConnBWBurst);
  ENSURE_BANDWIDTH_PARAM(AuthDirFastGuarantee);
  ENSURE_BANDWIDTH_PARAM(AuthDirGuardBWGuarantee);

  free_options_test_data(tdata);
  tdata = get_options_test_data(TEST_OPTIONS_DEFAULT_VALUES
                                "RelayBandwidthRate 1000\n");
  ret = options_validate(tdata->old_opt, tdata->opt, tdata->def_opt, 0, &msg);
  tt_int_op(ret, OP_EQ, 0);
  tt_u64_op(tdata->opt->RelayBandwidthBurst, OP_EQ, 1000);
  tor_free(msg);

  free_options_test_data(tdata);
  tdata = get_options_test_data(TEST_OPTIONS_DEFAULT_VALUES
                                "RelayBandwidthBurst 1001\n");
  ret = options_validate(tdata->old_opt, tdata->opt, tdata->def_opt, 0, &msg);
  tt_int_op(ret, OP_EQ, 0);
  tt_u64_op(tdata->opt->RelayBandwidthRate, OP_EQ, 1001);
  tor_free(msg);

  free_options_test_data(tdata);
  tdata = get_options_test_data(TEST_OPTIONS_DEFAULT_VALUES
                                "RelayBandwidthRate 1001\n"
                                "RelayBandwidthBurst 1000\n");
  ret = options_validate(tdata->old_opt, tdata->opt, tdata->def_opt, 0, &msg);
  tt_int_op(ret, OP_EQ, -1);
  tt_str_op(msg, OP_EQ, "RelayBandwidthBurst must be at least equal to "
            "RelayBandwidthRate.");
  tor_free(msg);

  free_options_test_data(tdata);
  tdata = get_options_test_data(TEST_OPTIONS_DEFAULT_VALUES
                                "BandwidthRate 1001\n"
                                "BandwidthBurst 1000\n");
  ret = options_validate(tdata->old_opt, tdata->opt, tdata->def_opt, 0, &msg);
  tt_int_op(ret, OP_EQ, -1);
  tt_str_op(msg, OP_EQ,
            "BandwidthBurst must be at least equal to BandwidthRate.");
  tor_free(msg);

  free_options_test_data(tdata);
  tdata = get_options_test_data(TEST_OPTIONS_DEFAULT_VALUES
                                "RelayBandwidthRate 1001\n"
                                "BandwidthRate 1000\n"
                                "BandwidthBurst 1000\n"
                                );
  ret = options_validate(tdata->old_opt, tdata->opt, tdata->def_opt, 0, &msg);
  tt_int_op(ret, OP_EQ, 0);
  tt_u64_op(tdata->opt->BandwidthRate, OP_EQ, 1001);
  tor_free(msg);

  free_options_test_data(tdata);
  tdata = get_options_test_data(TEST_OPTIONS_DEFAULT_VALUES
                                "RelayBandwidthRate 1001\n"
                                "BandwidthRate 1000\n"
                                "RelayBandwidthBurst 1001\n"
                                "BandwidthBurst 1000\n"
                                );
  ret = options_validate(tdata->old_opt, tdata->opt, tdata->def_opt, 0, &msg);
  tt_int_op(ret, OP_EQ, 0);
  tt_u64_op(tdata->opt->BandwidthBurst, OP_EQ, 1001);
  tor_free(msg);

  free_options_test_data(tdata);
  tdata = get_options_test_data(TEST_OPTIONS_DEFAULT_VALUES
                                "ORListenAddress 127.0.0.1:5555\n"
                                "ORPort 955\n"
                                "BandwidthRate 1\n"
                                );
  ret = options_validate(tdata->old_opt, tdata->opt, tdata->def_opt, 0, &msg);
  tt_int_op(ret, OP_EQ, -1);
  tt_str_op(msg, OP_EQ, "BandwidthRate is set to 1 bytes/second. For servers,"
            " it must be at least 76800.");
  tor_free(msg);

  free_options_test_data(tdata);
  tdata = get_options_test_data(TEST_OPTIONS_DEFAULT_VALUES
                                "ORListenAddress 127.0.0.1:5555\n"
                                "ORPort 955\n"
                                "BandwidthRate 76800\n"
                                "MaxAdvertisedBandwidth 30000\n"
                                );
  ret = options_validate(tdata->old_opt, tdata->opt, tdata->def_opt, 0, &msg);
  tt_int_op(ret, OP_EQ, -1);
  tt_str_op(msg, OP_EQ, "MaxAdvertisedBandwidth is set to 30000 bytes/second."
            " For servers, it must be at least 38400.");
  tor_free(msg);

  free_options_test_data(tdata);
  tdata = get_options_test_data(TEST_OPTIONS_DEFAULT_VALUES
                                "ORListenAddress 127.0.0.1:5555\n"
                                "ORPort 955\n"
                                "BandwidthRate 76800\n"
                                "RelayBandwidthRate 1\n"
                                "MaxAdvertisedBandwidth 38400\n"
                                );
  ret = options_validate(tdata->old_opt, tdata->opt, tdata->def_opt, 0, &msg);
  tt_int_op(ret, OP_EQ, -1);
  tt_str_op(msg, OP_EQ, "RelayBandwidthRate is set to 1 bytes/second. For "
            "servers, it must be at least 76800.");
  tor_free(msg);

  free_options_test_data(tdata);
  tdata = get_options_test_data(TEST_OPTIONS_DEFAULT_VALUES
                                "ORListenAddress 127.0.0.1:5555\n"
                                "ORPort 955\n"
                                "BandwidthRate 76800\n"
                                "BandwidthBurst 76800\n"
                                "RelayBandwidthRate 76800\n"
                                "MaxAdvertisedBandwidth 38400\n"
                                );
  ret = options_validate(tdata->old_opt, tdata->opt, tdata->def_opt, 0, &msg);
  tt_int_op(ret, OP_EQ, 0);
  tor_free(msg);

 done:
  policies_free_all();
  free_options_test_data(tdata);
  tor_free(msg);
}

static void
test_options_validate__circuits(void *ignored)
{
  (void)ignored;
  char *msg;
  options_test_data_t *tdata = NULL;
  setup_capture_of_logs(LOG_WARN);

  free_options_test_data(tdata);
  tdata = get_options_test_data(TEST_OPTIONS_DEFAULT_VALUES
                                "MaxCircuitDirtiness 2592001\n");
  options_validate(tdata->old_opt, tdata->opt, tdata->def_opt, 0, &msg);
  expect_log_msg("MaxCircuitDirtiness option is too "
            "high; setting to 30 days.\n");
  tt_int_op(tdata->opt->MaxCircuitDirtiness, OP_EQ, 2592000);
  tor_free(msg);

  free_options_test_data(tdata);
  mock_clean_saved_logs();
  tdata = get_options_test_data(TEST_OPTIONS_DEFAULT_VALUES
                                "CircuitStreamTimeout 1\n");
  options_validate(tdata->old_opt, tdata->opt, tdata->def_opt, 0, &msg);
  expect_log_msg("CircuitStreamTimeout option is too"
            " short; raising to 10 seconds.\n");
  tt_int_op(tdata->opt->CircuitStreamTimeout, OP_EQ, 10);
  tor_free(msg);

  free_options_test_data(tdata);
  mock_clean_saved_logs();
  tdata = get_options_test_data(TEST_OPTIONS_DEFAULT_VALUES
                                "CircuitStreamTimeout 111\n");
  options_validate(tdata->old_opt, tdata->opt, tdata->def_opt, 0, &msg);
  expect_no_log_msg("CircuitStreamTimeout option is too"
            " short; raising to 10 seconds.\n");
  tt_int_op(tdata->opt->CircuitStreamTimeout, OP_EQ, 111);
  tor_free(msg);

  free_options_test_data(tdata);
  mock_clean_saved_logs();
  tdata = get_options_test_data(TEST_OPTIONS_DEFAULT_VALUES
                                "HeartbeatPeriod 1\n");
  options_validate(tdata->old_opt, tdata->opt, tdata->def_opt, 0, &msg);
  expect_log_msg("HeartbeatPeriod option is too short;"
            " raising to 1800 seconds.\n");
  tt_int_op(tdata->opt->HeartbeatPeriod, OP_EQ, 1800);
  tor_free(msg);

  free_options_test_data(tdata);
  mock_clean_saved_logs();
  tdata = get_options_test_data(TEST_OPTIONS_DEFAULT_VALUES
                                "HeartbeatPeriod 1982\n");
  options_validate(tdata->old_opt, tdata->opt, tdata->def_opt, 0, &msg);
  expect_no_log_msg("HeartbeatPeriod option is too short;"
            " raising to 1800 seconds.\n");
  tt_int_op(tdata->opt->HeartbeatPeriod, OP_EQ, 1982);
  tor_free(msg);

  free_options_test_data(tdata);
  mock_clean_saved_logs();
  tdata = get_options_test_data(TEST_OPTIONS_DEFAULT_VALUES
                                "CircuitBuildTimeout 1\n"
                                );
  options_validate(tdata->old_opt, tdata->opt, tdata->def_opt, 0, &msg);
  expect_log_msg("CircuitBuildTimeout is shorter (1"
            " seconds) than the recommended minimum (10 seconds), and "
            "LearnCircuitBuildTimeout is disabled.  If tor isn't working, "
            "raise this value or enable LearnCircuitBuildTimeout.\n");
  tor_free(msg);

  free_options_test_data(tdata);
  mock_clean_saved_logs();
  tdata = get_options_test_data(TEST_OPTIONS_DEFAULT_VALUES
                                "CircuitBuildTimeout 11\n"
                                );
  options_validate(tdata->old_opt, tdata->opt, tdata->def_opt, 0, &msg);
  expect_no_log_msg("CircuitBuildTimeout is shorter (1 "
            "seconds) than the recommended minimum (10 seconds), and "
            "LearnCircuitBuildTimeout is disabled.  If tor isn't working, "
            "raise this value or enable LearnCircuitBuildTimeout.\n");
  tor_free(msg);

 done:
  policies_free_all();
  teardown_capture_of_logs();
  free_options_test_data(tdata);
  tor_free(msg);
}

static void
test_options_validate__port_forwarding(void *ignored)
{
  (void)ignored;
  int ret;
  char *msg;
  options_test_data_t *tdata = NULL;

  free_options_test_data(tdata);
  tdata = get_options_test_data(TEST_OPTIONS_DEFAULT_VALUES
                                "PortForwarding 1\nSandbox 1\n");
  ret = options_validate(tdata->old_opt, tdata->opt, tdata->def_opt, 0, &msg);
  tt_int_op(ret, OP_EQ, -1);
  tt_str_op(msg, OP_EQ, "PortForwarding is not compatible with Sandbox;"
            " at most one can be set");
  tor_free(msg);

  free_options_test_data(tdata);
  tdata = get_options_test_data(TEST_OPTIONS_DEFAULT_VALUES
                                "PortForwarding 1\nSandbox 0\n");
  ret = options_validate(tdata->old_opt, tdata->opt, tdata->def_opt, 0, &msg);
  tt_int_op(ret, OP_EQ, 0);
  tt_assert(!msg);
  tor_free(msg);

 done:
  free_options_test_data(tdata);
  policies_free_all();
  tor_free(msg);
}

static void
test_options_validate__tor2web(void *ignored)
{
  (void)ignored;
  int ret;
  char *msg;
  options_test_data_t *tdata = NULL;

  free_options_test_data(tdata);
  tdata = get_options_test_data(TEST_OPTIONS_DEFAULT_VALUES
                                "Tor2webRendezvousPoints 1\n");
  ret = options_validate(tdata->old_opt, tdata->opt, tdata->def_opt, 0, &msg);
  tt_int_op(ret, OP_EQ, -1);
  tt_str_op(msg, OP_EQ,
            "Tor2webRendezvousPoints cannot be set without Tor2webMode.");
  tor_free(msg);

  free_options_test_data(tdata);
  tdata = get_options_test_data(TEST_OPTIONS_DEFAULT_VALUES
                                "Tor2webRendezvousPoints 1\nTor2webMode 1\n");
  ret = options_validate(tdata->old_opt, tdata->opt, tdata->def_opt, 0, &msg);
  tt_int_op(ret, OP_EQ, 0);
  tor_free(msg);

 done:
  policies_free_all();
  free_options_test_data(tdata);
  tor_free(msg);
}

static void
test_options_validate__rend(void *ignored)
{
  (void)ignored;
  int ret;
  char *msg;
  options_test_data_t *tdata = NULL;
  setup_capture_of_logs(LOG_WARN);

  free_options_test_data(tdata);
  tdata = get_options_test_data(TEST_OPTIONS_DEFAULT_VALUES
                 "UseEntryGuards 0\n"
                 "HiddenServiceDir /Library/Tor/var/lib/tor/hidden_service/\n"
                 "HiddenServicePort 80 127.0.0.1:8080\n"
                                );
  ret = options_validate(tdata->old_opt, tdata->opt, tdata->def_opt, 0, &msg);
  tt_int_op(ret, OP_EQ, 0);
  expect_log_msg("UseEntryGuards is disabled, but you"
            " have configured one or more hidden services on this Tor "
            "instance.  Your hidden services will be very easy to locate using"
            " a well-known attack -- see http://freehaven.net/anonbib/#hs-"
            "attack06 for details.\n");
  tor_free(msg);

  free_options_test_data(tdata);
  tdata = get_options_test_data(
            TEST_OPTIONS_DEFAULT_VALUES
            "UseEntryGuards 1\n"
            "HiddenServiceDir /Library/Tor/var/lib/tor/hidden_service/\n"
            "HiddenServicePort 80 127.0.0.1:8080\n"
                                );
  mock_clean_saved_logs();
  ret = options_validate(tdata->old_opt, tdata->opt, tdata->def_opt, 0, &msg);
  tt_int_op(ret, OP_EQ, 0);
  expect_no_log_msg("UseEntryGuards is disabled, but you"
            " have configured one or more hidden services on this Tor "
            "instance.  Your hidden services will be very easy to locate using"
            " a well-known attack -- see http://freehaven.net/anonbib/#hs-"
            "attack06 for details.\n");

  free_options_test_data(tdata);
  tdata = get_options_test_data(TEST_OPTIONS_DEFAULT_VALUES
                                "HiddenServicePort 80 127.0.0.1:8080\n"
                                );
  ret = options_validate(tdata->old_opt, tdata->opt, tdata->def_opt, 0, &msg);
  tt_int_op(ret, OP_EQ, -1);
  tt_str_op(msg, OP_EQ,
            "Failed to configure rendezvous options. See logs for details.");
  tor_free(msg);

  free_options_test_data(tdata);
  tdata = get_options_test_data(TEST_OPTIONS_DEFAULT_VALUES
                                "HidServAuth failed\n"
                                );
  ret = options_validate(tdata->old_opt, tdata->opt, tdata->def_opt, 0, &msg);
  tt_int_op(ret, OP_EQ, -1);
  tt_str_op(msg, OP_EQ, "Failed to configure client authorization for hidden "
            "services. See logs for details.");
  tor_free(msg);

 done:
  policies_free_all();
  teardown_capture_of_logs();
  free_options_test_data(tdata);
  tor_free(msg);
}

static void
test_options_validate__single_onion(void *ignored)
{
  (void)ignored;
  int ret;
  char *msg;
  options_test_data_t *tdata = NULL;
  setup_capture_of_logs(LOG_WARN);

  /* Test that HiddenServiceSingleHopMode must come with
   * HiddenServiceNonAnonymousMode */
  tdata = get_options_test_data(TEST_OPTIONS_DEFAULT_VALUES
                                "SOCKSPort 0\n"
                                "HiddenServiceSingleHopMode 1\n"
                                );
  ret = options_validate(tdata->old_opt, tdata->opt, tdata->def_opt, 0, &msg);
  tt_int_op(ret, OP_EQ, -1);
  tt_str_op(msg, OP_EQ, "HiddenServiceSingleHopMode does not provide any "
            "server anonymity. It must be used with "
            "HiddenServiceNonAnonymousMode set to 1.");
  tor_free(msg);
  free_options_test_data(tdata);

  tdata = get_options_test_data(TEST_OPTIONS_DEFAULT_VALUES
                                "SOCKSPort 0\n"
                                "HiddenServiceSingleHopMode 1\n"
                                "HiddenServiceNonAnonymousMode 0\n"
                                );
  ret = options_validate(tdata->old_opt, tdata->opt, tdata->def_opt, 0, &msg);
  tt_int_op(ret, OP_EQ, -1);
  tt_str_op(msg, OP_EQ, "HiddenServiceSingleHopMode does not provide any "
            "server anonymity. It must be used with "
            "HiddenServiceNonAnonymousMode set to 1.");
  tor_free(msg);
  free_options_test_data(tdata);

  tdata = get_options_test_data(TEST_OPTIONS_DEFAULT_VALUES
                                "SOCKSPort 0\n"
                                "HiddenServiceSingleHopMode 1\n"
                                "HiddenServiceNonAnonymousMode 1\n"
                                );
  ret = options_validate(tdata->old_opt, tdata->opt, tdata->def_opt, 0, &msg);
  tt_int_op(ret, OP_EQ, 0);
  tt_ptr_op(msg, OP_EQ, NULL);
  free_options_test_data(tdata);

  /* Test that SOCKSPort must come with Tor2webMode if
   * HiddenServiceSingleHopMode is 1 */
  tdata = get_options_test_data(TEST_OPTIONS_DEFAULT_VALUES
                                "SOCKSPort 5000\n"
                                "HiddenServiceSingleHopMode 1\n"
                                "HiddenServiceNonAnonymousMode 1\n"
                                "Tor2webMode 0\n"
                                );
  ret = options_validate(tdata->old_opt, tdata->opt, tdata->def_opt, 0, &msg);
  tt_int_op(ret, OP_EQ, -1);
  tt_str_op(msg, OP_EQ, "HiddenServiceNonAnonymousMode is incompatible with "
            "using Tor as an anonymous client. Please set "
            "Socks/Trans/NATD/DNSPort to 0, or HiddenServiceNonAnonymousMode "
            "to 0, or use the non-anonymous Tor2webMode.");
  tor_free(msg);
  free_options_test_data(tdata);

  tdata = get_options_test_data(TEST_OPTIONS_DEFAULT_VALUES
                                "SOCKSPort 0\n"
                                "HiddenServiceSingleHopMode 1\n"
                                "HiddenServiceNonAnonymousMode 1\n"
                                "Tor2webMode 0\n"
                                );
  ret = options_validate(tdata->old_opt, tdata->opt, tdata->def_opt, 0, &msg);
  tt_int_op(ret, OP_EQ, 0);
  tt_ptr_op(msg, OP_EQ, NULL);
  free_options_test_data(tdata);

  tdata = get_options_test_data(TEST_OPTIONS_DEFAULT_VALUES
                                "SOCKSPort 5000\n"
                                "HiddenServiceSingleHopMode 0\n"
                                "Tor2webMode 0\n"
                                );
  ret = options_validate(tdata->old_opt, tdata->opt, tdata->def_opt, 0, &msg);
  tt_int_op(ret, OP_EQ, 0);
  tt_ptr_op(msg, OP_EQ, NULL);
  free_options_test_data(tdata);

  tdata = get_options_test_data(TEST_OPTIONS_DEFAULT_VALUES
                                "SOCKSPort 5000\n"
                                "HiddenServiceSingleHopMode 1\n"
                                "HiddenServiceNonAnonymousMode 1\n"
                                "Tor2webMode 1\n"
                                );
  ret = options_validate(tdata->old_opt, tdata->opt, tdata->def_opt, 0, &msg);
  tt_int_op(ret, OP_EQ, 0);
  tt_ptr_op(msg, OP_EQ, NULL);
  free_options_test_data(tdata);

  /* Test that a hidden service can't be run with Tor2web
   * Use HiddenServiceNonAnonymousMode instead of Tor2webMode, because
   * Tor2webMode requires a compilation #define */
  tdata = get_options_test_data(TEST_OPTIONS_DEFAULT_VALUES
                  "HiddenServiceNonAnonymousMode 1\n"
                  "HiddenServiceDir /Library/Tor/var/lib/tor/hidden_service/\n"
                  "HiddenServicePort 80 127.0.0.1:8080\n"
                                );
  ret = options_validate(tdata->old_opt, tdata->opt, tdata->def_opt, 0, &msg);
  tt_int_op(ret, OP_EQ, -1);
  tt_str_op(msg, OP_EQ, "HiddenServiceNonAnonymousMode does not provide any "
            "server anonymity. It must be used with "
            "HiddenServiceSingleHopMode set to 1.");
  tor_free(msg);
  free_options_test_data(tdata);

  tdata = get_options_test_data(TEST_OPTIONS_DEFAULT_VALUES
                  "HiddenServiceNonAnonymousMode 1\n"
                                );
  ret = options_validate(tdata->old_opt, tdata->opt, tdata->def_opt, 0, &msg);
  tt_int_op(ret, OP_EQ, -1);
  tt_str_op(msg, OP_EQ, "HiddenServiceNonAnonymousMode does not provide any "
            "server anonymity. It must be used with "
            "HiddenServiceSingleHopMode set to 1.");
  tor_free(msg);
  free_options_test_data(tdata);

  tdata = get_options_test_data(TEST_OPTIONS_DEFAULT_VALUES
                  "HiddenServiceDir /Library/Tor/var/lib/tor/hidden_service/\n"
                  "HiddenServicePort 80 127.0.0.1:8080\n"
                                );
  ret = options_validate(tdata->old_opt, tdata->opt, tdata->def_opt, 0, &msg);
  tt_int_op(ret, OP_EQ, 0);
  tt_ptr_op(msg, OP_EQ, NULL);
  free_options_test_data(tdata);

  tdata = get_options_test_data(TEST_OPTIONS_DEFAULT_VALUES
                  "HiddenServiceNonAnonymousMode 1\n"
                  "HiddenServiceDir /Library/Tor/var/lib/tor/hidden_service/\n"
                  "HiddenServicePort 80 127.0.0.1:8080\n"
                  "HiddenServiceSingleHopMode 1\n"
                  "SOCKSPort 0\n"
                                );
  ret = options_validate(tdata->old_opt, tdata->opt, tdata->def_opt, 0, &msg);
  tt_int_op(ret, OP_EQ, 0);
  tt_ptr_op(msg, OP_EQ, NULL);

 done:
  policies_free_all();
  teardown_capture_of_logs();
  free_options_test_data(tdata);
  tor_free(msg);
}

static void
test_options_validate__accounting(void *ignored)
{
  (void)ignored;
  int ret;
  char *msg;
  options_test_data_t *tdata = NULL;
  setup_capture_of_logs(LOG_WARN);

  free_options_test_data(tdata);
  tdata = get_options_test_data(TEST_OPTIONS_DEFAULT_VALUES
                                "AccountingRule something_bad\n"
                                );
  ret = options_validate(tdata->old_opt, tdata->opt, tdata->def_opt, 0, &msg);
  tt_int_op(ret, OP_EQ, -1);
  tt_str_op(msg, OP_EQ, "AccountingRule must be 'sum', 'max', 'in', or 'out'");
  tor_free(msg);

  free_options_test_data(tdata);
  tdata = get_options_test_data(TEST_OPTIONS_DEFAULT_VALUES
                                "AccountingRule sum\n"
                                );
  ret = options_validate(tdata->old_opt, tdata->opt, tdata->def_opt, 0, &msg);
  tt_int_op(ret, OP_EQ, 0);
  tt_int_op(tdata->opt->AccountingRule, OP_EQ, ACCT_SUM);
  tor_free(msg);

  free_options_test_data(tdata);
  tdata = get_options_test_data(TEST_OPTIONS_DEFAULT_VALUES
                                "AccountingRule max\n"
                                );
  ret = options_validate(tdata->old_opt, tdata->opt, tdata->def_opt, 0, &msg);
  tt_int_op(ret, OP_EQ, 0);
  tt_int_op(tdata->opt->AccountingRule, OP_EQ, ACCT_MAX);
  tor_free(msg);

  free_options_test_data(tdata);
  tdata = get_options_test_data(TEST_OPTIONS_DEFAULT_VALUES
                                "AccountingStart fail\n"
                                );
  ret = options_validate(tdata->old_opt, tdata->opt, tdata->def_opt, 0, &msg);
  tt_int_op(ret, OP_EQ, -1);
  tt_str_op(msg, OP_EQ,
            "Failed to parse accounting options. See logs for details.");
  tor_free(msg);

  free_options_test_data(tdata);
  tdata = get_options_test_data(TEST_OPTIONS_DEFAULT_VALUES
                                "AccountingMax 10\n"
                                );
  ret = options_validate(tdata->old_opt, tdata->opt, tdata->def_opt, 0, &msg);
  tt_int_op(ret, OP_EQ, 0);
  tor_free(msg);

  free_options_test_data(tdata);
  tdata = get_options_test_data(
           TEST_OPTIONS_DEFAULT_VALUES
           "ORListenAddress 127.0.0.1:5555\n"
           "ORPort 955\n"
           "BandwidthRate 76800\n"
           "BandwidthBurst 76800\n"
           "MaxAdvertisedBandwidth 38400\n"
           "HiddenServiceDir /Library/Tor/var/lib/tor/hidden_service/\n"
           "HiddenServicePort 80 127.0.0.1:8080\n"
           "AccountingMax 10\n"
                                );
  mock_clean_saved_logs();
  ret = options_validate(tdata->old_opt, tdata->opt, tdata->def_opt, 0, &msg);
  tt_int_op(ret, OP_EQ, 0);
  expect_log_msg("Using accounting with a hidden "
            "service and an ORPort is risky: your hidden service(s) and "
            "your public address will all turn off at the same time, "
            "which may alert observers that they are being run by the "
            "same party.\n");
  tor_free(msg);

  free_options_test_data(tdata);
  tdata = get_options_test_data(
                TEST_OPTIONS_DEFAULT_VALUES
                "HiddenServiceDir /Library/Tor/var/lib/tor/hidden_service/\n"
                "HiddenServicePort 80 127.0.0.1:8080\n"
                "AccountingMax 10\n"
                                );
  mock_clean_saved_logs();
  ret = options_validate(tdata->old_opt, tdata->opt, tdata->def_opt, 0, &msg);
  tt_int_op(ret, OP_EQ, 0);
  expect_no_log_msg("Using accounting with a hidden "
            "service and an ORPort is risky: your hidden service(s) and "
            "your public address will all turn off at the same time, "
            "which may alert observers that they are being run by the "
            "same party.\n");
  tor_free(msg);

  free_options_test_data(tdata);
  tdata = get_options_test_data(
             TEST_OPTIONS_DEFAULT_VALUES
             "HiddenServiceDir /Library/Tor/var/lib/tor/hidden_service/\n"
             "HiddenServicePort 80 127.0.0.1:8080\n"
             "HiddenServiceDir /Library/Tor/var/lib/tor/hidden_service2/\n"
             "HiddenServicePort 81 127.0.0.1:8081\n"
             "AccountingMax 10\n"
                                );
  mock_clean_saved_logs();
  ret = options_validate(tdata->old_opt, tdata->opt, tdata->def_opt, 0, &msg);
  tt_int_op(ret, OP_EQ, 0);
  expect_log_msg("Using accounting with multiple "
            "hidden services is risky: they will all turn off at the same"
            " time, which may alert observers that they are being run by "
            "the same party.\n");
  tor_free(msg);

 done:
  teardown_capture_of_logs();
  policies_free_all();
  free_options_test_data(tdata);
  tor_free(msg);
}

static void
test_options_validate__proxy(void *ignored)
{
  (void)ignored;
  int ret;
  char *msg;
  options_test_data_t *tdata = NULL;
  sandbox_disable_getaddrinfo_cache();
  setup_capture_of_logs(LOG_WARN);

  free_options_test_data(tdata);
  tdata = get_options_test_data(TEST_OPTIONS_DEFAULT_VALUES
                                "HttpProxy 127.0.42.1\n"
                                );
  ret = options_validate(tdata->old_opt, tdata->opt, tdata->def_opt, 0, &msg);
  tt_int_op(ret, OP_EQ, 0);
  tt_int_op(tdata->opt->HTTPProxyPort, OP_EQ, 80);
  tor_free(msg);

  free_options_test_data(tdata);
  tdata = get_options_test_data(TEST_OPTIONS_DEFAULT_VALUES
                                "HttpProxy 127.0.42.1:444\n"
                                );
  ret = options_validate(tdata->old_opt, tdata->opt, tdata->def_opt, 0, &msg);
  tt_int_op(ret, OP_EQ, 0);
  tt_int_op(tdata->opt->HTTPProxyPort, OP_EQ, 444);
  tor_free(msg);

  free_options_test_data(tdata);
  tdata = get_options_test_data(TEST_OPTIONS_DEFAULT_VALUES
                                "HttpProxy not_so_valid!\n"
                                );
  ret = options_validate(tdata->old_opt, tdata->opt, tdata->def_opt, 0, &msg);
  tt_int_op(ret, OP_EQ, -1);
  tt_str_op(msg, OP_EQ, "HTTPProxy failed to parse or resolve. Please fix.");
  tor_free(msg);

  free_options_test_data(tdata);
  tdata = get_options_test_data(TEST_OPTIONS_DEFAULT_VALUES
                                "HttpProxyAuthenticator "
                                "onetwothreonetwothreonetwothreonetwothreonetw"
                                "othreonetwothreonetwothreonetwothreonetwothre"
                                "onetwothreonetwothreonetwothreonetwothreonetw"
                                "othreonetwothreonetwothreonetwothreonetwothre"
                                "onetwothreonetwothreonetwothreonetwothreonetw"
                                "othreonetwothreonetwothreonetwothreonetwothre"
                                "onetwothreonetwothreonetwothreonetwothreonetw"
                                "othreonetwothreonetwothreonetwothreonetwothre"
                                "onetwothreonetwothreonetwothreonetwothreonetw"
                                "othreonetwothreonetwothreonetwothreonetwothre"
                                "onetwothreonetwothreonetwothreonetwothreonetw"
                                "othreonetwothreeonetwothreeonetwothree"

                                );
  ret = options_validate(tdata->old_opt, tdata->opt, tdata->def_opt, 0, &msg);
  tt_int_op(ret, OP_EQ, -1);
  tt_str_op(msg, OP_EQ, "HTTPProxyAuthenticator is too long (>= 512 chars).");
  tor_free(msg);

  free_options_test_data(tdata);
  tdata = get_options_test_data(TEST_OPTIONS_DEFAULT_VALUES
                                "HttpProxyAuthenticator validauth\n"

                                );
  ret = options_validate(tdata->old_opt, tdata->opt, tdata->def_opt, 0, &msg);
  tt_int_op(ret, OP_EQ, 0);
  tor_free(msg);

  free_options_test_data(tdata);
  tdata = get_options_test_data(TEST_OPTIONS_DEFAULT_VALUES
                                "HttpsProxy 127.0.42.1\n"
                                );
  ret = options_validate(tdata->old_opt, tdata->opt, tdata->def_opt, 0, &msg);
  tt_int_op(ret, OP_EQ, 0);
  tt_int_op(tdata->opt->HTTPSProxyPort, OP_EQ, 443);
  tor_free(msg);

  free_options_test_data(tdata);
  tdata = get_options_test_data(TEST_OPTIONS_DEFAULT_VALUES
                                "HttpsProxy 127.0.42.1:444\n"
                                );
  ret = options_validate(tdata->old_opt, tdata->opt, tdata->def_opt, 0, &msg);
  tt_int_op(ret, OP_EQ, 0);
  tt_int_op(tdata->opt->HTTPSProxyPort, OP_EQ, 444);
  tor_free(msg);

  free_options_test_data(tdata);
  tdata = get_options_test_data(TEST_OPTIONS_DEFAULT_VALUES
                                "HttpsProxy not_so_valid!\n"
                                );
  ret = options_validate(tdata->old_opt, tdata->opt, tdata->def_opt, 0, &msg);
  tt_int_op(ret, OP_EQ, -1);
  tt_str_op(msg, OP_EQ, "HTTPSProxy failed to parse or resolve. Please fix.");
  tor_free(msg);

  free_options_test_data(tdata);
  tdata = get_options_test_data(TEST_OPTIONS_DEFAULT_VALUES
                                "HttpsProxyAuthenticator "
                                "onetwothreonetwothreonetwothreonetwothreonetw"
                                "othreonetwothreonetwothreonetwothreonetwothre"
                                "onetwothreonetwothreonetwothreonetwothreonetw"
                                "othreonetwothreonetwothreonetwothreonetwothre"
                                "onetwothreonetwothreonetwothreonetwothreonetw"
                                "othreonetwothreonetwothreonetwothreonetwothre"
                                "onetwothreonetwothreonetwothreonetwothreonetw"
                                "othreonetwothreonetwothreonetwothreonetwothre"
                                "onetwothreonetwothreonetwothreonetwothreonetw"
                                "othreonetwothreonetwothreonetwothreonetwothre"
                                "onetwothreonetwothreonetwothreonetwothreonetw"
                                "othreonetwothreeonetwothreeonetwothree"

                                );
  ret = options_validate(tdata->old_opt, tdata->opt, tdata->def_opt, 0, &msg);
  tt_int_op(ret, OP_EQ, -1);
  tt_str_op(msg, OP_EQ, "HTTPSProxyAuthenticator is too long (>= 512 chars).");
  tor_free(msg);

  free_options_test_data(tdata);
  tdata = get_options_test_data(TEST_OPTIONS_DEFAULT_VALUES
                                "HttpsProxyAuthenticator validauth\n"
                                );
  ret = options_validate(tdata->old_opt, tdata->opt, tdata->def_opt, 0, &msg);
  tt_int_op(ret, OP_EQ, 0);
  tor_free(msg);

  free_options_test_data(tdata);
  tdata = get_options_test_data(TEST_OPTIONS_DEFAULT_VALUES
                                "Socks4Proxy 127.0.42.1\n"
                                );
  ret = options_validate(tdata->old_opt, tdata->opt, tdata->def_opt, 0, &msg);
  tt_int_op(ret, OP_EQ, 0);
  tt_int_op(tdata->opt->Socks4ProxyPort, OP_EQ, 1080);
  tor_free(msg);

  free_options_test_data(tdata);
  tdata = get_options_test_data(TEST_OPTIONS_DEFAULT_VALUES
                                "Socks4Proxy 127.0.42.1:444\n"
                                );
  ret = options_validate(tdata->old_opt, tdata->opt, tdata->def_opt, 0, &msg);
  tt_int_op(ret, OP_EQ, 0);
  tt_int_op(tdata->opt->Socks4ProxyPort, OP_EQ, 444);
  tor_free(msg);

  free_options_test_data(tdata);
  tdata = get_options_test_data(TEST_OPTIONS_DEFAULT_VALUES
                                "Socks4Proxy not_so_valid!\n"
                                );
  ret = options_validate(tdata->old_opt, tdata->opt, tdata->def_opt, 0, &msg);
  tt_int_op(ret, OP_EQ, -1);
  tt_str_op(msg, OP_EQ, "Socks4Proxy failed to parse or resolve. Please fix.");
  tor_free(msg);

  free_options_test_data(tdata);
  tdata = get_options_test_data(TEST_OPTIONS_DEFAULT_VALUES
                                "Socks5Proxy 127.0.42.1\n"
                                );
  ret = options_validate(tdata->old_opt, tdata->opt, tdata->def_opt, 0, &msg);
  tt_int_op(ret, OP_EQ, 0);
  tt_int_op(tdata->opt->Socks5ProxyPort, OP_EQ, 1080);
  tor_free(msg);

  free_options_test_data(tdata);
  tdata = get_options_test_data(TEST_OPTIONS_DEFAULT_VALUES
                                "Socks5Proxy 127.0.42.1:444\n"
                                );
  ret = options_validate(tdata->old_opt, tdata->opt, tdata->def_opt, 0, &msg);
  tt_int_op(ret, OP_EQ, 0);
  tt_int_op(tdata->opt->Socks5ProxyPort, OP_EQ, 444);
  tor_free(msg);

  free_options_test_data(tdata);
  tdata = get_options_test_data(TEST_OPTIONS_DEFAULT_VALUES
                                "Socks5Proxy not_so_valid!\n"
                                );
  ret = options_validate(tdata->old_opt, tdata->opt, tdata->def_opt, 0, &msg);
  tt_int_op(ret, OP_EQ, -1);
  tt_str_op(msg, OP_EQ, "Socks5Proxy failed to parse or resolve. Please fix.");
  tor_free(msg);

  free_options_test_data(tdata);
  tdata = get_options_test_data(TEST_OPTIONS_DEFAULT_VALUES
                                "Socks4Proxy 215.1.1.1\n"
                                "Socks5Proxy 215.1.1.2\n"
                                );
  ret = options_validate(tdata->old_opt, tdata->opt, tdata->def_opt, 0, &msg);
  tt_int_op(ret, OP_EQ, -1);
  tt_str_op(msg, OP_EQ, "You have configured more than one proxy type. "
            "(Socks4Proxy|Socks5Proxy|HTTPSProxy)");
  tor_free(msg);

  free_options_test_data(tdata);
  tdata = get_options_test_data(TEST_OPTIONS_DEFAULT_VALUES
                                "HttpProxy 215.1.1.1\n"
                                );
  mock_clean_saved_logs();
  ret = options_validate(tdata->old_opt, tdata->opt, tdata->def_opt, 0, &msg);
  tt_int_op(ret, OP_EQ, 0);
  expect_log_msg("HTTPProxy configured, but no SOCKS "
            "proxy or HTTPS proxy configured. Watch out: this configuration "
            "will proxy unencrypted directory connections only.\n");
  tor_free(msg);

  free_options_test_data(tdata);
  tdata = get_options_test_data(TEST_OPTIONS_DEFAULT_VALUES
                                "HttpProxy 215.1.1.1\n"
                                "Socks4Proxy 215.1.1.1\n"
                                );
  mock_clean_saved_logs();
  ret = options_validate(tdata->old_opt, tdata->opt, tdata->def_opt, 0, &msg);
  tt_int_op(ret, OP_EQ, 0);
  expect_no_log_msg("HTTPProxy configured, but no SOCKS "
            "proxy or HTTPS proxy configured. Watch out: this configuration "
            "will proxy unencrypted directory connections only.\n");
  tor_free(msg);

  free_options_test_data(tdata);
  tdata = get_options_test_data(TEST_OPTIONS_DEFAULT_VALUES
                                "HttpProxy 215.1.1.1\n"
                                "Socks5Proxy 215.1.1.1\n"
                                );
  mock_clean_saved_logs();
  ret = options_validate(tdata->old_opt, tdata->opt, tdata->def_opt, 0, &msg);
  tt_int_op(ret, OP_EQ, 0);
  expect_no_log_msg("HTTPProxy configured, but no SOCKS "
            "proxy or HTTPS proxy configured. Watch out: this configuration "
            "will proxy unencrypted directory connections only.\n");
  tor_free(msg);

  free_options_test_data(tdata);
  tdata = get_options_test_data(TEST_OPTIONS_DEFAULT_VALUES
                                "HttpProxy 215.1.1.1\n"
                                "HttpsProxy 215.1.1.1\n"
                                );
  mock_clean_saved_logs();
  ret = options_validate(tdata->old_opt, tdata->opt, tdata->def_opt, 0, &msg);
  tt_int_op(ret, OP_EQ, 0);
  expect_no_log_msg(
            "HTTPProxy configured, but no SOCKS proxy or HTTPS proxy "
            "configured. Watch out: this configuration will proxy "
            "unencrypted directory connections only.\n");
  tor_free(msg);

  free_options_test_data(tdata);
  tdata = get_options_test_data(TEST_OPTIONS_DEFAULT_VALUES
                                );
  tdata->opt->Socks5ProxyUsername = tor_strdup("");
  ret = options_validate(tdata->old_opt, tdata->opt, tdata->def_opt, 0, &msg);
  tt_int_op(ret, OP_EQ, -1);
  tt_str_op(msg, OP_EQ,
            "Socks5ProxyUsername must be between 1 and 255 characters.");
  tor_free(msg);

  free_options_test_data(tdata);
  tdata = get_options_test_data(TEST_OPTIONS_DEFAULT_VALUES
                                );
  tdata->opt->Socks5ProxyUsername =
    tor_strdup("ABCDEABCDE0123456789ABCDEABCDE0123456789ABCDEABCDE0123456789AB"
               "CDEABCDE0123456789ABCDEABCDE0123456789ABCDEABCDE0123456789ABCD"
               "EABCDE0123456789ABCDEABCDE0123456789ABCDEABCDE0123456789ABCDEA"
               "BCDE0123456789ABCDEABCDE0123456789ABCDEABCDE0123456789ABCDEABC"
               "DE0123456789ABCDEABCDE0123456789ABCDEABCDE0123456789");
  ret = options_validate(tdata->old_opt, tdata->opt, tdata->def_opt, 0, &msg);
  tt_int_op(ret, OP_EQ, -1);
  tt_str_op(msg, OP_EQ,
            "Socks5ProxyUsername must be between 1 and 255 characters.");
  tor_free(msg);

  free_options_test_data(tdata);
  tdata = get_options_test_data(TEST_OPTIONS_DEFAULT_VALUES
                                "Socks5ProxyUsername hello_world\n"
                                );
  ret = options_validate(tdata->old_opt, tdata->opt, tdata->def_opt, 0, &msg);
  tt_int_op(ret, OP_EQ, -1);
  tt_str_op(msg, OP_EQ, "Socks5ProxyPassword must be included with "
            "Socks5ProxyUsername.");
  tor_free(msg);

  free_options_test_data(tdata);
  tdata = get_options_test_data(TEST_OPTIONS_DEFAULT_VALUES
                                "Socks5ProxyUsername hello_world\n"
                                );
  tdata->opt->Socks5ProxyPassword = tor_strdup("");
  ret = options_validate(tdata->old_opt, tdata->opt, tdata->def_opt, 0, &msg);
  tt_int_op(ret, OP_EQ, -1);
  tt_str_op(msg, OP_EQ,
            "Socks5ProxyPassword must be between 1 and 255 characters.");
  tor_free(msg);

  free_options_test_data(tdata);
  tdata = get_options_test_data(TEST_OPTIONS_DEFAULT_VALUES
                                "Socks5ProxyUsername hello_world\n"
                                );
  tdata->opt->Socks5ProxyPassword =
    tor_strdup("ABCDEABCDE0123456789ABCDEABCDE0123456789ABCDEABCDE0123456789AB"
               "CDEABCDE0123456789ABCDEABCDE0123456789ABCDEABCDE0123456789ABCD"
               "EABCDE0123456789ABCDEABCDE0123456789ABCDEABCDE0123456789ABCDEA"
               "BCDE0123456789ABCDEABCDE0123456789ABCDEABCDE0123456789ABCDEABC"
               "DE0123456789ABCDEABCDE0123456789ABCDEABCDE0123456789");
  ret = options_validate(tdata->old_opt, tdata->opt, tdata->def_opt, 0, &msg);
  tt_int_op(ret, OP_EQ, -1);
  tt_str_op(msg, OP_EQ,
            "Socks5ProxyPassword must be between 1 and 255 characters.");
  tor_free(msg);

  free_options_test_data(tdata);
  tdata = get_options_test_data(TEST_OPTIONS_DEFAULT_VALUES
                                "Socks5ProxyUsername hello_world\n"
                                "Socks5ProxyPassword world_hello\n"
                                );
  ret = options_validate(tdata->old_opt, tdata->opt, tdata->def_opt, 0, &msg);
  tt_int_op(ret, OP_EQ, 0);
  tor_free(msg);

  free_options_test_data(tdata);
  tdata = get_options_test_data(TEST_OPTIONS_DEFAULT_VALUES
                                "Socks5ProxyPassword hello_world\n"
                                );
  ret = options_validate(tdata->old_opt, tdata->opt, tdata->def_opt, 0, &msg);
  tt_int_op(ret, OP_EQ, -1);
  tt_str_op(msg, OP_EQ, "Socks5ProxyPassword must be included with "
            "Socks5ProxyUsername.");
  tor_free(msg);

 done:
  teardown_capture_of_logs();
  free_options_test_data(tdata);
  policies_free_all();
  // sandbox_free_getaddrinfo_cache();
  tor_free(msg);
}

static void
test_options_validate__control(void *ignored)
{
  (void)ignored;
  int ret;
  char *msg;
  options_test_data_t *tdata = NULL;
  setup_capture_of_logs(LOG_WARN);

  free_options_test_data(tdata);
  tdata = get_options_test_data(TEST_OPTIONS_DEFAULT_VALUES
                                "HashedControlPassword something_incorrect\n"
                                );
  ret = options_validate(tdata->old_opt, tdata->opt, tdata->def_opt, 0, &msg);
  tt_int_op(ret, OP_EQ, -1);
  tt_str_op(msg, OP_EQ,
            "Bad HashedControlPassword: wrong length or bad encoding");
  tor_free(msg);

  free_options_test_data(tdata);
  tdata = get_options_test_data(TEST_OPTIONS_DEFAULT_VALUES
                                "HashedControlPassword 16:872860B76453A77D60CA"
                                "2BB8C1A7042072093276A3D701AD684053EC4C\n"
                                );
  ret = options_validate(tdata->old_opt, tdata->opt, tdata->def_opt, 0, &msg);
  tt_int_op(ret, OP_EQ, 0);
  tor_free(msg);

  free_options_test_data(tdata);
  tdata = get_options_test_data(
                   TEST_OPTIONS_DEFAULT_VALUES
                   "__HashedControlSessionPassword something_incorrect\n"
                                );
  ret = options_validate(tdata->old_opt, tdata->opt, tdata->def_opt, 0, &msg);
  tt_int_op(ret, OP_EQ, -1);
  tt_str_op(msg, OP_EQ, "Bad HashedControlSessionPassword: wrong length or "
            "bad encoding");
  tor_free(msg);

  free_options_test_data(tdata);
  tdata = get_options_test_data(TEST_OPTIONS_DEFAULT_VALUES
                                "__HashedControlSessionPassword 16:872860B7645"
                                "3A77D60CA2BB8C1A7042072093276A3D701AD684053EC"
                                "4C\n"
                                );
  ret = options_validate(tdata->old_opt, tdata->opt, tdata->def_opt, 0, &msg);
  tt_int_op(ret, OP_EQ, 0);
  tor_free(msg);

  free_options_test_data(tdata);
  tdata = get_options_test_data(
                           TEST_OPTIONS_DEFAULT_VALUES
                           "__OwningControllerProcess something_incorrect\n"
                                );
  ret = options_validate(tdata->old_opt, tdata->opt, tdata->def_opt, 0, &msg);
  tt_int_op(ret, OP_EQ, -1);
  tt_str_op(msg, OP_EQ, "Bad OwningControllerProcess: invalid PID");
  tor_free(msg);

  free_options_test_data(tdata);
  tdata = get_options_test_data(TEST_OPTIONS_DEFAULT_VALUES
                                "__OwningControllerProcess 123\n"
                                );
  ret = options_validate(tdata->old_opt, tdata->opt, tdata->def_opt, 0, &msg);
  tt_int_op(ret, OP_EQ, 0);
  tor_free(msg);

  free_options_test_data(tdata);
  tdata = get_options_test_data(TEST_OPTIONS_DEFAULT_VALUES
                                "ControlPort 127.0.0.1:1234\n"
                                );
  mock_clean_saved_logs();
  ret = options_validate(tdata->old_opt, tdata->opt, tdata->def_opt, 0, &msg);
  tt_int_op(ret, OP_EQ, 0);
  expect_log_msg(
            "ControlPort is open, but no authentication method has been "
            "configured.  This means that any program on your computer can "
            "reconfigure your Tor.  That's bad!  You should upgrade your Tor"
            " controller as soon as possible.\n");
  tor_free(msg);

  free_options_test_data(tdata);
  tdata = get_options_test_data(TEST_OPTIONS_DEFAULT_VALUES
                                "ControlPort 127.0.0.1:1234\n"
                                "HashedControlPassword 16:872860B76453A77D60CA"
                                "2BB8C1A7042072093276A3D701AD684053EC4C\n"
                                );
  mock_clean_saved_logs();
  ret = options_validate(tdata->old_opt, tdata->opt, tdata->def_opt, 0, &msg);
  tt_int_op(ret, OP_EQ, 0);
  expect_no_log_msg(
            "ControlPort is open, but no authentication method has been "
            "configured.  This means that any program on your computer can "
            "reconfigure your Tor.  That's bad!  You should upgrade your Tor "
            "controller as soon as possible.\n");
  tor_free(msg);

  free_options_test_data(tdata);
  tdata = get_options_test_data(TEST_OPTIONS_DEFAULT_VALUES
                                "ControlPort 127.0.0.1:1234\n"
                                "__HashedControlSessionPassword 16:872860B7645"
                                "3A77D60CA2BB8C1A7042072093276A3D701AD684053EC"
                                "4C\n"
                                );
  mock_clean_saved_logs();
  ret = options_validate(tdata->old_opt, tdata->opt, tdata->def_opt, 0, &msg);
  tt_int_op(ret, OP_EQ, 0);
  expect_no_log_msg(
            "ControlPort is open, but no authentication method has been "
            "configured.  This means that any program on your computer can "
            "reconfigure your Tor.  That's bad!  You should upgrade your Tor "
            "controller as soon as possible.\n");
  tor_free(msg);

  free_options_test_data(tdata);
  tdata = get_options_test_data(TEST_OPTIONS_DEFAULT_VALUES
                                "ControlPort 127.0.0.1:1234\n"
                                "CookieAuthentication 1\n"
                                );
  mock_clean_saved_logs();
  ret = options_validate(tdata->old_opt, tdata->opt, tdata->def_opt, 0, &msg);
  tt_int_op(ret, OP_EQ, 0);
  expect_no_log_msg(
            "ControlPort is open, but no authentication method has been "
            "configured.  This means that any program on your computer can "
            "reconfigure your Tor.  That's bad!  You should upgrade your Tor "
            "controller as soon as possible.\n");
  tor_free(msg);

#ifdef HAVE_SYS_UN_H
  free_options_test_data(tdata);
  tdata = get_options_test_data(TEST_OPTIONS_DEFAULT_VALUES
                                "ControlSocket unix:/tmp WorldWritable\n"
                                );
  mock_clean_saved_logs();
  ret = options_validate(tdata->old_opt, tdata->opt, tdata->def_opt, 0, &msg);
  tt_int_op(ret, OP_EQ, 0);
  expect_log_msg(
            "ControlSocket is world writable, but no authentication method has"
            " been configured.  This means that any program on your computer "
            "can reconfigure your Tor.  That's bad!  You should upgrade your "
            "Tor controller as soon as possible.\n");
  tor_free(msg);

  free_options_test_data(tdata);
  tdata = get_options_test_data(TEST_OPTIONS_DEFAULT_VALUES
                                "ControlSocket unix:/tmp WorldWritable\n"
                                "HashedControlPassword 16:872860B76453A77D60CA"
                                "2BB8C1A7042072093276A3D701AD684053EC4C\n"
                                );
  mock_clean_saved_logs();
  ret = options_validate(tdata->old_opt, tdata->opt, tdata->def_opt, 0, &msg);
  tt_int_op(ret, OP_EQ, 0);
  expect_no_log_msg(
            "ControlSocket is world writable, but no authentication method has"
            " been configured.  This means that any program on your computer "
            "can reconfigure your Tor.  That's bad!  You should upgrade your "
            "Tor controller as soon as possible.\n");
  tor_free(msg);

  free_options_test_data(tdata);
  tdata = get_options_test_data(TEST_OPTIONS_DEFAULT_VALUES
                                "ControlSocket unix:/tmp WorldWritable\n"
                                "__HashedControlSessionPassword 16:872860B7645"
                                "3A77D60CA2BB8C1A7042072093276A3D701AD684053EC"
                                "4C\n"
                                );
  mock_clean_saved_logs();
  ret = options_validate(tdata->old_opt, tdata->opt, tdata->def_opt, 0, &msg);
  tt_int_op(ret, OP_EQ, 0);
  expect_no_log_msg(
            "ControlSocket is world writable, but no authentication method has"
            " been configured.  This means that any program on your computer "
            "can reconfigure your Tor.  That's bad!  You should upgrade your "
            "Tor controller as soon as possible.\n");
  tor_free(msg);

  free_options_test_data(tdata);
  tdata = get_options_test_data(TEST_OPTIONS_DEFAULT_VALUES
                                "ControlSocket unix:/tmp WorldWritable\n"
                                "CookieAuthentication 1\n"
                                );
  mock_clean_saved_logs();
  ret = options_validate(tdata->old_opt, tdata->opt, tdata->def_opt, 0, &msg);
  tt_int_op(ret, OP_EQ, 0);
  expect_no_log_msg(
            "ControlSocket is world writable, but no authentication method has"
            " been configured.  This means that any program on your computer "
            "can reconfigure your Tor.  That's bad!  You should upgrade your "
            "Tor controller as soon as possible.\n");
  tor_free(msg);
#endif

  free_options_test_data(tdata);
  tdata = get_options_test_data(TEST_OPTIONS_DEFAULT_VALUES
                                "CookieAuthFileGroupReadable 1\n"
                                );
  mock_clean_saved_logs();
  ret = options_validate(tdata->old_opt, tdata->opt, tdata->def_opt, 0, &msg);
  tt_int_op(ret, OP_EQ, 0);
  expect_log_msg(
            "CookieAuthFileGroupReadable is set, but will have no effect: you "
            "must specify an explicit CookieAuthFile to have it "
            "group-readable.\n");
  tor_free(msg);

  free_options_test_data(tdata);
  tdata = get_options_test_data(TEST_OPTIONS_DEFAULT_VALUES
                                "CookieAuthFileGroupReadable 1\n"
                                "CookieAuthFile /tmp/somewhere\n"
                                );
  mock_clean_saved_logs();
  ret = options_validate(tdata->old_opt, tdata->opt, tdata->def_opt, 0, &msg);
  tt_int_op(ret, OP_EQ, 0);
  expect_no_log_msg(
            "CookieAuthFileGroupReadable is set, but will have no effect: you "
            "must specify an explicit CookieAuthFile to have it "
            "group-readable.\n");
  tor_free(msg);

 done:
  teardown_capture_of_logs();
  policies_free_all();
  free_options_test_data(tdata);
  tor_free(msg);
}

static void
test_options_validate__families(void *ignored)
{
  (void)ignored;
  int ret;
  char *msg;
  options_test_data_t *tdata = NULL;
  setup_capture_of_logs(LOG_WARN);

  free_options_test_data(tdata);
  tdata = get_options_test_data(TEST_OPTIONS_DEFAULT_VALUES
                                "MyFamily home\n"
                                "BridgeRelay 1\n"
                                "ORListenAddress 127.0.0.1:5555\n"
                                "ORPort 955\n"
                                "BandwidthRate 51300\n"
                                "BandwidthBurst 51300\n"
                                "MaxAdvertisedBandwidth 25700\n"
                                "DirCache 1\n"
                                );
  mock_clean_saved_logs();
  ret = options_validate(tdata->old_opt, tdata->opt, tdata->def_opt, 0, &msg);
  tt_int_op(ret, OP_EQ, 0);
  expect_log_msg(
            "Listing a family for a bridge relay is not supported: it can "
            "reveal bridge fingerprints to censors. You should also make sure "
            "you aren't listing this bridge's fingerprint in any other "
            "MyFamily.\n");
  tor_free(msg);

  free_options_test_data(tdata);
  tdata = get_options_test_data(TEST_OPTIONS_DEFAULT_VALUES
                                "MyFamily home\n"
                                );
  mock_clean_saved_logs();
  ret = options_validate(tdata->old_opt, tdata->opt, tdata->def_opt, 0, &msg);
  tt_int_op(ret, OP_EQ, 0);
  expect_no_log_msg(
            "Listing a family for a bridge relay is not supported: it can "
            "reveal bridge fingerprints to censors. You should also make sure "
            "you aren't listing this bridge's fingerprint in any other "
            "MyFamily.\n");
  tor_free(msg);

  free_options_test_data(tdata);
  tdata = get_options_test_data(TEST_OPTIONS_DEFAULT_VALUES
                                "MyFamily !\n"
                                );
  mock_clean_saved_logs();
  ret = options_validate(tdata->old_opt, tdata->opt, tdata->def_opt, 0, &msg);
  tt_int_op(ret, OP_EQ, -1);
  tt_str_op(msg, OP_EQ, "Invalid nickname '!' in MyFamily line");
  tor_free(msg);

  free_options_test_data(tdata);
  tdata = get_options_test_data(TEST_OPTIONS_DEFAULT_VALUES
                                "NodeFamily foo\n"
                                "NodeFamily !\n"
                                );
  mock_clean_saved_logs();
  ret = options_validate(tdata->old_opt, tdata->opt, tdata->def_opt, 0, &msg);
  tt_int_op(ret, OP_EQ, -1);
  tt_assert(!msg);
  tor_free(msg);

 done:
  teardown_capture_of_logs();
  policies_free_all();
  free_options_test_data(tdata);
  tor_free(msg);
}

static void
test_options_validate__addr_policies(void *ignored)
{
  (void)ignored;
  int ret;
  char *msg;
  options_test_data_t *tdata = NULL;

  free_options_test_data(tdata);
  tdata = get_options_test_data(TEST_OPTIONS_DEFAULT_VALUES
                                "ExitPolicy !!!\n"
                                "ExitRelay 1\n"
                                );
  ret = options_validate(tdata->old_opt, tdata->opt, tdata->def_opt, 0, &msg);
  tt_int_op(ret, OP_EQ, -1);
  tt_str_op(msg, OP_EQ, "Error in ExitPolicy entry.");
  tor_free(msg);

 done:
  policies_free_all();
  free_options_test_data(tdata);
  tor_free(msg);
}

static void
test_options_validate__dir_auth(void *ignored)
{
  (void)ignored;
  int ret;
  char *msg;
  options_test_data_t *tdata = NULL;
  setup_capture_of_logs(LOG_WARN);

  free_options_test_data(tdata);
  tdata = get_options_test_data(TEST_OPTIONS_DEFAULT_VALUES
                                VALID_DIR_AUTH
                                VALID_ALT_DIR_AUTH
                                );
  mock_clean_saved_logs();
  ret = options_validate(tdata->old_opt, tdata->opt, tdata->def_opt, 0, &msg);
  tt_int_op(ret, OP_EQ, -1);
  tt_str_op(msg, OP_EQ,
            "Directory authority/fallback line did not parse. See logs for "
            "details.");
  expect_log_msg(
            "You cannot set both DirAuthority and Alternate*Authority.\n");
  tor_free(msg);

  free_options_test_data(tdata);
  tdata = get_options_test_data(TEST_OPTIONS_DEFAULT_VALUES
                                "TestingTorNetwork 1\n"
                                );
  ret = options_validate(tdata->old_opt, tdata->opt, tdata->def_opt, 0, &msg);
  tt_int_op(ret, OP_EQ, -1);
  tt_str_op(msg, OP_EQ,
            "TestingTorNetwork may only be configured in combination with a "
            "non-default set of DirAuthority or both of AlternateDirAuthority "
            "and AlternateBridgeAuthority configured.");
  tor_free(msg);

  free_options_test_data(tdata);
  tdata = get_options_test_data(TEST_OPTIONS_DEFAULT_VALUES
                                VALID_DIR_AUTH
                                "TestingTorNetwork 1\n"
                                );
  ret = options_validate(tdata->old_opt, tdata->opt, tdata->def_opt, 0, &msg);
  tt_int_op(ret, OP_EQ, 0);
  tor_free(msg);

  free_options_test_data(tdata);
  tdata = get_options_test_data(TEST_OPTIONS_DEFAULT_VALUES
                                "TestingTorNetwork 1\n"
                                VALID_ALT_DIR_AUTH
                                );
  ret = options_validate(tdata->old_opt, tdata->opt, tdata->def_opt, 0, &msg);
  tt_int_op(ret, OP_EQ, -1);
  tt_str_op(msg, OP_EQ,
            "TestingTorNetwork may only be configured in combination with a "
            "non-default set of DirAuthority or both of AlternateDirAuthority "
            "and AlternateBridgeAuthority configured.");
  tor_free(msg);

  free_options_test_data(tdata);
  tdata = get_options_test_data(TEST_OPTIONS_DEFAULT_VALUES
                                "TestingTorNetwork 1\n"
                                VALID_ALT_BRIDGE_AUTH
                                );
  ret = options_validate(tdata->old_opt, tdata->opt, tdata->def_opt, 0, &msg);
  tt_int_op(ret, OP_EQ, -1);
  tt_str_op(msg, OP_EQ, "TestingTorNetwork may only be configured in "
            "combination with a non-default set of DirAuthority or both of "
            "AlternateDirAuthority and AlternateBridgeAuthority configured.");
  tor_free(msg);

  free_options_test_data(tdata);
  tdata = get_options_test_data(TEST_OPTIONS_DEFAULT_VALUES
                                VALID_ALT_DIR_AUTH
                                VALID_ALT_BRIDGE_AUTH
                                "TestingTorNetwork 1\n"
                                );
  ret = options_validate(tdata->old_opt, tdata->opt, tdata->def_opt, 0, &msg);
  tt_int_op(ret, OP_EQ, 0);
  tor_free(msg);

 done:
  policies_free_all();
  teardown_capture_of_logs();
  free_options_test_data(tdata);
  tor_free(msg);
}

static void
test_options_validate__transport(void *ignored)
{
  (void)ignored;
  int ret;
  char *msg;
  options_test_data_t *tdata = NULL;
  setup_capture_of_logs(LOG_NOTICE);

  free_options_test_data(tdata);
  tdata = get_options_test_data(TEST_OPTIONS_DEFAULT_VALUES
                                "ClientTransportPlugin !!\n"
                                );
  mock_clean_saved_logs();
  ret = options_validate(tdata->old_opt, tdata->opt, tdata->def_opt, 0, &msg);
  tt_int_op(ret, OP_EQ, -1);
  tt_str_op(msg, OP_EQ,
            "Invalid client transport line. See logs for details.");
  expect_log_msg(
            "Too few arguments on ClientTransportPlugin line.\n");
  tor_free(msg);

  free_options_test_data(tdata);
  tdata = get_options_test_data(TEST_OPTIONS_DEFAULT_VALUES
                                "ClientTransportPlugin foo exec bar\n"
                                );
  mock_clean_saved_logs();
  ret = options_validate(tdata->old_opt, tdata->opt, tdata->def_opt, 0, &msg);
  tt_int_op(ret, OP_EQ, 0);
  tor_free(msg);

  free_options_test_data(tdata);
  tdata = get_options_test_data(TEST_OPTIONS_DEFAULT_VALUES
                                "ServerTransportPlugin !!\n"
                                );
  mock_clean_saved_logs();
  ret = options_validate(tdata->old_opt, tdata->opt, tdata->def_opt, 0, &msg);
  tt_int_op(ret, OP_EQ, -1);
  tt_str_op(msg, OP_EQ,
            "Invalid server transport line. See logs for details.");
  expect_log_msg(
            "Too few arguments on ServerTransportPlugin line.\n");
  tor_free(msg);

  free_options_test_data(tdata);
  tdata = get_options_test_data(TEST_OPTIONS_DEFAULT_VALUES
                                "ServerTransportPlugin foo exec bar\n"
                                );
  mock_clean_saved_logs();
  ret = options_validate(tdata->old_opt, tdata->opt, tdata->def_opt, 0, &msg);
  tt_int_op(ret, OP_EQ, 0);
  expect_log_msg(
            "Tor is not configured as a relay but you specified a "
            "ServerTransportPlugin line (\"foo exec bar\"). The "
            "ServerTransportPlugin line will be ignored.\n");
  tor_free(msg);

  free_options_test_data(tdata);
  tdata = get_options_test_data(TEST_OPTIONS_DEFAULT_VALUES
                                "ServerTransportPlugin foo exec bar\n"
                                "ORListenAddress 127.0.0.1:5555\n"
                                "ORPort 955\n"
                                "BandwidthRate 76900\n"
                                "BandwidthBurst 76900\n"
                                "MaxAdvertisedBandwidth 38500\n"
                                );
  mock_clean_saved_logs();
  ret = options_validate(tdata->old_opt, tdata->opt, tdata->def_opt, 0, &msg);
  tt_int_op(ret, OP_EQ, 0);
  expect_no_log_msg(
            "Tor is not configured as a relay but you specified a "
            "ServerTransportPlugin line (\"foo exec bar\"). The "
            "ServerTransportPlugin line will be ignored.\n");
  tor_free(msg);

  free_options_test_data(tdata);
  tdata = get_options_test_data(TEST_OPTIONS_DEFAULT_VALUES
                                "ServerTransportListenAddr foo 127.0.0.42:55\n"
                                "ServerTransportListenAddr !\n"
                                );
  ret = options_validate(tdata->old_opt, tdata->opt, tdata->def_opt, 0, &msg);
  tt_int_op(ret, OP_EQ, -1);
  tt_str_op(msg, OP_EQ,
            "ServerTransportListenAddr did not parse. See logs for details.");
  tor_free(msg);

  free_options_test_data(tdata);
  tdata = get_options_test_data(TEST_OPTIONS_DEFAULT_VALUES
                                "ServerTransportListenAddr foo 127.0.0.42:55\n"
                                );
  mock_clean_saved_logs();
  ret = options_validate(tdata->old_opt, tdata->opt, tdata->def_opt, 0, &msg);
  tt_int_op(ret, OP_EQ, 0);
  expect_log_msg(
            "You need at least a single managed-proxy to specify a transport "
            "listen address. The ServerTransportListenAddr line will be "
            "ignored.\n");
  tor_free(msg);

  free_options_test_data(tdata);
  tdata = get_options_test_data(TEST_OPTIONS_DEFAULT_VALUES
                                "ServerTransportListenAddr foo 127.0.0.42:55\n"
                                "ServerTransportPlugin foo exec bar\n"
                                "ORListenAddress 127.0.0.1:5555\n"
                                "ORPort 955\n"
                                "BandwidthRate 76900\n"
                                "BandwidthBurst 76900\n"
                                "MaxAdvertisedBandwidth 38500\n"
                                );
  mock_clean_saved_logs();
  ret = options_validate(tdata->old_opt, tdata->opt, tdata->def_opt, 0, &msg);
  tt_int_op(ret, OP_EQ, 0);
  expect_no_log_msg(
            "You need at least a single managed-proxy to specify a transport "
            "listen address. The ServerTransportListenAddr line will be "
            "ignored.\n");

 done:
  escaped(NULL); // This will free the leaking memory from the previous escaped
  policies_free_all();
  teardown_capture_of_logs();
  free_options_test_data(tdata);
  tor_free(msg);
}

static void
test_options_validate__constrained_sockets(void *ignored)
{
  (void)ignored;
  int ret;
  char *msg;
  options_test_data_t *tdata = NULL;
  setup_capture_of_logs(LOG_WARN);

  free_options_test_data(tdata);
  tdata = get_options_test_data(TEST_OPTIONS_DEFAULT_VALUES
                                "ConstrainedSockets 1\n"
                                "ConstrainedSockSize 0\n"
                                );
  mock_clean_saved_logs();
  ret = options_validate(tdata->old_opt, tdata->opt, tdata->def_opt, 0, &msg);
  tt_int_op(ret, OP_EQ, -1);
  tt_str_op(msg, OP_EQ, "ConstrainedSockSize is invalid.  Must be a value "
            "between 2048 and 262144 in 1024 byte increments.");
  tor_free(msg);

  free_options_test_data(tdata);
  tdata = get_options_test_data(TEST_OPTIONS_DEFAULT_VALUES
                                "ConstrainedSockets 1\n"
                                "ConstrainedSockSize 263168\n"
                                );
  mock_clean_saved_logs();
  ret = options_validate(tdata->old_opt, tdata->opt, tdata->def_opt, 0, &msg);
  tt_int_op(ret, OP_EQ, -1);
  tt_str_op(msg, OP_EQ, "ConstrainedSockSize is invalid.  Must be a value "
            "between 2048 and 262144 in 1024 byte increments.");
  tor_free(msg);

  free_options_test_data(tdata);
  tdata = get_options_test_data(TEST_OPTIONS_DEFAULT_VALUES
                                "ConstrainedSockets 1\n"
                                "ConstrainedSockSize 2047\n"
                                );
  mock_clean_saved_logs();
  ret = options_validate(tdata->old_opt, tdata->opt, tdata->def_opt, 0, &msg);
  tt_int_op(ret, OP_EQ, -1);
  tt_str_op(msg, OP_EQ, "ConstrainedSockSize is invalid.  Must be a value "
            "between 2048 and 262144 in 1024 byte increments.");
  tor_free(msg);

  free_options_test_data(tdata);
  tdata = get_options_test_data(TEST_OPTIONS_DEFAULT_VALUES
                                "ConstrainedSockets 1\n"
                                "ConstrainedSockSize 2048\n"
                                "DirPort 999\n"
                                "DirCache 1\n"
                                );
  mock_clean_saved_logs();
  ret = options_validate(tdata->old_opt, tdata->opt, tdata->def_opt, 0, &msg);
  tt_int_op(ret, OP_EQ, 0);
  expect_log_msg("You have requested constrained "
            "socket buffers while also serving directory entries via DirPort."
            "  It is strongly suggested that you disable serving directory"
            " requests when system TCP buffer resources are scarce.\n");
  tor_free(msg);

  free_options_test_data(tdata);
  tdata = get_options_test_data(TEST_OPTIONS_DEFAULT_VALUES
                                "ConstrainedSockets 1\n"
                                "ConstrainedSockSize 2048\n"
                                );
  mock_clean_saved_logs();
  ret = options_validate(tdata->old_opt, tdata->opt, tdata->def_opt, 0, &msg);
  tt_int_op(ret, OP_EQ, 0);
  expect_no_log_msg(
            "You have requested constrained socket buffers while also serving"
            " directory entries via DirPort.  It is strongly suggested that "
            "you disable serving directory requests when system TCP buffer "
            "resources are scarce.\n");
  tor_free(msg);

 done:
  policies_free_all();
  teardown_capture_of_logs();
  free_options_test_data(tdata);
  tor_free(msg);
}

static void
test_options_validate__v3_auth(void *ignored)
{
  (void)ignored;
  int ret;
  char *msg;
  options_test_data_t *tdata = NULL;
  setup_capture_of_logs(LOG_WARN);

  free_options_test_data(tdata);
  tdata = get_options_test_data(TEST_OPTIONS_DEFAULT_VALUES
                                "V3AuthVoteDelay 1000\n"
                                "V3AuthDistDelay 1000\n"
                                "V3AuthVotingInterval 1000\n"
                                );
  ret = options_validate(tdata->old_opt, tdata->opt, tdata->def_opt, 0, &msg);
  tt_int_op(ret, OP_EQ, -1);
  tt_str_op(msg, OP_EQ,
            "V3AuthVoteDelay plus V3AuthDistDelay must be less than half "
            "V3AuthVotingInterval");
  tor_free(msg);

  free_options_test_data(tdata);
  tdata = get_options_test_data(TEST_OPTIONS_DEFAULT_VALUES
                                "V3AuthVoteDelay 1\n"
                                );
  ret = options_validate(tdata->old_opt, tdata->opt, tdata->def_opt, 0, &msg);
  tt_int_op(ret, OP_EQ, -1);
  tt_str_op(msg, OP_EQ, "V3AuthVoteDelay is way too low.");
  tor_free(msg);

  free_options_test_data(tdata);
  tdata = get_options_test_data(TEST_OPTIONS_DEFAULT_VALUES
                                "V3AuthVoteDelay 1\n"
                                "TestingTorNetwork 1\n"
                                );
  ret = options_validate(tdata->old_opt, tdata->opt, tdata->def_opt, 0, &msg);
  tt_int_op(ret, OP_EQ, -1);
  tt_str_op(msg, OP_EQ, "V3AuthVoteDelay is way too low.");
  tor_free(msg);

  // TODO: we can't reach the case of v3authvotedelay lower
  // than MIN_VOTE_SECONDS but not lower than MIN_VOTE_SECONDS_TESTING,
  // since they are the same

  free_options_test_data(tdata);
  tdata = get_options_test_data(TEST_OPTIONS_DEFAULT_VALUES
                                "V3AuthDistDelay 1\n"
                                );
  ret = options_validate(tdata->old_opt, tdata->opt, tdata->def_opt, 0, &msg);
  tt_int_op(ret, OP_EQ, -1);
  tt_str_op(msg, OP_EQ, "V3AuthDistDelay is way too low.");
  tor_free(msg);

  free_options_test_data(tdata);
  tdata = get_options_test_data(TEST_OPTIONS_DEFAULT_VALUES
                                "V3AuthDistDelay 1\n"
                                "TestingTorNetwork 1\n"
                                );
  ret = options_validate(tdata->old_opt, tdata->opt, tdata->def_opt, 0, &msg);
  tt_int_op(ret, OP_EQ, -1);
  tt_str_op(msg, OP_EQ, "V3AuthDistDelay is way too low.");
  tor_free(msg);

  // TODO: we can't reach the case of v3authdistdelay lower than
  // MIN_DIST_SECONDS but not lower than MIN_DIST_SECONDS_TESTING,
  // since they are the same

  free_options_test_data(tdata);
  tdata = get_options_test_data(TEST_OPTIONS_DEFAULT_VALUES
                                "V3AuthNIntervalsValid 1\n"
                                );
  ret = options_validate(tdata->old_opt, tdata->opt, tdata->def_opt, 0, &msg);
  tt_int_op(ret, OP_EQ, -1);
  tt_str_op(msg, OP_EQ, "V3AuthNIntervalsValid must be at least 2.");
  tor_free(msg);

  free_options_test_data(tdata);
  tdata = get_options_test_data(TEST_OPTIONS_DEFAULT_VALUES
                                "V3AuthVoteDelay 49\n"
                                "V3AuthDistDelay 49\n"
                                "V3AuthVotingInterval 200\n"
                                );
  ret = options_validate(tdata->old_opt, tdata->opt, tdata->def_opt, 0, &msg);
  tt_int_op(ret, OP_EQ, -1);
  tt_str_op(msg, OP_EQ, "V3AuthVotingInterval is insanely low.");
  tor_free(msg);

  free_options_test_data(tdata);
  tdata = get_options_test_data(TEST_OPTIONS_DEFAULT_VALUES
                                "V3AuthVoteDelay 49\n"
                                "V3AuthDistDelay 49\n"
                                "V3AuthVotingInterval 200000\n"
                                );
  ret = options_validate(tdata->old_opt, tdata->opt, tdata->def_opt, 0, &msg);
  tt_int_op(ret, OP_EQ, -1);
  tt_str_op(msg, OP_EQ, "V3AuthVotingInterval is insanely high.");
  tor_free(msg);

  free_options_test_data(tdata);
  tdata = get_options_test_data(TEST_OPTIONS_DEFAULT_VALUES
                                "V3AuthVoteDelay 49\n"
                                "V3AuthDistDelay 49\n"
                                "V3AuthVotingInterval 1441\n"
                                );
  mock_clean_saved_logs();
  ret = options_validate(tdata->old_opt, tdata->opt, tdata->def_opt, 0, &msg);
  tt_int_op(ret, OP_EQ, 0);
  expect_log_msg("V3AuthVotingInterval does not divide"
            " evenly into 24 hours.\n");
  tor_free(msg);

  free_options_test_data(tdata);
  tdata = get_options_test_data(TEST_OPTIONS_DEFAULT_VALUES
                                "V3AuthVoteDelay 49\n"
                                "V3AuthDistDelay 49\n"
                                "V3AuthVotingInterval 1440\n"
                                );
  mock_clean_saved_logs();
  ret = options_validate(tdata->old_opt, tdata->opt, tdata->def_opt, 0, &msg);
  tt_int_op(ret, OP_EQ, 0);
  expect_no_log_msg("V3AuthVotingInterval does not divide"
            " evenly into 24 hours.\n");
  tor_free(msg);

  free_options_test_data(tdata);
  tdata = get_options_test_data(TEST_OPTIONS_DEFAULT_VALUES
                                "V3AuthVoteDelay 49\n"
                                "V3AuthDistDelay 49\n"
                                "V3AuthVotingInterval 299\n"
                                VALID_DIR_AUTH
                                "TestingTorNetwork 1\n"
                                );
  mock_clean_saved_logs();
  ret = options_validate(tdata->old_opt, tdata->opt, tdata->def_opt, 0, &msg);
  tt_int_op(ret, OP_EQ, 0);
  expect_log_msg("V3AuthVotingInterval is very low. "
            "This may lead to failure to synchronise for a consensus.\n");
  tor_free(msg);

  // TODO: It is impossible to reach the case of testingtor network, with
  // v3authvotinginterval too low
  /* free_options_test_data(tdata); */
  /* tdata = get_options_test_data(TEST_OPTIONS_DEFAULT_VALUES */
  /*                               "V3AuthVoteDelay 1\n" */
  /*                               "V3AuthDistDelay 1\n" */
  /*                               "V3AuthVotingInterval 9\n" */
                                   /* VALID_DIR_AUTH */
  /*                               "TestingTorNetwork 1\n" */
  /*                               ); */
  /* ret = options_validate(tdata->old_opt, tdata->opt, */
  /*                        tdata->def_opt, 0, &msg); */
  /* tt_int_op(ret, OP_EQ, -1); */
  /* tt_str_op(msg, OP_EQ, "V3AuthVotingInterval is insanely low."); */

  free_options_test_data(tdata);
  tdata = get_options_test_data(TEST_OPTIONS_DEFAULT_VALUES
                                "TestingV3AuthInitialVoteDelay 1\n"
                                VALID_DIR_AUTH
                                "TestingTorNetwork 1\n"
                                );
  ret = options_validate(tdata->old_opt, tdata->opt, tdata->def_opt, 0, &msg);
  tt_int_op(ret, OP_EQ, -1);
  tt_str_op(msg, OP_EQ, "TestingV3AuthInitialVoteDelay is way too low.");
  tor_free(msg);

  free_options_test_data(tdata);
  tdata = get_options_test_data(TEST_OPTIONS_DEFAULT_VALUES
                                "TestingV3AuthInitialDistDelay 1\n"
                                VALID_DIR_AUTH
                                "TestingTorNetwork 1\n"
                                );
  ret = options_validate(tdata->old_opt, tdata->opt, tdata->def_opt, 0, &msg);
  tt_int_op(ret, OP_EQ, -1);
  tt_str_op(msg, OP_EQ, "TestingV3AuthInitialDistDelay is way too low.");
  tor_free(msg);

  free_options_test_data(tdata);
  tdata = get_options_test_data(TEST_OPTIONS_DEFAULT_VALUES
                                VALID_DIR_AUTH
                                "TestingTorNetwork 1\n"
                                );
  tdata->opt->TestingV3AuthVotingStartOffset = 100000;
  ret = options_validate(tdata->old_opt, tdata->opt, tdata->def_opt, 0, &msg);
  tt_int_op(ret, OP_EQ, -1);
  tt_str_op(msg, OP_EQ, "TestingV3AuthVotingStartOffset is higher than the "
            "voting interval.");
  tor_free(msg);

  free_options_test_data(tdata);
  tdata = get_options_test_data(TEST_OPTIONS_DEFAULT_VALUES
                                VALID_DIR_AUTH
                                "TestingTorNetwork 1\n"
                                );
  tdata->opt->TestingV3AuthVotingStartOffset = -1;
  ret = options_validate(tdata->old_opt, tdata->opt, tdata->def_opt, 0, &msg);
  tt_int_op(ret, OP_EQ, -1);
  tt_str_op(msg, OP_EQ,
            "TestingV3AuthVotingStartOffset must be non-negative.");
  tor_free(msg);

  free_options_test_data(tdata);
  tdata = get_options_test_data(TEST_OPTIONS_DEFAULT_VALUES
                                VALID_DIR_AUTH
                                "TestingTorNetwork 1\n"
                                "TestingV3AuthInitialVotingInterval 4\n"
                                );
  ret = options_validate(tdata->old_opt, tdata->opt, tdata->def_opt, 0, &msg);
  tt_int_op(ret, OP_EQ, -1);
  tt_str_op(msg, OP_EQ, "TestingV3AuthInitialVotingInterval is insanely low.");
  tor_free(msg);

 done:
  policies_free_all();
  teardown_capture_of_logs();
  free_options_test_data(tdata);
  tor_free(msg);
}

static void
test_options_validate__virtual_addr(void *ignored)
{
  (void)ignored;
  int ret;
  char *msg;
  options_test_data_t *tdata = NULL;

  free_options_test_data(tdata);
  tdata = get_options_test_data(TEST_OPTIONS_DEFAULT_VALUES
                                "VirtualAddrNetworkIPv4 !!"
                                );
  ret = options_validate(tdata->old_opt, tdata->opt, tdata->def_opt, 0, &msg);
  tt_int_op(ret, OP_EQ, -1);
  tt_str_op(msg, OP_EQ, "Error parsing VirtualAddressNetwork !!");
  tor_free(msg);

  free_options_test_data(tdata);
  tdata = get_options_test_data(TEST_OPTIONS_DEFAULT_VALUES
                                "VirtualAddrNetworkIPv6 !!"
                                );
  ret = options_validate(tdata->old_opt, tdata->opt, tdata->def_opt, 0, &msg);
  tt_int_op(ret, OP_EQ, -1);
  tt_str_op(msg, OP_EQ, "Error parsing VirtualAddressNetworkIPv6 !!");
  tor_free(msg);

 done:
  escaped(NULL); // This will free the leaking memory from the previous escaped
  policies_free_all();
  free_options_test_data(tdata);
  tor_free(msg);
}

static void
test_options_validate__exits(void *ignored)
{
  (void)ignored;
  int ret;
  char *msg;
  options_test_data_t *tdata = NULL;
  setup_capture_of_logs(LOG_WARN);

  free_options_test_data(tdata);
  tdata = get_options_test_data(TEST_OPTIONS_DEFAULT_VALUES
                                "AllowSingleHopExits 1"
                                );
  ret = options_validate(tdata->old_opt, tdata->opt, tdata->def_opt, 0, &msg);
  tt_int_op(ret, OP_EQ, 0);
  expect_log_msg("You have set AllowSingleHopExits; "
            "now your relay will allow others to make one-hop exits. However,"
            " since by default most clients avoid relays that set this option,"
            " most clients will ignore you.\n");
  tor_free(msg);

  free_options_test_data(tdata);
  tdata = get_options_test_data(TEST_OPTIONS_DEFAULT_VALUES
                                "AllowSingleHopExits 1\n"
                                VALID_DIR_AUTH
                                );
  mock_clean_saved_logs();
  ret = options_validate(tdata->old_opt, tdata->opt, tdata->def_opt, 0, &msg);
  tt_int_op(ret, OP_EQ, 0);
  expect_no_log_msg("You have set AllowSingleHopExits; "
            "now your relay will allow others to make one-hop exits. However,"
            " since by default most clients avoid relays that set this option,"
            " most clients will ignore you.\n");
  tor_free(msg);

 done:
  policies_free_all();
  teardown_capture_of_logs();
  free_options_test_data(tdata);
  tor_free(msg);
}

static void
test_options_validate__testing_options(void *ignored)
{
  (void)ignored;
  int ret;
  char *msg;
  options_test_data_t *tdata = NULL;
  setup_capture_of_logs(LOG_WARN);

#define TEST_TESTING_OPTION(name, low_val, high_val, err_low)           \
  STMT_BEGIN                                                            \
    free_options_test_data(tdata);                                      \
  tdata = get_options_test_data(TEST_OPTIONS_DEFAULT_VALUES             \
                                VALID_DIR_AUTH                          \
                                "TestingTorNetwork 1\n"                 \
                                );                                      \
  tdata->opt-> name = low_val;                                       \
  ret = options_validate(tdata->old_opt, tdata->opt, tdata->def_opt, 0, &msg);\
  tt_int_op(ret, OP_EQ, -1);                                            \
  tt_str_op(msg, OP_EQ, #name " " err_low);                \
  tor_free(msg); \
                                                                        \
  free_options_test_data(tdata);                                        \
  tdata = get_options_test_data(TEST_OPTIONS_DEFAULT_VALUES             \
                                VALID_DIR_AUTH                          \
                                "TestingTorNetwork 1\n"                 \
                                );                                      \
  tdata->opt->  name = high_val;                                      \
  mock_clean_saved_logs();                                              \
  ret = options_validate(tdata->old_opt, tdata->opt, tdata->def_opt, 0, &msg);\
  tt_int_op(ret, OP_EQ, 0);                                             \
  expect_log_msg( #name " is insanely high.\n"); \
  tor_free(msg); \
  STMT_END

  TEST_TESTING_OPTION(TestingAuthDirTimeToLearnReachability, -1, 8000,
                      "must be non-negative.");
  TEST_TESTING_OPTION(TestingEstimatedDescriptorPropagationTime, -1, 3601,
                      "must be non-negative.");
  TEST_TESTING_OPTION(TestingClientMaxIntervalWithoutRequest, -1, 3601,
                      "is way too low.");
  TEST_TESTING_OPTION(TestingDirConnectionMaxStall, 1, 3601,
                      "is way too low.");
  // TODO: I think this points to a bug/regression in options_validate
  TEST_TESTING_OPTION(TestingConsensusMaxDownloadTries, 1, 801,
                      "must be greater than 2.");
  TEST_TESTING_OPTION(TestingDescriptorMaxDownloadTries, 1, 801,
                      "must be greater than 1.");
  TEST_TESTING_OPTION(TestingMicrodescMaxDownloadTries, 1, 801,
                      "must be greater than 1.");
  TEST_TESTING_OPTION(TestingCertMaxDownloadTries, 1, 801,
                      "must be greater than 1.");

  free_options_test_data(tdata);
  tdata = get_options_test_data(TEST_OPTIONS_DEFAULT_VALUES
                                "TestingEnableConnBwEvent 1\n"
                                );
  ret = options_validate(tdata->old_opt, tdata->opt, tdata->def_opt, 0, &msg);
  tt_int_op(ret, OP_EQ, -1);
  tt_str_op(msg, OP_EQ, "TestingEnableConnBwEvent may only be changed in "
            "testing Tor networks!");
  tor_free(msg);

  free_options_test_data(tdata);
  tdata = get_options_test_data(TEST_OPTIONS_DEFAULT_VALUES
                                "TestingEnableConnBwEvent 1\n"
                                VALID_DIR_AUTH
                                "TestingTorNetwork 1\n"
                                "___UsingTestNetworkDefaults 0\n"
                                );

  ret = options_validate(tdata->old_opt, tdata->opt, tdata->def_opt, 0, &msg);
  tt_int_op(ret, OP_EQ, 0);
  tt_assert(!msg);
  tor_free(msg);

  free_options_test_data(tdata);
  tdata = get_options_test_data(TEST_OPTIONS_DEFAULT_VALUES
                                "TestingEnableConnBwEvent 1\n"
                                VALID_DIR_AUTH
                                "TestingTorNetwork 0\n"
                                "___UsingTestNetworkDefaults 1\n"
                                );

  ret = options_validate(tdata->old_opt, tdata->opt, tdata->def_opt, 0, &msg);
  tt_int_op(ret, OP_EQ, 0);
  tt_assert(!msg);
  tor_free(msg);

  free_options_test_data(tdata);
  tdata = get_options_test_data(TEST_OPTIONS_DEFAULT_VALUES
                                "TestingEnableCellStatsEvent 1\n"
                                );
  ret = options_validate(tdata->old_opt, tdata->opt, tdata->def_opt, 0, &msg);
  tt_int_op(ret, OP_EQ, -1);
  tt_str_op(msg, OP_EQ, "TestingEnableCellStatsEvent may only be changed in "
            "testing Tor networks!");
  tor_free(msg);

  free_options_test_data(tdata);
  tdata = get_options_test_data(TEST_OPTIONS_DEFAULT_VALUES
                                "TestingEnableCellStatsEvent 1\n"
                                VALID_DIR_AUTH
                                "TestingTorNetwork 1\n"
                                "___UsingTestNetworkDefaults 0\n"
                                );

  ret = options_validate(tdata->old_opt, tdata->opt, tdata->def_opt, 0, &msg);
  tt_int_op(ret, OP_EQ, 0);
  tt_assert(!msg);
  tor_free(msg);

  free_options_test_data(tdata);
  tdata = get_options_test_data(TEST_OPTIONS_DEFAULT_VALUES
                                "TestingEnableCellStatsEvent 1\n"
                                VALID_DIR_AUTH
                                "TestingTorNetwork 0\n"
                                "___UsingTestNetworkDefaults 1\n"
                                );

  ret = options_validate(tdata->old_opt, tdata->opt, tdata->def_opt, 0, &msg);
  tt_int_op(ret, OP_EQ, 0);
  tt_assert(!msg);
  tor_free(msg);

  free_options_test_data(tdata);
  tdata = get_options_test_data(TEST_OPTIONS_DEFAULT_VALUES
                                "TestingEnableTbEmptyEvent 1\n"
                                );
  ret = options_validate(tdata->old_opt, tdata->opt, tdata->def_opt, 0, &msg);
  tt_int_op(ret, OP_EQ, -1);
  tt_str_op(msg, OP_EQ, "TestingEnableTbEmptyEvent may only be changed "
            "in testing Tor networks!");
  tor_free(msg);

  free_options_test_data(tdata);
  tdata = get_options_test_data(TEST_OPTIONS_DEFAULT_VALUES
                                "TestingEnableTbEmptyEvent 1\n"
                                VALID_DIR_AUTH
                                "TestingTorNetwork 1\n"
                                "___UsingTestNetworkDefaults 0\n"
                                );

  ret = options_validate(tdata->old_opt, tdata->opt, tdata->def_opt, 0, &msg);
  tt_int_op(ret, OP_EQ, 0);
  tt_assert(!msg);
  tor_free(msg);

  free_options_test_data(tdata);
  tdata = get_options_test_data(TEST_OPTIONS_DEFAULT_VALUES
                                "TestingEnableTbEmptyEvent 1\n"
                                VALID_DIR_AUTH
                                "TestingTorNetwork 0\n"
                                "___UsingTestNetworkDefaults 1\n"
                                );

  ret = options_validate(tdata->old_opt, tdata->opt, tdata->def_opt, 0, &msg);
  tt_int_op(ret, OP_EQ, 0);
  tt_assert(!msg);
  tor_free(msg);

 done:
  policies_free_all();
  teardown_capture_of_logs();
  free_options_test_data(tdata);
  tor_free(msg);
}

static void
test_options_validate__accel(void *ignored)
{
  (void)ignored;
  int ret;
  char *msg;
  options_test_data_t *tdata = NULL;

  free_options_test_data(tdata);
  tdata = get_options_test_data(TEST_OPTIONS_DEFAULT_VALUES
                                "AccelName foo\n"
                                );
  ret = options_validate(tdata->old_opt, tdata->opt, tdata->def_opt, 0, &msg);
  tt_int_op(ret, OP_EQ, 0);
  tt_int_op(tdata->opt->HardwareAccel, OP_EQ, 1);
  tor_free(msg);

  free_options_test_data(tdata);
  tdata = get_options_test_data(TEST_OPTIONS_DEFAULT_VALUES
                                "AccelName foo\n"
                                );
  tdata->opt->HardwareAccel = 2;
  ret = options_validate(tdata->old_opt, tdata->opt, tdata->def_opt, 0, &msg);
  tt_int_op(ret, OP_EQ, 0);
  tt_int_op(tdata->opt->HardwareAccel, OP_EQ, 2);
  tor_free(msg);

  free_options_test_data(tdata);
  tdata = get_options_test_data(TEST_OPTIONS_DEFAULT_VALUES
                                "AccelDir 1\n"
                                );
  ret = options_validate(tdata->old_opt, tdata->opt, tdata->def_opt, 0, &msg);
  tt_int_op(ret, OP_EQ, -1);
  tt_str_op(msg, OP_EQ,
            "Can't use hardware crypto accelerator dir without engine name.");
  tor_free(msg);

  free_options_test_data(tdata);
  tdata = get_options_test_data(TEST_OPTIONS_DEFAULT_VALUES
                                "AccelDir 1\n"
                                "AccelName something\n"
                                );
  ret = options_validate(tdata->old_opt, tdata->opt, tdata->def_opt, 0, &msg);
  tt_int_op(ret, OP_EQ, 0);
  tor_free(msg);

 done:
  policies_free_all();
  free_options_test_data(tdata);
  tor_free(msg);
}

#define LOCAL_VALIDATE_TEST(name) \
  { "validate__" #name, test_options_validate__ ## name, TT_FORK, NULL, NULL }

struct testcase_t options_tests[] = {
  { "validate", test_options_validate, TT_FORK, NULL, NULL },
  { "mem_dircache", test_have_enough_mem_for_dircache, TT_FORK, NULL, NULL },
  LOCAL_VALIDATE_TEST(uname_for_server),
  LOCAL_VALIDATE_TEST(outbound_addresses),
  LOCAL_VALIDATE_TEST(data_directory),
  LOCAL_VALIDATE_TEST(nickname),
  LOCAL_VALIDATE_TEST(contactinfo),
  LOCAL_VALIDATE_TEST(logs),
  LOCAL_VALIDATE_TEST(authdir),
  LOCAL_VALIDATE_TEST(relay_with_hidden_services),
  LOCAL_VALIDATE_TEST(transproxy),
  LOCAL_VALIDATE_TEST(exclude_nodes),
  LOCAL_VALIDATE_TEST(scheduler),
  LOCAL_VALIDATE_TEST(node_families),
  LOCAL_VALIDATE_TEST(tlsec),
  LOCAL_VALIDATE_TEST(token_bucket),
  LOCAL_VALIDATE_TEST(recommended_packages),
  LOCAL_VALIDATE_TEST(fetch_dir),
  LOCAL_VALIDATE_TEST(conn_limit),
  LOCAL_VALIDATE_TEST(paths_needed),
  LOCAL_VALIDATE_TEST(max_client_circuits),
  LOCAL_VALIDATE_TEST(ports),
  LOCAL_VALIDATE_TEST(reachable_addresses),
  LOCAL_VALIDATE_TEST(use_bridges),
  LOCAL_VALIDATE_TEST(entry_nodes),
  LOCAL_VALIDATE_TEST(invalid_nodes),
  LOCAL_VALIDATE_TEST(safe_logging),
  LOCAL_VALIDATE_TEST(publish_server_descriptor),
  LOCAL_VALIDATE_TEST(testing),
  LOCAL_VALIDATE_TEST(hidserv),
  LOCAL_VALIDATE_TEST(predicted_ports),
  LOCAL_VALIDATE_TEST(path_bias),
  LOCAL_VALIDATE_TEST(bandwidth),
  LOCAL_VALIDATE_TEST(circuits),
  LOCAL_VALIDATE_TEST(port_forwarding),
  LOCAL_VALIDATE_TEST(tor2web),
  LOCAL_VALIDATE_TEST(rend),
  LOCAL_VALIDATE_TEST(single_onion),
  LOCAL_VALIDATE_TEST(accounting),
  LOCAL_VALIDATE_TEST(proxy),
  LOCAL_VALIDATE_TEST(control),
  LOCAL_VALIDATE_TEST(families),
  LOCAL_VALIDATE_TEST(addr_policies),
  LOCAL_VALIDATE_TEST(dir_auth),
  LOCAL_VALIDATE_TEST(transport),
  LOCAL_VALIDATE_TEST(constrained_sockets),
  LOCAL_VALIDATE_TEST(v3_auth),
  LOCAL_VALIDATE_TEST(virtual_addr),
  LOCAL_VALIDATE_TEST(exits),
  LOCAL_VALIDATE_TEST(testing_options),
  LOCAL_VALIDATE_TEST(accel),
  END_OF_TESTCASES              /*  */
};
<|MERGE_RESOLUTION|>--- conflicted
+++ resolved
@@ -1079,12 +1079,7 @@
   if (msg) {
     TT_DIE(("Expected NULL but got '%s'", msg));
   }
-<<<<<<< HEAD
-#endif
-#ifdef KERNEL_MAY_SUPPORT_IPFW
-=======
 #elif defined(KERNEL_MAY_SUPPORT_IPFW)
->>>>>>> 9fe6ffa5
   tdata = get_options_test_data("TransProxyType ipfw\n"
                                 "TransPort 127.0.0.1:123\n");
   ret = options_validate(tdata->old_opt, tdata->opt, tdata->def_opt, 0, &msg);
@@ -1101,15 +1096,6 @@
     TT_DIE(("Expected NULL but got '%s'", msg));
   }
 #elif defined(__NetBSD__)
-  tdata = get_options_test_data("TransProxyType default\n"
-                                "TransPort 127.0.0.1:123\n");
-  ret = options_validate(tdata->old_opt, tdata->opt, tdata->def_opt, 0, &msg);
-  tt_int_op(ret, OP_EQ, -1);
-  if (msg) {
-    TT_DIE(("Expected NULL but got '%s'", msg));
-  }
-#endif
-#if defined(__NetBSD__)
   tdata = get_options_test_data("TransProxyType default\n"
                                 "TransPort 127.0.0.1:123\n");
   ret = options_validate(tdata->old_opt, tdata->opt, tdata->def_opt, 0, &msg);
