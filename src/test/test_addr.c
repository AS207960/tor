--- conflicted
+++ resolved
@@ -346,11 +346,9 @@
   test_pton6_bad("a:::b:c");
   test_pton6_bad(":::a:b:c");
   test_pton6_bad("a:b:c:::");
-<<<<<<< HEAD
   test_pton6_bad("1.2.3.4");
   test_pton6_bad(":1.2.3.4");
   test_pton6_bad(".2.3.4");
-=======
   /* Regression tests for 22789. */
   test_pton6_bad("0xfoo");
   test_pton6_bad("0x88");
@@ -360,7 +358,6 @@
   test_pton6_bad("0XYXXY");
   test_pton6_bad("0x");
   test_pton6_bad("0X");
->>>>>>> 0ee15c92
 
   /* test internal checking */
   test_external_ip("fbff:ffff::2:7", 0);
