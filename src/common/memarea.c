--- conflicted
+++ resolved
@@ -210,12 +210,9 @@
   memarea_chunk_t *chunk = area->first;
   char *result;
   tor_assert(chunk);
-<<<<<<< HEAD
   CHECK_SENTINEL(chunk);
-=======
   if (sz == 0)
     sz = 1;
->>>>>>> 9f25a552
   if (chunk->next_mem+sz > chunk->u.mem+chunk->mem_size) {
     if (sz+CHUNK_HEADER_SIZE >= CHUNK_SIZE) {
       /* This allocation is too big.  Stick it in a special chunk, and put
