/* Copyright (c) 2016-2021, The Tor Project, Inc. */
/* See LICENSE for licensing information */

/**
 * \file parsecommon.h
 * \brief Header file for parsecommon.c
 **/

#ifndef TOR_PARSECOMMON_H
#define TOR_PARSECOMMON_H

#include <stddef.h>

struct smartlist_t;
struct crypto_pk_t;
struct memarea_t;

/** Enumeration of possible token types.  The ones starting with K_ correspond
* to directory 'keywords'. A_ is for an annotation, R or C is related to
* hidden services, ERR_ is an error in the tokenizing process, EOF_ is an
* end-of-file marker, and NIL_ is used to encode not-a-token.
*/
typedef enum {
  K_ACCEPT = 0,
  K_ACCEPT6,
  K_DIRECTORY_SIGNATURE,
  K_RECOMMENDED_SOFTWARE,
  K_REJECT,
  K_REJECT6,
  K_ROUTER,
  K_SIGNED_DIRECTORY,
  K_SIGNING_KEY,
  K_ONION_KEY,
  K_ONION_KEY_NTOR,
  K_ROUTER_SIGNATURE,
  K_PUBLISHED,
  K_RUNNING_ROUTERS,
  K_ROUTER_STATUS,
  K_PLATFORM,
  K_PROTO,
  K_OPT,
  K_BANDWIDTH,
  K_CONTACT,
  K_NETWORK_STATUS,
  K_UPTIME,
  K_DIR_SIGNING_KEY,
  K_FAMILY,
  K_FINGERPRINT,
  K_HIBERNATING,
  K_READ_HISTORY,
  K_WRITE_HISTORY,
  K_NETWORK_STATUS_VERSION,
  K_DIR_SOURCE,
  K_DIR_OPTIONS,
  K_CLIENT_VERSIONS,
  K_SERVER_VERSIONS,
  K_RECOMMENDED_CLIENT_PROTOCOLS,
  K_RECOMMENDED_RELAY_PROTOCOLS,
  K_REQUIRED_CLIENT_PROTOCOLS,
  K_REQUIRED_RELAY_PROTOCOLS,
  K_OR_ADDRESS,
  K_ID,
  K_P,
  K_P6,
  K_R,
  K_A,
  K_S,
  K_V,
  K_W,
  K_M,
  K_EXTRA_INFO,
  K_EXTRA_INFO_DIGEST,
  K_CACHES_EXTRA_INFO,
  K_HIDDEN_SERVICE_DIR,
  K_ALLOW_SINGLE_HOP_EXITS,
  K_IPV6_POLICY,
  K_ROUTER_SIG_ED25519,
  K_IDENTITY_ED25519,
  K_MASTER_KEY_ED25519,
  K_ONION_KEY_CROSSCERT,
  K_NTOR_ONION_KEY_CROSSCERT,

  K_DIRREQ_END,
  K_DIRREQ_V2_IPS,
  K_DIRREQ_V3_IPS,
  K_DIRREQ_V2_REQS,
  K_DIRREQ_V3_REQS,
  K_DIRREQ_V2_SHARE,
  K_DIRREQ_V3_SHARE,
  K_DIRREQ_V2_RESP,
  K_DIRREQ_V3_RESP,
  K_DIRREQ_V2_DIR,
  K_DIRREQ_V3_DIR,
  K_DIRREQ_V2_TUN,
  K_DIRREQ_V3_TUN,
  K_ENTRY_END,
  K_ENTRY_IPS,
  K_CELL_END,
  K_CELL_PROCESSED,
  K_CELL_QUEUED,
  K_CELL_TIME,
  K_CELL_CIRCS,
  K_EXIT_END,
  K_EXIT_WRITTEN,
  K_EXIT_READ,
  K_EXIT_OPENED,

  K_DIR_KEY_CERTIFICATE_VERSION,
  K_DIR_IDENTITY_KEY,
  K_DIR_KEY_PUBLISHED,
  K_DIR_KEY_EXPIRES,
  K_DIR_KEY_CERTIFICATION,
  K_DIR_KEY_CROSSCERT,
  K_DIR_ADDRESS,
  K_DIR_TUNNELLED,

  K_VOTE_STATUS,
  K_VALID_AFTER,
  K_FRESH_UNTIL,
  K_VALID_UNTIL,
  K_VOTING_DELAY,

  K_KNOWN_FLAGS,
  K_PARAMS,
  K_BW_WEIGHTS,
  K_VOTE_DIGEST,
  K_CONSENSUS_DIGEST,
  K_ADDITIONAL_DIGEST,
  K_ADDITIONAL_SIGNATURE,
  K_CONSENSUS_METHODS,
  K_CONSENSUS_METHOD,
  K_LEGACY_DIR_KEY,
  K_DIRECTORY_FOOTER,
  K_SIGNING_CERT_ED,
  K_SR_FLAG,
  K_COMMIT,
  K_PREVIOUS_SRV,
  K_CURRENT_SRV,
  K_PACKAGE,

  A_PURPOSE,
  A_LAST_LISTED,
  A_UNKNOWN_,

  R_RENDEZVOUS_SERVICE_DESCRIPTOR,
  R_VERSION,
  R_PERMANENT_KEY,
  R_SECRET_ID_PART,
  R_PUBLICATION_TIME,
  R_PROTOCOL_VERSIONS,
  R_INTRODUCTION_POINTS,
  R_SIGNATURE,

  R_HS_DESCRIPTOR, /* From version 3, this MUST be generic to all future
                      descriptor versions thus making it R_. */
  R3_DESC_LIFETIME,
  R3_DESC_SIGNING_CERT,
  R3_REVISION_COUNTER,
  R3_SUPERENCRYPTED,
  R3_SIGNATURE,
  R3_CREATE2_FORMATS,
  R3_INTRO_AUTH_REQUIRED,
  R3_SINGLE_ONION_SERVICE,
  R3_INTRODUCTION_POINT,
  R3_INTRO_ONION_KEY,
  R3_INTRO_AUTH_KEY,
  R3_INTRO_ENC_KEY,
  R3_INTRO_ENC_KEY_CERT,
  R3_INTRO_LEGACY_KEY,
  R3_INTRO_LEGACY_KEY_CERT,
  R3_DESC_AUTH_TYPE,
  R3_DESC_AUTH_KEY,
  R3_DESC_AUTH_CLIENT,
  R3_ENCRYPTED,
  R3_FLOW_CONTROL,
<<<<<<< HEAD
  R3_DESC_CAA_CRITICAL,
  R3_CAA,
=======
  R3_POW_PARAMS,
>>>>>>> d4f4fb60

  R_IPO_IDENTIFIER,
  R_IPO_IP_ADDRESS,
  R_IPO_ONION_PORT,
  R_IPO_ONION_KEY,
  R_IPO_SERVICE_KEY,

  C_CLIENT_NAME,
  C_DESCRIPTOR_COOKIE,
  C_CLIENT_KEY,

  ERR_,
  EOF_,
  NIL_
} directory_keyword;

/** Structure to hold a single directory token.
 *
 * We parse a directory by breaking it into "tokens", each consisting
 * of a keyword, a line full of arguments, and a binary object.  The
 * arguments and object are both optional, depending on the keyword
 * type.
 *
 * This structure is only allocated in memareas; do not allocate it on
 * the heap, or token_clear() won't work.
 */
typedef struct directory_token_t {
  directory_keyword tp;        /**< Type of the token. */
  int n_args:30;               /**< Number of elements in args */
  char **args;                 /**< Array of arguments from keyword line. */

  char *object_type;           /**< -----BEGIN [object_type]-----*/
  size_t object_size;          /**< Bytes in object_body */
  char *object_body;           /**< Contents of object, base64-decoded. */

  struct crypto_pk_t *key;     /**< For public keys only.  Heap-allocated. */

  char *error;                 /**< For ERR_ tokens only. */
} directory_token_t;

/** We use a table of rules to decide how to parse each token type. */

/** Rules for whether the keyword needs an object. */
typedef enum {
  NO_OBJ,        /**< No object, ever. */
  NEED_OBJ,      /**< Object is required. */
  NEED_KEY_1024, /**< Object is required, and must be a 1024 bit public key */
  NEED_KEY,      /**< Object is required, and must be a public key. */
  OBJ_OK,        /**< Object is optional. */
} obj_syntax;

#define AT_START 1
#define AT_END 2

#define TS_ANNOTATIONS_OK 1
#define TS_NOCHECK 2
#define TS_NO_NEW_ANNOTATIONS 4

/**
 * @name macros for defining token rules
 *
 * Helper macros to define token tables.  's' is a string, 't' is a
 * directory_keyword, 'a' is a trio of argument multiplicities, and 'o' is an
 * object syntax.
 */
/**@{*/

/** Appears to indicate the end of a table. */
#define END_OF_TABLE { NULL, NIL_, 0,0,0, NO_OBJ, 0, INT_MAX, 0, 0 }
/** An item with no restrictions: used for obsolete document types */
#define T(s,t,a,o)    { s, t, a, o, 0, INT_MAX, 0, 0 }
/** An item with no restrictions on multiplicity or location. */
#define T0N(s,t,a,o)  { s, t, a, o, 0, INT_MAX, 0, 0 }
/** An item that must appear exactly once */
#define T1(s,t,a,o)   { s, t, a, o, 1, 1, 0, 0 }
/** An item that must appear exactly once, at the start of the document */
#define T1_START(s,t,a,o)   { s, t, a, o, 1, 1, AT_START, 0 }
/** An item that must appear exactly once, at the end of the document */
#define T1_END(s,t,a,o)   { s, t, a, o, 1, 1, AT_END, 0 }
/** An item that must appear one or more times */
#define T1N(s,t,a,o)  { s, t, a, o, 1, INT_MAX, 0, 0 }
/** An item that must appear no more than once */
#define T01(s,t,a,o)  { s, t, a, o, 0, 1, 0, 0 }
/** An annotation that must appear no more than once */
#define A01(s,t,a,o)  { s, t, a, o, 0, 1, 0, 1 }

/** Argument multiplicity: any number of arguments. */
#define ARGS        0,INT_MAX,0
/** Argument multiplicity: no arguments. */
#define NO_ARGS     0,0,0
/** Argument multiplicity: concatenate all arguments. */
#define CONCAT_ARGS 1,1,1
/** Argument multiplicity: at least <b>n</b> arguments. */
#define GE(n)       n,INT_MAX,0
/** Argument multiplicity: exactly <b>n</b> arguments. */
#define EQ(n)       n,n,0
/**@}*/

/** Determines the parsing rules for a single token type. */
typedef struct token_rule_t {
  /** The string value of the keyword identifying the type of item. */
  const char *t;
  /** The corresponding directory_keyword enum. */
  directory_keyword v;
  /** Minimum number of arguments for this item */
  int min_args;
  /** Maximum number of arguments for this item */
  int max_args;
  /** If true, we concatenate all arguments for this item into a single
   * string. */
  int concat_args;
  /** Requirements on object syntax for this item. */
  obj_syntax os;
  /** Lowest number of times this item may appear in a document. */
  int min_cnt;
  /** Highest number of times this item may appear in a document. */
  int max_cnt;
  /** One or more of AT_START/AT_END to limit where the item may appear in a
   * document. */
  int pos;
  /** True iff this token is an annotation. */
  int is_annotation;
} token_rule_t;

void token_clear(directory_token_t *tok);

int tokenize_string(struct memarea_t *area,
                    const char *start, const char *end,
                    struct smartlist_t *out,
                    const token_rule_t *table,
                    int flags);
directory_token_t *get_next_token(struct memarea_t *area,
                                  const char **s,
                                  const char *eos,
                                  const token_rule_t *table);

directory_token_t *find_by_keyword_(struct smartlist_t *s,
                                    directory_keyword keyword,
                                    const char *keyword_str);

#define find_by_keyword(s, keyword) \
  find_by_keyword_((s), (keyword), #keyword)

directory_token_t *find_opt_by_keyword(const struct smartlist_t *s,
                                       directory_keyword keyword);
struct smartlist_t * find_all_by_keyword(const struct smartlist_t *s,
                                         directory_keyword k);

#endif /* !defined(TOR_PARSECOMMON_H) */<|MERGE_RESOLUTION|>--- conflicted
+++ resolved
@@ -173,12 +173,9 @@
   R3_DESC_AUTH_CLIENT,
   R3_ENCRYPTED,
   R3_FLOW_CONTROL,
-<<<<<<< HEAD
   R3_DESC_CAA_CRITICAL,
   R3_CAA,
-=======
   R3_POW_PARAMS,
->>>>>>> d4f4fb60
 
   R_IPO_IDENTIFIER,
   R_IPO_IP_ADDRESS,
