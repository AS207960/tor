--- conflicted
+++ resolved
@@ -403,7 +403,6 @@
   return FN_RET_OK;
 }
 
-<<<<<<< HEAD
 /** @brief Get IP address from the ORPort (if any).
  *
  * @param options Global configuration options.
@@ -461,10 +460,7 @@
   return FN_RET_OK;
 }
 
-/** @brief Update the last resolved address cache using the given address.
-=======
 /** @brief Set the last resolved address cache using the given address.
->>>>>>> 7bc54ccb
  *
  * A log notice is emitted if the given address has changed from before. Not
  * emitted on first resolve.
