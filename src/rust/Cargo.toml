--- conflicted
+++ resolved
@@ -17,13 +17,10 @@
 
 [profile.release]
 debug = true
-<<<<<<< HEAD
-=======
 panic = "abort"
 
 [profile.test]
 panic = "abort"
 
 [profile.bench]
->>>>>>> 5ab5c8ec
 panic = "abort"